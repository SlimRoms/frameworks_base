--- conflicted
+++ resolved
@@ -368,14 +368,12 @@
                 MULTIPLE_APPLICATION_UIDS
                         ? RADIO_UID : FIRST_APPLICATION_UID,
                 ApplicationInfo.FLAG_SYSTEM);
-<<<<<<< HEAD
         mSettings.addSharedUserLP("android.uid.log",
                 MULTIPLE_APPLICATION_UIDS
                         ? LOG_UID : FIRST_APPLICATION_UID,
-=======
+                ApplicationInfo.FLAG_SYSTEM);
         mSettings.addSharedUserLP("com.tmobile.thememanager",
-        		THEME_MAMANER_GUID,
->>>>>>> 9effa6db
+                THEME_MAMANER_GUID,
                 ApplicationInfo.FLAG_SYSTEM);
 
         String separateProcesses = SystemProperties.get("debug.separate_processes");
@@ -3578,13 +3576,10 @@
                 if (extras != null) {
                     intent.putExtras(extras);
                 }
-<<<<<<< HEAD
                 intent.addFlags(Intent.FLAG_RECEIVER_REGISTERED_ONLY_BEFORE_BOOT);
-=======
                 if (intentCategory != null) {
                     intent.addCategory(intentCategory);
                 }
->>>>>>> 9effa6db
                 am.broadcastIntent(
                     null, intent,
                             null, null, 0, null, null, null, false, false);
@@ -4087,17 +4082,17 @@
                     forwardLocked);
 
             if (pkg.mIsThemeApk) {
-            	boolean isThemePackageDrmProtected = false;
-            	int N = pkg.mThemeInfos.size();
-            	for (int i = 0; i < N; i++) {
-            		if (pkg.mThemeInfos.get(i).isDrmProtected) {
-            			isThemePackageDrmProtected = true;
-            			break;
-            		}
-            	}
-            	if (isThemePackageDrmProtected) {
-            		splitThemePackage(destPackageFile);
-            	}
+                boolean isThemePackageDrmProtected = false;
+                int N = pkg.mThemeInfos.size();
+                for (int i = 0; i < N; i++) {
+                    if (pkg.mThemeInfos.get(i).isDrmProtected) {
+                        isThemePackageDrmProtected = true;
+                        break;
+                    }
+                }
+                if (isThemePackageDrmProtected) {
+                    splitThemePackage(destPackageFile);
+                }
             }
 
             if(res.returnCode != PackageManager.INSTALL_SUCCEEDED) {
@@ -4124,13 +4119,11 @@
             mSettings.writeLP();
         }
     }
-<<<<<<< HEAD
-    
+
     private File getFwdLockedResource(String pkgName) {
         final String publicZipFileName = pkgName + ".zip";
         return new File(mAppInstallDir, publicZipFileName);
     }
-=======
 
     private void deleteLockedZipFileIfExists(String originalPackagePath) {
         String lockedZipFilePath = PackageParser.getLockedZipFilePath(originalPackagePath);
@@ -4191,20 +4184,6 @@
             Log.e(TAG, "Failure to generate new zip files for theme");
         }
     }
-
-    private PackageInstalledInfo installPackageLI(Uri pPackageURI,
-            int pFlags, boolean newInstall) {
-        File tmpPackageFile = null;
-        String pkgName = null;
-        boolean forwardLocked = false;
-        boolean replacingExistingPackage = false;
-        // Result object to be returned
-        PackageInstalledInfo res = new PackageInstalledInfo();
-        res.returnCode = PackageManager.INSTALL_SUCCEEDED;
-        res.uid = -1;
-        res.pkg = null;
-        res.removedInfo = new PackageRemovedInfo();
->>>>>>> 9effa6db
 
     private File copyTempInstallFile(Uri pPackageURI,
             PackageInstalledInfo res) {
@@ -5235,18 +5214,10 @@
 
         long callingId = Binder.clearCallingIdentity();
         try {
-<<<<<<< HEAD
             if (sendNow) {
                 sendPackageChangedBroadcast(packageName,
                         (flags&PackageManager.DONT_KILL_APP) != 0, key, packageUid);
             }
-=======
-            Bundle extras = new Bundle(2);
-            extras.putBoolean(Intent.EXTRA_DONT_KILL_APP,
-                    (flags&PackageManager.DONT_KILL_APP) != 0);
-            extras.putInt(Intent.EXTRA_UID, packageUid);
-            sendPackageBroadcast(Intent.ACTION_PACKAGE_CHANGED, packageNameStr, null, extras);
->>>>>>> 9effa6db
         } finally {
             Binder.restoreCallingIdentity(callingId);
         }
@@ -5258,7 +5229,7 @@
         extras.putString(Intent.EXTRA_CHANGED_COMPONENT_NAME, componentName);
         extras.putBoolean(Intent.EXTRA_DONT_KILL_APP, killFlag);
         extras.putInt(Intent.EXTRA_UID, packageUid);
-        sendPackageBroadcast(Intent.ACTION_PACKAGE_CHANGED,  packageName, extras);   
+        sendPackageBroadcast(Intent.ACTION_PACKAGE_CHANGED, packageName, null, extras);   
     }
 
     public String getInstallerPackageName(String packageName) {
