--- conflicted
+++ resolved
@@ -7475,37 +7475,6 @@
                 && !mDrawPending && !mCommitDrawPending;
         }
 
-<<<<<<< HEAD
-        public boolean fillsScreenLw(int screenWidth, int screenHeight,
-                                   boolean shownFrame, boolean onlyOpaque) {
-            if (mSurface == null) {
-                return false;
-            }
-            if (mAppToken != null && !mAppToken.appFullscreen) {
-                return false;
-            }
-            if (onlyOpaque && mAttrs.format != PixelFormat.OPAQUE) {
-                return false;
-            }
-            final Rect frame = shownFrame ? mShownFrame : mFrame;
-
-            if ((mAttrs.flags & FLAG_COMPATIBLE_WINDOW) != 0) {
-                return frame.left <= mCompatibleScreenFrame.left &&
-                        frame.top <= mCompatibleScreenFrame.top &&
-                        frame.right >= mCompatibleScreenFrame.right &&
-                        frame.bottom >= mCompatibleScreenFrame.bottom;
-            } else {
-                if ((mAttrs.flags & FLAG_FULLSCREEN) != 0) {
-                    return true;
-                }
-                return frame.left <= 0 && frame.top <= 0
-                        && frame.right >= screenWidth
-                        && frame.bottom >= screenHeight;
-            }
-        }
-
-=======
->>>>>>> 4d28e8c5
         /**
          * Return true if the window is opaque and fully drawn.  This indicates
          * it may obscure windows behind it.
