--- conflicted
+++ resolved
@@ -2646,7 +2646,7 @@
                         }
                         continue;
                     }
-<<<<<<< HEAD
+
                     String packageName = getPackageName(op.target);
                     ApplicationInfo ai = null;
                     if (packageName != null) {
@@ -2669,8 +2669,7 @@
                     } else {
                         op.appIdle = false;
                     }
-=======
->>>>>>> e342181a
+
                     // Add this sync to be run.
                     operations.add(op);
                 }
