--- conflicted
+++ resolved
@@ -78,17 +78,14 @@
     // warning message.  The time duration is in milliseconds.
     private static final long LATE_ALARM_THRESHOLD = 10 * 1000;
 
-<<<<<<< HEAD
     // The threshold for the power off alarm time can be set. The time
     // duration is in milliseconds.
     private static final long POWER_OFF_ALARM_THRESHOLD = 120 * 1000;
-=======
     // Minimum futurity of a new alarm
     private static final long MIN_FUTURITY = 5 * 1000;  // 5 seconds, in millis
 
     // Minimum alarm recurrence interval
     private static final long MIN_INTERVAL = 60 * 1000;  // one minute, in millis
->>>>>>> d0f748a7
 
     private static final int RTC_WAKEUP_MASK = 1 << RTC_WAKEUP;
     private static final int RTC_MASK = 1 << RTC;
@@ -741,9 +738,6 @@
             windowLength = AlarmManager.INTERVAL_HOUR;
         }
 
-<<<<<<< HEAD
-        if (type < RTC_WAKEUP || type > RTC_POWEROFF_WAKEUP) {
-=======
         // Sanity check the recurrence interval.  This will catch people who supply
         // seconds when the API expects milliseconds.
         if (interval > 0 && interval < MIN_INTERVAL) {
@@ -753,8 +747,7 @@
             interval = MIN_INTERVAL;
         }
 
-        if (type < RTC_WAKEUP || type > ELAPSED_REALTIME) {
->>>>>>> d0f748a7
+        if (type < RTC_WAKEUP || type > RTC_POWEROFF_WAKEUP || type >  ELAPSED_REALTIME) {
             throw new IllegalArgumentException("Invalid alarm type " + type);
         }
 
@@ -1317,13 +1310,9 @@
         if (mAlarmBatches.size() > 0) {
             final Batch firstWakeup = findFirstWakeupBatchLocked();
             final Batch firstBatch = mAlarmBatches.get(0);
-<<<<<<< HEAD
             final Batch firstRtcWakeup = findFirstRtcWakeupBatchLocked();
-            if (firstWakeup != null && mNextWakeup != firstWakeup.start) {
-=======
             // always update the kernel alarms, as a backstop against missed wakeups
             if (firstWakeup != null) {
->>>>>>> d0f748a7
                 mNextWakeup = firstWakeup.start;
                 setLocked(ELAPSED_REALTIME_WAKEUP, firstWakeup.start);
             }
