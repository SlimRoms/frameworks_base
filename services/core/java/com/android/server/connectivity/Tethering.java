/*
 * Copyright (C) 2010 The Android Open Source Project
 *
 * Licensed under the Apache License, Version 2.0 (the "License");
 * you may not use this file except in compliance with the License.
 * You may obtain a copy of the License at
 *
 *      http://www.apache.org/licenses/LICENSE-2.0
 *
 * Unless required by applicable law or agreed to in writing, software
 * distributed under the License is distributed on an "AS IS" BASIS,
 * WITHOUT WARRANTIES OR CONDITIONS OF ANY KIND, either express or implied.
 * See the License for the specific language governing permissions and
 * limitations under the License.
 */

package com.android.server.connectivity;

import android.app.Notification;
import android.app.NotificationManager;
import android.app.PendingIntent;
import android.bluetooth.BluetoothAdapter;
import android.bluetooth.BluetoothPan;
import android.bluetooth.BluetoothProfile;
import android.bluetooth.BluetoothProfile.ServiceListener;
import android.content.BroadcastReceiver;
import android.content.ComponentName;
import android.content.Context;
import android.content.Intent;
import android.content.IntentFilter;
import android.content.pm.PackageManager;
import android.content.res.Resources;
import android.hardware.usb.UsbManager;
import android.net.ConnectivityManager;
import android.net.ConnectivityManager.NetworkCallback;
import android.net.INetworkStatsService;
import android.net.LinkProperties;
import android.net.Network;
import android.net.NetworkCapabilities;
import android.net.NetworkInfo;
import android.net.NetworkRequest;
import android.net.NetworkState;
import android.net.NetworkUtils;
import android.net.RouteInfo;
import android.net.wifi.WifiManager;
import android.os.Binder;
import android.os.Bundle;
import android.os.INetworkManagementService;
import android.os.Looper;
import android.os.Message;
import android.os.Parcel;
import android.os.ResultReceiver;
import android.os.SystemProperties;
import android.os.UserHandle;
import android.provider.Settings;
import android.telephony.CarrierConfigManager;
import android.telephony.TelephonyManager;
import android.text.TextUtils;
import android.util.ArrayMap;
import android.util.Log;
import android.util.SparseArray;

import com.android.internal.telephony.IccCardConstants;
import com.android.internal.telephony.TelephonyIntents;
import com.android.internal.util.IndentingPrintWriter;
import com.android.internal.util.MessageUtils;
import com.android.internal.util.Protocol;
import com.android.internal.util.State;
import com.android.internal.util.StateMachine;
import com.android.server.IoThread;
<<<<<<< HEAD
import com.android.server.NetPluginDelegate;
=======
import com.android.server.connectivity.tethering.IControlsTethering;
import com.android.server.connectivity.tethering.IPv6TetheringCoordinator;
import com.android.server.connectivity.tethering.TetherInterfaceStateMachine;
>>>>>>> 0a857ee2
import com.android.server.net.BaseNetworkObserver;

import java.io.FileDescriptor;
import java.io.PrintWriter;
import java.net.Inet4Address;
import java.net.InetAddress;
import java.util.ArrayList;
import java.util.Arrays;
import java.util.Collection;
import java.util.HashMap;
import java.util.Iterator;
import java.util.concurrent.atomic.AtomicInteger;


/**
 * @hide
 *
 * This class holds much of the business logic to allow Android devices
 * to act as IP gateways via USB, BT, and WiFi interfaces.
 */
public class Tethering extends BaseNetworkObserver implements IControlsTethering {

    private final Context mContext;
    private final static String TAG = "Tethering";
    private final static boolean DBG = false;
    private final static boolean VDBG = false;

    private static final Class[] messageClasses = {
            Tethering.class, TetherMasterSM.class, TetherInterfaceStateMachine.class
    };
    private static final SparseArray<String> sMagicDecoderRing =
            MessageUtils.findMessageNames(messageClasses);

    // TODO - remove both of these - should be part of interface inspection/selection stuff
    private String[] mTetherableUsbRegexs;
    private String[] mTetherableWifiRegexs;
    private String[] mTetherableBluetoothRegexs;
    private Collection<Integer> mUpstreamIfaceTypes;

    // used to synchronize public access to members
    private final Object mPublicSync;

    private static final Integer MOBILE_TYPE = new Integer(ConnectivityManager.TYPE_MOBILE);
    private static final Integer HIPRI_TYPE = new Integer(ConnectivityManager.TYPE_MOBILE_HIPRI);
    private static final Integer DUN_TYPE = new Integer(ConnectivityManager.TYPE_MOBILE_DUN);

    // if we have to connect to mobile, what APN type should we use?  Calculated by examining the
    // upstream type list and the DUN_REQUIRED secure-setting
    private int mPreferredUpstreamMobileApn = ConnectivityManager.TYPE_NONE;

    private final INetworkManagementService mNMService;
    private final INetworkStatsService mStatsService;
    private final Looper mLooper;

    private static class TetherState {
        public final TetherInterfaceStateMachine mStateMachine;
        public int mLastState;
        public int mLastError;
        public TetherState(TetherInterfaceStateMachine sm) {
            mStateMachine = sm;
            // Assume all state machines start out available and with no errors.
            mLastState = IControlsTethering.STATE_AVAILABLE;
            mLastError = ConnectivityManager.TETHER_ERROR_NO_ERROR;
        }
    }
    private final ArrayMap<String, TetherState> mTetherStates;

    private final BroadcastReceiver mStateReceiver;

    // {@link ComponentName} of the Service used to run tether provisioning.
    private static final ComponentName TETHER_SERVICE = ComponentName.unflattenFromString(Resources
            .getSystem().getString(com.android.internal.R.string.config_wifi_tether_enable));

    // USB is  192.168.42.1 and 255.255.255.0
    // Wifi is 192.168.43.1 and 255.255.255.0
    // BT is limited to max default of 5 connections. 192.168.44.1 to 192.168.48.1
    // with 255.255.255.0
    // P2P is 192.168.49.1 and 255.255.255.0

    private String[] mDhcpRange;
    private static final String[] DHCP_DEFAULT_RANGE = {
        "192.168.42.2", "192.168.42.254", "192.168.43.2", "192.168.43.254",
        "192.168.44.2", "192.168.44.254", "192.168.45.2", "192.168.45.254",
        "192.168.46.2", "192.168.46.254", "192.168.47.2", "192.168.47.254",
        "192.168.48.2", "192.168.48.254", "192.168.49.2", "192.168.49.254",
    };

    private String[] mDefaultDnsServers;
    private static final String DNS_DEFAULT_SERVER1 = "8.8.8.8";
    private static final String DNS_DEFAULT_SERVER2 = "8.8.4.4";

    private final StateMachine mTetherMasterSM;
    private final UpstreamNetworkMonitor mUpstreamNetworkMonitor;
    private String mCurrentUpstreamIface;

    private Notification.Builder mTetheredNotificationBuilder;
    private int mLastNotificationId;

    private boolean mRndisEnabled;       // track the RNDIS function enabled state
    private boolean mUsbTetherRequested; // true if USB tethering should be started
                                         // when RNDIS is enabled

    // True iff WiFi tethering should be started when soft AP is ready.
    private boolean mWifiTetherRequested;

    public Tethering(Context context, INetworkManagementService nmService,
            INetworkStatsService statsService) {
        mContext = context;
        mNMService = nmService;
        mStatsService = statsService;

        mPublicSync = new Object();

        mTetherStates = new ArrayMap<>();

        // make our own thread so we don't anr the system
        mLooper = IoThread.get().getLooper();
        mTetherMasterSM = new TetherMasterSM("TetherMaster", mLooper);
        mTetherMasterSM.start();

        mUpstreamNetworkMonitor = new UpstreamNetworkMonitor();

        mStateReceiver = new StateReceiver();
        IntentFilter filter = new IntentFilter();
        filter.addAction(UsbManager.ACTION_USB_STATE);
        filter.addAction(ConnectivityManager.CONNECTIVITY_ACTION);
        filter.addAction(WifiManager.WIFI_AP_STATE_CHANGED_ACTION);
        filter.addAction(Intent.ACTION_CONFIGURATION_CHANGED);
        mContext.registerReceiver(mStateReceiver, filter);

        filter = new IntentFilter();
        filter.addAction(Intent.ACTION_MEDIA_SHARED);
        filter.addAction(Intent.ACTION_MEDIA_UNSHARED);
        filter.addDataScheme("file");
        mContext.registerReceiver(mStateReceiver, filter);

        mDhcpRange = context.getResources().getStringArray(
                com.android.internal.R.array.config_tether_dhcp_range);
        if ((mDhcpRange.length == 0) || (mDhcpRange.length % 2 ==1)) {
            mDhcpRange = DHCP_DEFAULT_RANGE;
        }

        // load device config info
        updateConfiguration();

        // TODO - remove and rely on real notifications of the current iface
        mDefaultDnsServers = new String[2];
        mDefaultDnsServers[0] = DNS_DEFAULT_SERVER1;
        mDefaultDnsServers[1] = DNS_DEFAULT_SERVER2;
    }

    // We can't do this once in the Tethering() constructor and cache the value, because the
    // CONNECTIVITY_SERVICE is registered only after the Tethering() constructor has completed.
    private ConnectivityManager getConnectivityManager() {
        return (ConnectivityManager) mContext.getSystemService(Context.CONNECTIVITY_SERVICE);
    }

    void updateConfiguration() {
        String[] tetherableUsbRegexs = mContext.getResources().getStringArray(
                com.android.internal.R.array.config_tether_usb_regexs);
        String[] tetherableWifiRegexs;
        String[] tetherableBluetoothRegexs = mContext.getResources().getStringArray(
                com.android.internal.R.array.config_tether_bluetooth_regexs);

        if (SystemProperties.getInt("persist.fst.rate.upgrade.en", 0) == 1) {
            tetherableWifiRegexs = new String[] {"bond0"};
        } else {
            tetherableWifiRegexs = mContext.getResources().getStringArray(
                com.android.internal.R.array.config_tether_wifi_regexs);
        }

        int ifaceTypes[] = mContext.getResources().getIntArray(
                com.android.internal.R.array.config_tether_upstream_types);
        Collection<Integer> upstreamIfaceTypes = new ArrayList<>();
        for (int i : ifaceTypes) {
            upstreamIfaceTypes.add(new Integer(i));
        }

        synchronized (mPublicSync) {
            mTetherableUsbRegexs = tetherableUsbRegexs;
            mTetherableWifiRegexs = tetherableWifiRegexs;
            mTetherableBluetoothRegexs = tetherableBluetoothRegexs;
            mUpstreamIfaceTypes = upstreamIfaceTypes;
        }

        // check if the upstream type list needs to be modified due to secure-settings
        checkDunRequired();
    }

    @Override
    public void interfaceStatusChanged(String iface, boolean up) {
        // Never called directly: only called from interfaceLinkStateChanged.
        // See NetlinkHandler.cpp:71.
        if (VDBG) Log.d(TAG, "interfaceStatusChanged " + iface + ", " + up);
<<<<<<< HEAD
        boolean found = false;
        boolean usb = false;
        WifiManager mWifiManager =
           (WifiManager) mContext.getSystemService(Context.WIFI_SERVICE);
=======
>>>>>>> 0a857ee2
        synchronized (mPublicSync) {
            int interfaceType = ifaceNameToType(iface);
            if (interfaceType == ConnectivityManager.TETHERING_INVALID) {
                return;
            }

            TetherState tetherState = mTetherStates.get(iface);
            if (up) {
                if (tetherState == null) {
                    trackNewTetherableInterface(iface, interfaceType);
                }
            } else {
                if (interfaceType == ConnectivityManager.TETHERING_BLUETOOTH) {
                    tetherState.mStateMachine.sendMessage(
                            TetherInterfaceStateMachine.CMD_INTERFACE_DOWN);
                    mTetherStates.remove(iface);
                } else {
                    // Ignore usb0 down after enabling RNDIS.
                    // We will handle disconnect in interfaceRemoved.
                    // Similarly, ignore interface down for WiFi.  We monitor WiFi AP status
                    // through the WifiManager.WIFI_AP_STATE_CHANGED_ACTION intent.
                    if (VDBG) Log.d(TAG, "ignore interface down for " + iface);
<<<<<<< HEAD
                } else if (isWifi(iface) && (mWifiManager != null) &&
                              mWifiManager.getWifiStaSapConcurrency()) {
                    int wifiApState = 0;
                    wifiApState = mWifiManager.getWifiApState();

                    // Ignore AP interface down after enabling STA connection.
                    // If STA connects to same  band the SAP is enabled, the
                    // driver stops SAP before it proceeds for STA connection
                    // hence ignore interface down. After STA connection,
                    // driver starts SAP on STA channel.

                    if ((wifiApState == WifiManager.WIFI_AP_STATE_DISABLING) ||
                       (wifiApState == WifiManager.WIFI_AP_STATE_DISABLED)) {
                        if (VDBG) Log.d(TAG, "Got interface down for " + iface);
                        sm.sendMessage(TetherInterfaceSM.CMD_INTERFACE_DOWN);
                        mIfaces.remove(iface);
                    } else {
                        if (VDBG) Log.d(TAG, "ignore interface down for " + iface);
                    }
                } else if (sm != null) {
                    sm.sendMessage(TetherInterfaceSM.CMD_INTERFACE_DOWN);
                    mIfaces.remove(iface);
=======
>>>>>>> 0a857ee2
                }
            }
        }
    }

    @Override
    public void interfaceLinkStateChanged(String iface, boolean up) {
        interfaceStatusChanged(iface, up);
    }

    private boolean isUsb(String iface) {
        synchronized (mPublicSync) {
            for (String regex : mTetherableUsbRegexs) {
                if (iface.matches(regex)) return true;
            }
            return false;
        }
    }

    private boolean isWifi(String iface) {
        synchronized (mPublicSync) {
            for (String regex : mTetherableWifiRegexs) {
                if (iface.matches(regex)) return true;
            }
            return false;
        }
    }

    private boolean isBluetooth(String iface) {
        synchronized (mPublicSync) {
            for (String regex : mTetherableBluetoothRegexs) {
                if (iface.matches(regex)) return true;
            }
            return false;
        }
    }

    private int ifaceNameToType(String iface) {
        if (isWifi(iface)) {
            return ConnectivityManager.TETHERING_WIFI;
        } else if (isUsb(iface)) {
            return ConnectivityManager.TETHERING_USB;
        } else if (isBluetooth(iface)) {
            return ConnectivityManager.TETHERING_BLUETOOTH;
        }
        return ConnectivityManager.TETHERING_INVALID;
    }

    @Override
    public void interfaceAdded(String iface) {
        if (VDBG) Log.d(TAG, "interfaceAdded " + iface);
        synchronized (mPublicSync) {
            int interfaceType = ifaceNameToType(iface);
            if (interfaceType == ConnectivityManager.TETHERING_INVALID) {
                if (VDBG) Log.d(TAG, iface + " is not a tetherable iface, ignoring");
                return;
            }

            TetherState tetherState = mTetherStates.get(iface);
            if (tetherState == null) {
                trackNewTetherableInterface(iface, interfaceType);
            } else {
                if (VDBG) Log.d(TAG, "active iface (" + iface + ") reported as added, ignoring");
            }
        }
    }

    @Override
    public void interfaceRemoved(String iface) {
        if (VDBG) Log.d(TAG, "interfaceRemoved " + iface);
        synchronized (mPublicSync) {
            TetherState tetherState = mTetherStates.get(iface);
            if (tetherState == null) {
                if (VDBG) {
                    Log.e(TAG, "attempting to remove unknown iface (" + iface + "), ignoring");
                }
                return;
            }
            tetherState.mStateMachine.sendMessage(TetherInterfaceStateMachine.CMD_INTERFACE_DOWN);
            mTetherStates.remove(iface);
        }
    }

    public void startTethering(int type, ResultReceiver receiver,
            boolean showProvisioningUi) {
        if (!isTetherProvisioningRequired()) {
            enableTetheringInternal(type, true, receiver);
            return;
        }

        if (showProvisioningUi) {
            runUiTetherProvisioningAndEnable(type, receiver);
        } else {
            runSilentTetherProvisioningAndEnable(type, receiver);
        }
    }

    public void stopTethering(int type) {
        enableTetheringInternal(type, false, null);
        if (isTetherProvisioningRequired()) {
            cancelTetherProvisioningRechecks(type);
        }
    }

    /**
     * Check if the device requires a provisioning check in order to enable tethering.
     *
     * @return a boolean - {@code true} indicating tether provisioning is required by the carrier.
     */
    private boolean isTetherProvisioningRequired() {
        String[] provisionApp = mContext.getResources().getStringArray(
                com.android.internal.R.array.config_mobile_hotspot_provision_app);
        if (SystemProperties.getBoolean("net.tethering.noprovisioning", false)
                || provisionApp == null) {
            return false;
        }

        // Check carrier config for entitlement checks
        final CarrierConfigManager configManager = (CarrierConfigManager) mContext
             .getSystemService(Context.CARRIER_CONFIG_SERVICE);
        boolean isEntitlementCheckRequired = configManager.getConfig().getBoolean(
             CarrierConfigManager.KEY_REQUIRE_ENTITLEMENT_CHECKS_BOOL);

        if (!isEntitlementCheckRequired) {
            return false;
        }
        return (provisionApp.length == 2);
    }

    /**
     * Enables or disables tethering for the given type. This should only be called once
     * provisioning has succeeded or is not necessary. It will also schedule provisioning rechecks
     * for the specified interface.
     */
    private void enableTetheringInternal(int type, boolean enable, ResultReceiver receiver) {
        boolean isProvisioningRequired = enable && isTetherProvisioningRequired();
        int result;
        switch (type) {
            case ConnectivityManager.TETHERING_WIFI:
                result = setWifiTethering(enable);
                if (isProvisioningRequired && result == ConnectivityManager.TETHER_ERROR_NO_ERROR) {
                    scheduleProvisioningRechecks(type);
                }
                sendTetherResult(receiver, result);
                break;
            case ConnectivityManager.TETHERING_USB:
                result = setUsbTethering(enable);
                if (isProvisioningRequired && result == ConnectivityManager.TETHER_ERROR_NO_ERROR) {
                    scheduleProvisioningRechecks(type);
                }
                sendTetherResult(receiver, result);
                break;
            case ConnectivityManager.TETHERING_BLUETOOTH:
                setBluetoothTethering(enable, receiver);
                break;
            default:
                Log.w(TAG, "Invalid tether type.");
                sendTetherResult(receiver, ConnectivityManager.TETHER_ERROR_UNKNOWN_IFACE);
        }
    }

    private void sendTetherResult(ResultReceiver receiver, int result) {
        if (receiver != null) {
            receiver.send(result, null);
        }
    }

    private int setWifiTethering(final boolean enable) {
        synchronized (mPublicSync) {
            mWifiTetherRequested = enable;
            final WifiManager wifiManager =
                    (WifiManager) mContext.getSystemService(Context.WIFI_SERVICE);
            if (wifiManager.setWifiApEnabled(null /* use existing wifi config */, enable)) {
                return ConnectivityManager.TETHER_ERROR_NO_ERROR;
            }
            return ConnectivityManager.TETHER_ERROR_MASTER_ERROR;
        }
    }

    private void setBluetoothTethering(final boolean enable, final ResultReceiver receiver) {
        final BluetoothAdapter adapter = BluetoothAdapter.getDefaultAdapter();
        if (adapter == null || !adapter.isEnabled()) {
            Log.w(TAG, "Tried to enable bluetooth tethering with null or disabled adapter. null: " +
                    (adapter == null));
            sendTetherResult(receiver, ConnectivityManager.TETHER_ERROR_SERVICE_UNAVAIL);
            return;
        }

        adapter.getProfileProxy(mContext, new ServiceListener() {
            @Override
            public void onServiceDisconnected(int profile) { }

            @Override
            public void onServiceConnected(int profile, BluetoothProfile proxy) {
                ((BluetoothPan) proxy).setBluetoothTethering(enable);
                // TODO: Enabling bluetooth tethering can fail asynchronously here.
                // We should figure out a way to bubble up that failure instead of sending success.
                int result = ((BluetoothPan) proxy).isTetheringOn() == enable ?
                        ConnectivityManager.TETHER_ERROR_NO_ERROR :
                        ConnectivityManager.TETHER_ERROR_MASTER_ERROR;
                sendTetherResult(receiver, result);
                if (enable && isTetherProvisioningRequired()) {
                    scheduleProvisioningRechecks(ConnectivityManager.TETHERING_BLUETOOTH);
                }
                adapter.closeProfileProxy(BluetoothProfile.PAN, proxy);
            }
        }, BluetoothProfile.PAN);
    }

    private void runUiTetherProvisioningAndEnable(int type, ResultReceiver receiver) {
        ResultReceiver proxyReceiver = getProxyReceiver(type, receiver);
        sendUiTetherProvisionIntent(type, proxyReceiver);
    }

    private void sendUiTetherProvisionIntent(int type, ResultReceiver receiver) {
        Intent intent = new Intent(Settings.ACTION_TETHER_PROVISIONING);
        intent.putExtra(ConnectivityManager.EXTRA_ADD_TETHER_TYPE, type);
        intent.putExtra(ConnectivityManager.EXTRA_PROVISION_CALLBACK, receiver);
        final long ident = Binder.clearCallingIdentity();
        try {
            mContext.startActivityAsUser(intent, UserHandle.CURRENT);
        } finally {
            Binder.restoreCallingIdentity(ident);
        }
    }

    /**
     * Creates a proxy {@link ResultReceiver} which enables tethering if the provsioning result is
     * successful before firing back up to the wrapped receiver.
     *
     * @param type The type of tethering being enabled.
     * @param receiver A ResultReceiver which will be called back with an int resultCode.
     * @return The proxy receiver.
     */
    private ResultReceiver getProxyReceiver(final int type, final ResultReceiver receiver) {
        ResultReceiver rr = new ResultReceiver(null) {
            @Override
            protected void onReceiveResult(int resultCode, Bundle resultData) {
                // If provisioning is successful, enable tethering, otherwise just send the error.
                if (resultCode == ConnectivityManager.TETHER_ERROR_NO_ERROR) {
                    enableTetheringInternal(type, true, receiver);
                } else {
                    sendTetherResult(receiver, resultCode);
                }
            }
        };

        // The following is necessary to avoid unmarshalling issues when sending the receiver
        // across processes.
        Parcel parcel = Parcel.obtain();
        rr.writeToParcel(parcel,0);
        parcel.setDataPosition(0);
        ResultReceiver receiverForSending = ResultReceiver.CREATOR.createFromParcel(parcel);
        parcel.recycle();
        return receiverForSending;
    }

    private void scheduleProvisioningRechecks(int type) {
        Intent intent = new Intent();
        intent.putExtra(ConnectivityManager.EXTRA_ADD_TETHER_TYPE, type);
        intent.putExtra(ConnectivityManager.EXTRA_SET_ALARM, true);
        intent.setComponent(TETHER_SERVICE);
        final long ident = Binder.clearCallingIdentity();
        try {
            mContext.startServiceAsUser(intent, UserHandle.CURRENT);
        } finally {
            Binder.restoreCallingIdentity(ident);
        }
    }

    private void runSilentTetherProvisioningAndEnable(int type, ResultReceiver receiver) {
        ResultReceiver proxyReceiver = getProxyReceiver(type, receiver);
        sendSilentTetherProvisionIntent(type, proxyReceiver);
    }

    private void sendSilentTetherProvisionIntent(int type, ResultReceiver receiver) {
        Intent intent = new Intent();
        intent.putExtra(ConnectivityManager.EXTRA_ADD_TETHER_TYPE, type);
        intent.putExtra(ConnectivityManager.EXTRA_RUN_PROVISION, true);
        intent.putExtra(ConnectivityManager.EXTRA_PROVISION_CALLBACK, receiver);
        intent.setComponent(TETHER_SERVICE);
        final long ident = Binder.clearCallingIdentity();
        try {
            mContext.startServiceAsUser(intent, UserHandle.CURRENT);
        } finally {
            Binder.restoreCallingIdentity(ident);
        }
    }

    private void cancelTetherProvisioningRechecks(int type) {
        if (getConnectivityManager().isTetheringSupported()) {
            Intent intent = new Intent();
            intent.putExtra(ConnectivityManager.EXTRA_REM_TETHER_TYPE, type);
            intent.setComponent(TETHER_SERVICE);
            final long ident = Binder.clearCallingIdentity();
            try {
                mContext.startServiceAsUser(intent, UserHandle.CURRENT);
            } finally {
                Binder.restoreCallingIdentity(ident);
            }
        }
    }

    public int tether(String iface) {
        if (DBG) Log.d(TAG, "Tethering " + iface);
        synchronized (mPublicSync) {
            TetherState tetherState = mTetherStates.get(iface);
            if (tetherState == null) {
                Log.e(TAG, "Tried to Tether an unknown iface: " + iface + ", ignoring");
                return ConnectivityManager.TETHER_ERROR_UNKNOWN_IFACE;
            }
            // Ignore the error status of the interface.  If the interface is available,
            // the errors are referring to past tethering attempts anyway.
            if (tetherState.mLastState != IControlsTethering.STATE_AVAILABLE) {
                Log.e(TAG, "Tried to Tether an unavailable iface: " + iface + ", ignoring");
                return ConnectivityManager.TETHER_ERROR_UNAVAIL_IFACE;
            }
            tetherState.mStateMachine.sendMessage(TetherInterfaceStateMachine.CMD_TETHER_REQUESTED);
            return ConnectivityManager.TETHER_ERROR_NO_ERROR;
        }
    }

    public int untether(String iface) {
        if (DBG) Log.d(TAG, "Untethering " + iface);
        synchronized (mPublicSync) {
            TetherState tetherState = mTetherStates.get(iface);
            if (tetherState == null) {
                Log.e(TAG, "Tried to Untether an unknown iface :" + iface + ", ignoring");
                return ConnectivityManager.TETHER_ERROR_UNKNOWN_IFACE;
            }
            if (tetherState.mLastState != IControlsTethering.STATE_TETHERED) {
                Log.e(TAG, "Tried to untether an untethered iface :" + iface + ", ignoring");
                return ConnectivityManager.TETHER_ERROR_UNAVAIL_IFACE;
            }
            tetherState.mStateMachine.sendMessage(
                    TetherInterfaceStateMachine.CMD_TETHER_UNREQUESTED);
            return ConnectivityManager.TETHER_ERROR_NO_ERROR;
        }
    }

    public void untetherAll() {
        synchronized (mPublicSync) {
            if (DBG) Log.d(TAG, "Untethering " + mTetherStates.keySet());
            for (int i = 0; i < mTetherStates.size(); i++) {
                untether(mTetherStates.keyAt(i));
            }
        }
    }

    public int getLastTetherError(String iface) {
        synchronized (mPublicSync) {
            TetherState tetherState = mTetherStates.get(iface);
            if (tetherState == null) {
                Log.e(TAG, "Tried to getLastTetherError on an unknown iface :" + iface +
                        ", ignoring");
                return ConnectivityManager.TETHER_ERROR_UNKNOWN_IFACE;
            }
            return tetherState.mLastError;
        }
    }

    private void sendTetherStateChangedBroadcast() {
        if (!getConnectivityManager().isTetheringSupported()) return;

        ArrayList<String> availableList = new ArrayList<String>();
        ArrayList<String> activeList = new ArrayList<String>();
        ArrayList<String> erroredList = new ArrayList<String>();

        boolean wifiTethered = false;
        boolean usbTethered = false;
        boolean bluetoothTethered = false;

        synchronized (mPublicSync) {
            for (int i = 0; i < mTetherStates.size(); i++) {
                TetherState tetherState = mTetherStates.valueAt(i);
                String iface = mTetherStates.keyAt(i);
                if (tetherState.mLastError != ConnectivityManager.TETHER_ERROR_NO_ERROR) {
                    erroredList.add(iface);
                } else if (tetherState.mLastState == IControlsTethering.STATE_AVAILABLE) {
                    availableList.add(iface);
                } else if (tetherState.mLastState == IControlsTethering.STATE_TETHERED) {
                    if (isUsb(iface)) {
                        usbTethered = true;
                    } else if (isWifi(iface)) {
                        wifiTethered = true;
                    } else if (isBluetooth(iface)) {
                        bluetoothTethered = true;
                    }
                    activeList.add(iface);
                }
            }
        }
        Intent broadcast = new Intent(ConnectivityManager.ACTION_TETHER_STATE_CHANGED);
        broadcast.addFlags(Intent.FLAG_RECEIVER_REPLACE_PENDING |
                Intent.FLAG_RECEIVER_REGISTERED_ONLY_BEFORE_BOOT);
        broadcast.putStringArrayListExtra(ConnectivityManager.EXTRA_AVAILABLE_TETHER,
                availableList);
        broadcast.putStringArrayListExtra(ConnectivityManager.EXTRA_ACTIVE_TETHER, activeList);
        broadcast.putStringArrayListExtra(ConnectivityManager.EXTRA_ERRORED_TETHER,
                erroredList);
        mContext.sendStickyBroadcastAsUser(broadcast, UserHandle.ALL);
        if (DBG) {
            Log.d(TAG, String.format(
                    "sendTetherStateChangedBroadcast avail=[%s] active=[%s] error=[%s]",
                    TextUtils.join(",", availableList),
                    TextUtils.join(",", activeList),
                    TextUtils.join(",", erroredList)));
        }

        if (usbTethered) {
            if (wifiTethered || bluetoothTethered) {
                showTetheredNotification(com.android.internal.R.drawable.stat_sys_tether_general);
            } else {
                showTetheredNotification(com.android.internal.R.drawable.stat_sys_tether_usb);
            }
        } else if (wifiTethered) {
            if (bluetoothTethered) {
                showTetheredNotification(com.android.internal.R.drawable.stat_sys_tether_general);
            } else {
                /* We now have a status bar icon for WifiTethering, so drop the notification */
                clearTetheredNotification();
                if (mContext.getResources().getBoolean(
                        com.android.internal.R.bool
                        .config_regional_hotspot_show_notification_when_turn_on)) {
                    showTetheredNotification(com.android.internal.R.drawable.stat_sys_tether_wifi);
                }
            }
        } else if (bluetoothTethered) {
            showTetheredNotification(com.android.internal.R.drawable.stat_sys_tether_bluetooth);
        } else {
            clearTetheredNotification();
        }
    }

    private void showTetheredNotification(int icon) {
        NotificationManager notificationManager =
                (NotificationManager)mContext.getSystemService(Context.NOTIFICATION_SERVICE);
        if (notificationManager == null) {
            return;
        }

        if (mLastNotificationId != 0) {
            if (mLastNotificationId == icon) {
                return;
            }
            notificationManager.cancelAsUser(null, mLastNotificationId,
                    UserHandle.ALL);
            mLastNotificationId = 0;
        }

        Intent intent = new Intent();
        intent.setClassName("com.android.settings", "com.android.settings.TetherSettings");
        intent.setFlags(Intent.FLAG_ACTIVITY_NO_HISTORY);

        PendingIntent pi = PendingIntent.getActivityAsUser(mContext, 0, intent, 0,
                null, UserHandle.CURRENT);

        Resources r = Resources.getSystem();
        CharSequence title = r.getText(com.android.internal.R.string.tethered_notification_title);
        CharSequence message = r.getText(com.android.internal.R.string.
                tethered_notification_message);

        if (mTetheredNotificationBuilder == null) {
            mTetheredNotificationBuilder = new Notification.Builder(mContext);
            mTetheredNotificationBuilder.setWhen(0)
                    .setOngoing(true)
                    .setColor(mContext.getColor(
                            com.android.internal.R.color.system_notification_accent_color))
                    .setVisibility(Notification.VISIBILITY_PUBLIC)
                    .setCategory(Notification.CATEGORY_STATUS);
        }
        mTetheredNotificationBuilder.setSmallIcon(icon)
                .setContentTitle(title)
                .setContentText(message)
                .setContentIntent(pi);
        mLastNotificationId = icon;

        notificationManager.notifyAsUser(null, mLastNotificationId,
                mTetheredNotificationBuilder.build(), UserHandle.ALL);
    }

    private void clearTetheredNotification() {
        NotificationManager notificationManager =
            (NotificationManager)mContext.getSystemService(Context.NOTIFICATION_SERVICE);
        if (notificationManager != null && mLastNotificationId != 0) {
            notificationManager.cancelAsUser(null, mLastNotificationId,
                    UserHandle.ALL);
            mLastNotificationId = 0;
        }
    }

    private class StateReceiver extends BroadcastReceiver {
        @Override
        public void onReceive(Context content, Intent intent) {
            String action = intent.getAction();
            if (action == null) { return; }
            if (action.equals(UsbManager.ACTION_USB_STATE)) {
                synchronized (Tethering.this.mPublicSync) {
                    boolean usbConnected = intent.getBooleanExtra(UsbManager.USB_CONNECTED, false);
                    mRndisEnabled = intent.getBooleanExtra(UsbManager.USB_FUNCTION_RNDIS, false);
                    // start tethering if we have a request pending
                    if (usbConnected && mRndisEnabled && mUsbTetherRequested) {
                        tetherMatchingInterfaces(true, ConnectivityManager.TETHERING_USB);
                    }
                    mUsbTetherRequested = false;
                }
            } else if (action.equals(ConnectivityManager.CONNECTIVITY_ACTION)) {
                NetworkInfo networkInfo = (NetworkInfo)intent.getParcelableExtra(
                        ConnectivityManager.EXTRA_NETWORK_INFO);
                if (networkInfo != null &&
                        networkInfo.getDetailedState() != NetworkInfo.DetailedState.FAILED) {
                    if (VDBG) Log.d(TAG, "Tethering got CONNECTIVITY_ACTION");
                    mTetherMasterSM.sendMessage(TetherMasterSM.CMD_UPSTREAM_CHANGED);
                }
            } else if (action.equals(WifiManager.WIFI_AP_STATE_CHANGED_ACTION)) {
                synchronized (Tethering.this.mPublicSync) {
                    int curState =  intent.getIntExtra(WifiManager.EXTRA_WIFI_AP_STATE,
                            WifiManager.WIFI_AP_STATE_DISABLED);
                    switch (curState) {
                        case WifiManager.WIFI_AP_STATE_ENABLING:
                            // We can see this state on the way to both enabled and failure states.
                            break;
                        case WifiManager.WIFI_AP_STATE_ENABLED:
                            // When the AP comes up and we've been requested to tether it, do so.
                            if (mWifiTetherRequested) {
                                tetherMatchingInterfaces(true, ConnectivityManager.TETHERING_WIFI);
                            }
                            break;
                        case WifiManager.WIFI_AP_STATE_DISABLED:
                        case WifiManager.WIFI_AP_STATE_DISABLING:
                        case WifiManager.WIFI_AP_STATE_FAILED:
                        default:
                            if (DBG) {
                                Log.d(TAG, "Canceling WiFi tethering request - AP_STATE=" +
                                    curState);
                            }
                            // Tell appropriate interface state machines that they should tear
                            // themselves down.
                            for (int i = 0; i < mTetherStates.size(); i++) {
                                TetherInterfaceStateMachine tism =
                                        mTetherStates.valueAt(i).mStateMachine;
                                if (tism.interfaceType() == ConnectivityManager.TETHERING_WIFI) {
                                    tism.sendMessage(
                                            TetherInterfaceStateMachine.CMD_TETHER_UNREQUESTED);
                                    break;  // There should be at most one of these.
                                }
                            }
                            // Regardless of whether we requested this transition, the AP has gone
                            // down.  Don't try to tether again unless we're requested to do so.
                            mWifiTetherRequested = false;
                            break;
                    }
                }
            } else if (action.equals(Intent.ACTION_CONFIGURATION_CHANGED)) {
                updateConfiguration();
            }
        }
    }

    private void tetherMatchingInterfaces(boolean enable, int interfaceType) {
        if (VDBG) Log.d(TAG, "tetherMatchingInterfaces(" + enable + ", " + interfaceType + ")");

        String[] ifaces = null;
        try {
            ifaces = mNMService.listInterfaces();
        } catch (Exception e) {
            Log.e(TAG, "Error listing Interfaces", e);
            return;
        }
        String chosenIface = null;
        if (ifaces != null) {
            for (String iface : ifaces) {
                if (ifaceNameToType(iface) == interfaceType) {
                    chosenIface = iface;
                    break;
                }
            }
        }
        if (chosenIface == null) {
            Log.e(TAG, "could not find iface of type " + interfaceType);
            return;
        }

        int result = (enable ? tether(chosenIface) : untether(chosenIface));
        if (result != ConnectivityManager.TETHER_ERROR_NO_ERROR) {
            Log.e(TAG, "unable start or stop tethering on iface " + chosenIface);
            return;
        }
    }

    // TODO - return copies so people can't tamper
    public String[] getTetherableUsbRegexs() {
        return mTetherableUsbRegexs;
    }

    public String[] getTetherableWifiRegexs() {
        return mTetherableWifiRegexs;
    }

    public String[] getTetherableBluetoothRegexs() {
        return mTetherableBluetoothRegexs;
    }

    public int setUsbTethering(boolean enable) {
        if (VDBG) Log.d(TAG, "setUsbTethering(" + enable + ")");
        UsbManager usbManager = (UsbManager)mContext.getSystemService(Context.USB_SERVICE);

        synchronized (mPublicSync) {
            if (enable) {
                if (mRndisEnabled) {
                    final long ident = Binder.clearCallingIdentity();
                    try {
                        tetherMatchingInterfaces(true, ConnectivityManager.TETHERING_USB);
                    } finally {
                        Binder.restoreCallingIdentity(ident);
                    }
                } else {
                    mUsbTetherRequested = true;
                    usbManager.setCurrentFunction(UsbManager.USB_FUNCTION_RNDIS);
                }
            } else {
                final long ident = Binder.clearCallingIdentity();
                try {
                    tetherMatchingInterfaces(false, ConnectivityManager.TETHERING_USB);
                } finally {
                    Binder.restoreCallingIdentity(ident);
                }
                if (mRndisEnabled) {
                    usbManager.setCurrentFunction(null);
                }
                mUsbTetherRequested = false;
            }
        }
        return ConnectivityManager.TETHER_ERROR_NO_ERROR;
    }

    public int[] getUpstreamIfaceTypes() {
        int values[];
        synchronized (mPublicSync) {
            updateConfiguration();  // TODO - remove?
            values = new int[mUpstreamIfaceTypes.size()];
            Iterator<Integer> iterator = mUpstreamIfaceTypes.iterator();
            for (int i=0; i < mUpstreamIfaceTypes.size(); i++) {
                values[i] = iterator.next();
            }
        }
        return values;
    }

    private void checkDunRequired() {
        int secureSetting = 2;
        TelephonyManager tm = (TelephonyManager) mContext.getSystemService(Context.TELEPHONY_SERVICE);
        if (tm != null) {
            secureSetting = tm.getTetherApnRequired();
        }
        synchronized (mPublicSync) {
            // 2 = not set, 0 = DUN not required, 1 = DUN required
            if (secureSetting != 2) {
                int requiredApn = (secureSetting == 1 ?
                        ConnectivityManager.TYPE_MOBILE_DUN :
                        ConnectivityManager.TYPE_MOBILE_HIPRI);
                if (requiredApn == ConnectivityManager.TYPE_MOBILE_DUN) {
                    while (mUpstreamIfaceTypes.contains(MOBILE_TYPE)) {
                        mUpstreamIfaceTypes.remove(MOBILE_TYPE);
                    }
                    while (mUpstreamIfaceTypes.contains(HIPRI_TYPE)) {
                        mUpstreamIfaceTypes.remove(HIPRI_TYPE);
                    }
                    if (mUpstreamIfaceTypes.contains(DUN_TYPE) == false) {
                        mUpstreamIfaceTypes.add(DUN_TYPE);
                    }
                } else {
                    while (mUpstreamIfaceTypes.contains(DUN_TYPE)) {
                        mUpstreamIfaceTypes.remove(DUN_TYPE);
                    }
                    if (mUpstreamIfaceTypes.contains(MOBILE_TYPE) == false) {
                        mUpstreamIfaceTypes.add(MOBILE_TYPE);
                    }
                    if (mUpstreamIfaceTypes.contains(HIPRI_TYPE) == false) {
                        mUpstreamIfaceTypes.add(HIPRI_TYPE);
                    }
                }
            }
            if (mUpstreamIfaceTypes.contains(DUN_TYPE)) {
                mPreferredUpstreamMobileApn = ConnectivityManager.TYPE_MOBILE_DUN;
            } else {
                mPreferredUpstreamMobileApn = ConnectivityManager.TYPE_MOBILE_HIPRI;
            }
        }
    }

    // TODO review API - maybe return ArrayList<String> here and below?
    public String[] getTetheredIfaces() {
        ArrayList<String> list = new ArrayList<String>();
        synchronized (mPublicSync) {
            for (int i = 0; i < mTetherStates.size(); i++) {
                TetherState tetherState = mTetherStates.valueAt(i);
                if (tetherState.mLastState == IControlsTethering.STATE_TETHERED) {
                    list.add(mTetherStates.keyAt(i));
                }
            }
        }
        return list.toArray(new String[list.size()]);
    }

    public String[] getTetherableIfaces() {
        ArrayList<String> list = new ArrayList<String>();
        synchronized (mPublicSync) {
            for (int i = 0; i < mTetherStates.size(); i++) {
                TetherState tetherState = mTetherStates.valueAt(i);
                if (tetherState.mLastState == IControlsTethering.STATE_AVAILABLE) {
                    list.add(mTetherStates.keyAt(i));
                }
            }
        }
        return list.toArray(new String[list.size()]);
    }

    public String[] getTetheredDhcpRanges() {
        return mDhcpRange;
    }

    public String[] getErroredIfaces() {
        ArrayList<String> list = new ArrayList<String>();
        synchronized (mPublicSync) {
            for (int i = 0; i < mTetherStates.size(); i++) {
                TetherState tetherState = mTetherStates.valueAt(i);
                if (tetherState.mLastError != ConnectivityManager.TETHER_ERROR_NO_ERROR) {
                    list.add(mTetherStates.keyAt(i));
                }
            }
        }
        return list.toArray(new String[list.size()]);
    }

    private void maybeLogMessage(State state, int what) {
        if (DBG) {
            Log.d(TAG, state.getName() + " got " +
                    sMagicDecoderRing.get(what, Integer.toString(what)));
        }
    }

    /**
     * A NetworkCallback class that relays information of interest to the
     * tethering master state machine thread for subsequent processing.
     */
    class UpstreamNetworkCallback extends NetworkCallback {
        @Override
        public void onAvailable(Network network) {
            mTetherMasterSM.sendMessage(TetherMasterSM.EVENT_UPSTREAM_CALLBACK,
                    UpstreamNetworkMonitor.EVENT_ON_AVAILABLE, 0, network);
        }

        @Override
        public void onCapabilitiesChanged(Network network, NetworkCapabilities newNc) {
            mTetherMasterSM.sendMessage(TetherMasterSM.EVENT_UPSTREAM_CALLBACK,
                    UpstreamNetworkMonitor.EVENT_ON_CAPABILITIES, 0,
                    new NetworkState(null, null, newNc, network, null, null));
        }

        @Override
        public void onLinkPropertiesChanged(Network network, LinkProperties newLp) {
            mTetherMasterSM.sendMessage(TetherMasterSM.EVENT_UPSTREAM_CALLBACK,
                    UpstreamNetworkMonitor.EVENT_ON_LINKPROPERTIES, 0,
                    new NetworkState(null, newLp, null, network, null, null));
        }

        @Override
        public void onLost(Network network) {
            mTetherMasterSM.sendMessage(TetherMasterSM.EVENT_UPSTREAM_CALLBACK,
                    UpstreamNetworkMonitor.EVENT_ON_LOST, 0, network);
        }
    }

    /**
     * A class to centralize all the network and link properties information
     * pertaining to the current and any potential upstream network.
     *
     * Calling #start() registers two callbacks: one to track the system default
     * network and a second to specifically observe TYPE_MOBILE_DUN networks.
     *
     * The methods and data members of this class are only to be accessed and
     * modified from the tethering master state machine thread. Any other
     * access semantics would necessitate the addition of locking.
     *
     * TODO: Investigate whether more "upstream-specific" logic/functionality
     * could/should be moved here.
     */
    class UpstreamNetworkMonitor {
        static final int EVENT_ON_AVAILABLE      = 1;
        static final int EVENT_ON_CAPABILITIES   = 2;
        static final int EVENT_ON_LINKPROPERTIES = 3;
        static final int EVENT_ON_LOST           = 4;

        final HashMap<Network, NetworkState> mNetworkMap = new HashMap<>();
        NetworkCallback mDefaultNetworkCallback;
        NetworkCallback mDunTetheringCallback;

        void start() {
            stop();

            mDefaultNetworkCallback = new UpstreamNetworkCallback();
            getConnectivityManager().registerDefaultNetworkCallback(mDefaultNetworkCallback);

            final NetworkRequest dunTetheringRequest = new NetworkRequest.Builder()
                    .addTransportType(NetworkCapabilities.TRANSPORT_CELLULAR)
                    .removeCapability(NetworkCapabilities.NET_CAPABILITY_NOT_RESTRICTED)
                    .addCapability(NetworkCapabilities.NET_CAPABILITY_DUN)
                    .build();
            mDunTetheringCallback = new UpstreamNetworkCallback();
            getConnectivityManager().registerNetworkCallback(
                    dunTetheringRequest, mDunTetheringCallback);
        }

        void stop() {
            if (mDefaultNetworkCallback != null) {
                getConnectivityManager().unregisterNetworkCallback(mDefaultNetworkCallback);
                mDefaultNetworkCallback = null;
            }

            if (mDunTetheringCallback != null) {
                getConnectivityManager().unregisterNetworkCallback(mDunTetheringCallback);
                mDunTetheringCallback = null;
            }

            mNetworkMap.clear();
        }

        NetworkState lookup(Network network) {
            return (network != null) ? mNetworkMap.get(network) : null;
        }

        NetworkState processCallback(int arg1, Object obj) {
            switch (arg1) {
                case EVENT_ON_AVAILABLE: {
                    final Network network = (Network) obj;
                    if (VDBG) {
                        Log.d(TAG, "EVENT_ON_AVAILABLE for " + network);
                    }
                    if (!mNetworkMap.containsKey(network)) {
                        mNetworkMap.put(network,
                                new NetworkState(null, null, null, network, null, null));
                    }

                    final ConnectivityManager cm = getConnectivityManager();

                    if (mDefaultNetworkCallback != null) {
                        cm.requestNetworkCapabilities(mDefaultNetworkCallback);
                        cm.requestLinkProperties(mDefaultNetworkCallback);
                    }

                    // Requesting updates for mDunTetheringCallback is not
                    // necessary. Because it's a listen, it will already have
                    // heard all NetworkCapabilities and LinkProperties updates
                    // since UpstreamNetworkMonitor was started. Because we
                    // start UpstreamNetworkMonitor before chooseUpstreamType()
                    // is ever invoked (it can register a DUN request) this is
                    // mostly safe. However, if a DUN network is already up for
                    // some reason (unlikely, because DUN is restricted and,
                    // unless the DUN network is shared with another APN, only
                    // the system can request it and this is the only part of
                    // the system that requests it) we won't know its
                    // LinkProperties or NetworkCapabilities.

                    return mNetworkMap.get(network);
                }
                case EVENT_ON_CAPABILITIES: {
                    final NetworkState ns = (NetworkState) obj;
                    if (!mNetworkMap.containsKey(ns.network)) {
                        // Ignore updates for networks for which we have not yet
                        // received onAvailable() - which should never happen -
                        // or for which we have already received onLost().
                        return null;
                    }
                    if (VDBG) {
                        Log.d(TAG, String.format("EVENT_ON_CAPABILITIES for %s: %s",
                                ns.network, ns.networkCapabilities));
                    }

                    final NetworkState prev = mNetworkMap.get(ns.network);
                    mNetworkMap.put(ns.network,
                            new NetworkState(null, prev.linkProperties, ns.networkCapabilities,
                                             ns.network, null, null));
                    return mNetworkMap.get(ns.network);
                }
                case EVENT_ON_LINKPROPERTIES: {
                    final NetworkState ns = (NetworkState) obj;
                    if (!mNetworkMap.containsKey(ns.network)) {
                        // Ignore updates for networks for which we have not yet
                        // received onAvailable() - which should never happen -
                        // or for which we have already received onLost().
                        return null;
                    }
                    if (VDBG) {
                        Log.d(TAG, String.format("EVENT_ON_LINKPROPERTIES for %s: %s",
                                ns.network, ns.linkProperties));
                    }

                    final NetworkState prev = mNetworkMap.get(ns.network);
                    mNetworkMap.put(ns.network,
                            new NetworkState(null, ns.linkProperties, prev.networkCapabilities,
                                             ns.network, null, null));
                    return mNetworkMap.get(ns.network);
                }
                case EVENT_ON_LOST: {
                    final Network network = (Network) obj;
                    if (VDBG) {
                        Log.d(TAG, "EVENT_ON_LOST for " + network);
                    }
                    return mNetworkMap.remove(network);
                }
                default:
                    return null;
            }
        }
    }

    // Needed because the canonical source of upstream truth is just the
    // upstream interface name, |mCurrentUpstreamIface|.  This is ripe for
    // future simplification, once the upstream Network is canonical.
    boolean pertainsToCurrentUpstream(NetworkState ns) {
        if (ns != null && ns.linkProperties != null && mCurrentUpstreamIface != null) {
            for (String ifname : ns.linkProperties.getAllInterfaceNames()) {
                if (mCurrentUpstreamIface.equals(ifname)) {
                    return true;
                }
            }
        }
        return false;
    }

    class TetherMasterSM extends StateMachine {
        private static final int BASE_MASTER                    = Protocol.BASE_TETHERING;
        // an interface SM has requested Tethering
        static final int CMD_TETHER_MODE_REQUESTED              = BASE_MASTER + 1;
        // an interface SM has unrequested Tethering
        static final int CMD_TETHER_MODE_UNREQUESTED            = BASE_MASTER + 2;
        // upstream connection change - do the right thing
        static final int CMD_UPSTREAM_CHANGED                   = BASE_MASTER + 3;
        // we don't have a valid upstream conn, check again after a delay
        static final int CMD_RETRY_UPSTREAM                     = BASE_MASTER + 4;
        // Events from NetworkCallbacks that we process on the master state
        // machine thread on behalf of the UpstreamNetworkMonitor.
        static final int EVENT_UPSTREAM_CALLBACK                = BASE_MASTER + 5;

        private State mInitialState;
        private State mTetherModeAliveState;

        private State mSetIpForwardingEnabledErrorState;
        private State mSetIpForwardingDisabledErrorState;
        private State mStartTetheringErrorState;
        private State mStopTetheringErrorState;
        private State mSetDnsForwardersErrorState;

        // This list is a little subtle.  It contains all the interfaces that currently are
        // requesting tethering, regardless of whether these interfaces are still members of
        // mTetherStates.  This allows us to maintain the following predicates:
        //
        // 1) mTetherStates contains the set of all currently existing, tetherable, link state up
        //    interfaces.
        // 2) mNotifyList contains all state machines that may have outstanding tethering state
        //    that needs to be torn down.
        //
        // Because we excise interfaces immediately from mTetherStates, we must maintain mNotifyList
        // so that the garbage collector does not clean up the state machine before it has a chance
        // to tear itself down.
        private final ArrayList<TetherInterfaceStateMachine> mNotifyList;
        private final IPv6TetheringCoordinator mIPv6TetheringCoordinator;

        private int mMobileApnReserved = ConnectivityManager.TYPE_NONE;
        private NetworkCallback mMobileUpstreamCallback;

        private static final int UPSTREAM_SETTLE_TIME_MS     = 10000;

        TetherMasterSM(String name, Looper looper) {
            super(name, looper);

            //Add states
            mInitialState = new InitialState();
            addState(mInitialState);
            mTetherModeAliveState = new TetherModeAliveState();
            addState(mTetherModeAliveState);

            mSetIpForwardingEnabledErrorState = new SetIpForwardingEnabledErrorState();
            addState(mSetIpForwardingEnabledErrorState);
            mSetIpForwardingDisabledErrorState = new SetIpForwardingDisabledErrorState();
            addState(mSetIpForwardingDisabledErrorState);
            mStartTetheringErrorState = new StartTetheringErrorState();
            addState(mStartTetheringErrorState);
            mStopTetheringErrorState = new StopTetheringErrorState();
            addState(mStopTetheringErrorState);
            mSetDnsForwardersErrorState = new SetDnsForwardersErrorState();
            addState(mSetDnsForwardersErrorState);

            mNotifyList = new ArrayList<>();
            mIPv6TetheringCoordinator = new IPv6TetheringCoordinator(mNotifyList);
            setInitialState(mInitialState);
        }

        class TetherMasterUtilState extends State {
            @Override
            public boolean processMessage(Message m) {
                return false;
            }

            protected boolean turnOnUpstreamMobileConnection(int apnType) {
                if (apnType == ConnectivityManager.TYPE_NONE) { return false; }

                if (apnType != mMobileApnReserved) {
                    // Unregister any previous mobile upstream callback because
                    // this request, if any, will be different.
                    turnOffUpstreamMobileConnection();
                }

                if (mMobileUpstreamCallback != null) {
                    // Looks like we already filed a request for this apnType.
                    return true;
                }

                switch (apnType) {
                    case ConnectivityManager.TYPE_MOBILE_DUN:
                    case ConnectivityManager.TYPE_MOBILE:
                    case ConnectivityManager.TYPE_MOBILE_HIPRI:
                        mMobileApnReserved = apnType;
                        break;
                    default:
                        return false;
                }

                final NetworkRequest.Builder builder = new NetworkRequest.Builder()
                        .addTransportType(NetworkCapabilities.TRANSPORT_CELLULAR);
                if (apnType == ConnectivityManager.TYPE_MOBILE_DUN) {
                    builder.removeCapability(NetworkCapabilities.NET_CAPABILITY_NOT_RESTRICTED)
                           .addCapability(NetworkCapabilities.NET_CAPABILITY_DUN);
                } else {
                    builder.addCapability(NetworkCapabilities.NET_CAPABILITY_INTERNET);
                }
                final NetworkRequest mobileUpstreamRequest = builder.build();

                // The UpstreamNetworkMonitor's callback will be notified.
                // Therefore, to avoid duplicate notifications, we only register a no-op.
                mMobileUpstreamCallback = new NetworkCallback();

                // TODO: Change the timeout from 0 (no onUnavailable callback) to use some
                // moderate callback time (once timeout callbacks are implemented). This might
                // be useful for updating some UI. Additionally, we should definitely log a
                // message to aid in any subsequent debugging
                if (DBG) Log.d(TAG, "requesting mobile upstream network: " + mobileUpstreamRequest);
                getConnectivityManager().requestNetwork(
                        mobileUpstreamRequest, mMobileUpstreamCallback, 0, apnType);
                return true;
            }

            protected void turnOffUpstreamMobileConnection() {
                if (mMobileUpstreamCallback != null) {
                    getConnectivityManager().unregisterNetworkCallback(mMobileUpstreamCallback);
                    mMobileUpstreamCallback = null;
                }
                mMobileApnReserved = ConnectivityManager.TYPE_NONE;
            }

            protected boolean turnOnMasterTetherSettings() {
                try {
                    mNMService.setIpForwardingEnabled(true);
                } catch (Exception e) {
                    transitionTo(mSetIpForwardingEnabledErrorState);
                    return false;
                }
                try {
                    mNMService.startTethering(mDhcpRange);
                } catch (Exception e) {
                    try {
                        mNMService.stopTethering();
                        mNMService.startTethering(mDhcpRange);
                    } catch (Exception ee) {
                        transitionTo(mStartTetheringErrorState);
                        return false;
                    }
                }
                return true;
            }

            protected boolean turnOffMasterTetherSettings() {
                try {
                    mNMService.stopTethering();
                } catch (Exception e) {
                    transitionTo(mStopTetheringErrorState);
                    return false;
                }
                try {
                    mNMService.setIpForwardingEnabled(false);
                } catch (Exception e) {
                    transitionTo(mSetIpForwardingDisabledErrorState);
                    return false;
                }
                transitionTo(mInitialState);
                return true;
            }

            protected void chooseUpstreamType(boolean tryCell) {
                final ConnectivityManager cm = getConnectivityManager();
                int upType = ConnectivityManager.TYPE_NONE;
                String iface = null;

                updateConfiguration(); // TODO - remove?

                synchronized (mPublicSync) {
                    if (VDBG) {
                        Log.d(TAG, "chooseUpstreamType has upstream iface types:");
                        for (Integer netType : mUpstreamIfaceTypes) {
                            Log.d(TAG, " " + netType);
                        }
                    }

                    for (Integer netType : mUpstreamIfaceTypes) {
                        NetworkInfo info = cm.getNetworkInfo(netType.intValue());
                        // TODO: if the network is suspended we should consider
                        // that to be the same as connected here.
                        if ((info != null) && info.isConnected()) {
                            upType = netType.intValue();
                            break;
                        }
                    }
                }

                if (DBG) {
                    Log.d(TAG, "chooseUpstreamType(" + tryCell + "),"
                            + " preferredApn="
                            + ConnectivityManager.getNetworkTypeName(mPreferredUpstreamMobileApn)
                            + ", got type="
                            + ConnectivityManager.getNetworkTypeName(upType));
                }

                switch (upType) {
                    case ConnectivityManager.TYPE_MOBILE_DUN:
                    case ConnectivityManager.TYPE_MOBILE_HIPRI:
                        // If we're on DUN, put our own grab on it.
                        turnOnUpstreamMobileConnection(upType);
                        break;
                    case ConnectivityManager.TYPE_NONE:
                        if (tryCell &&
                                turnOnUpstreamMobileConnection(mPreferredUpstreamMobileApn)) {
                            // We think mobile should be coming up; don't set a retry.
                        } else {
                            sendMessageDelayed(CMD_RETRY_UPSTREAM, UPSTREAM_SETTLE_TIME_MS);
                        }
                        break;
                    default:
                        /* If we've found an active upstream connection that's not DUN/HIPRI
                         * we should stop any outstanding DUN/HIPRI start requests.
                         *
                         * If we found NONE we don't want to do this as we want any previous
                         * requests to keep trying to bring up something we can use.
                         */
                        turnOffUpstreamMobileConnection();
                        break;
                }

                Network network = null;
                if (upType != ConnectivityManager.TYPE_NONE) {
<<<<<<< HEAD
                    Network network = getConnectivityManager().getNetworkForType(upType);
                    NetPluginDelegate.setUpstream(network);
                    LinkProperties linkProperties =
                            getConnectivityManager().getLinkProperties(upType);
=======
                    LinkProperties linkProperties = cm.getLinkProperties(upType);
>>>>>>> 0a857ee2
                    if (linkProperties != null) {
                        // Find the interface with the default IPv4 route. It may be the
                        // interface described by linkProperties, or one of the interfaces
                        // stacked on top of it.
                        Log.i(TAG, "Finding IPv4 upstream interface on: " + linkProperties);
                        RouteInfo ipv4Default = RouteInfo.selectBestRoute(
                            linkProperties.getAllRoutes(), Inet4Address.ANY);
                        if (ipv4Default != null) {
                            iface = ipv4Default.getInterface();
                            Log.i(TAG, "Found interface " + ipv4Default.getInterface());
                        } else {
                            Log.i(TAG, "No IPv4 upstream interface, giving up.");
                        }
                    }

                    if (iface != null) {
<<<<<<< HEAD
=======
                        network = cm.getNetworkForType(upType);
>>>>>>> 0a857ee2
                        if (network == null) {
                            Log.e(TAG, "No Network for upstream type " + upType + "!");
                        }
                        setDnsForwarders(network, linkProperties);
                    }
                }
                notifyTetheredOfNewUpstreamIface(iface);
                NetworkState ns = mUpstreamNetworkMonitor.lookup(network);
                if (ns != null && pertainsToCurrentUpstream(ns)) {
                    // If we already have NetworkState for this network examine
                    // it immediately, because there likely will be no second
                    // EVENT_ON_AVAILABLE (it was already received).
                    handleNewUpstreamNetworkState(ns);
                } else if (mCurrentUpstreamIface == null) {
                    // There are no available upstream networks, or none that
                    // have an IPv4 default route (current metric for success).
                    handleNewUpstreamNetworkState(null);
                }
            }

            protected void setDnsForwarders(final Network network, final LinkProperties lp) {
                String[] dnsServers = mDefaultDnsServers;
                final Collection<InetAddress> dnses = lp.getDnsServers();
                // TODO: Properly support the absence of DNS servers.
                if (dnses != null && !dnses.isEmpty()) {
                    // TODO: remove this invocation of NetworkUtils.makeStrings().
                    dnsServers = NetworkUtils.makeStrings(dnses);
                }
                if (VDBG) {
                    Log.d(TAG, "Setting DNS forwarders: Network=" + network +
                           ", dnsServers=" + Arrays.toString(dnsServers));
                }
                try {
                    mNMService.setDnsForwarders(network, dnsServers);
                } catch (Exception e) {
                    // TODO: Investigate how this can fail and what exactly
                    // happens if/when such failures occur.
                    Log.e(TAG, "Setting DNS forwarders failed!");
                    transitionTo(mSetDnsForwardersErrorState);
                }
            }

            protected void notifyTetheredOfNewUpstreamIface(String ifaceName) {
                if (DBG) Log.d(TAG, "Notifying tethered with upstream=" + ifaceName);
                mCurrentUpstreamIface = ifaceName;
                for (TetherInterfaceStateMachine sm : mNotifyList) {
                    sm.sendMessage(TetherInterfaceStateMachine.CMD_TETHER_CONNECTION_CHANGED,
                            ifaceName);
                }
            }

            protected void handleNewUpstreamNetworkState(NetworkState ns) {
                mIPv6TetheringCoordinator.updateUpstreamNetworkState(ns);
            }
        }

        private final AtomicInteger mSimBcastGenerationNumber = new AtomicInteger(0);
        private SimChangeBroadcastReceiver mBroadcastReceiver = null;

        private void startListeningForSimChanges() {
            if (DBG) Log.d(TAG, "startListeningForSimChanges");
            if (mBroadcastReceiver == null) {
                mBroadcastReceiver = new SimChangeBroadcastReceiver(
                        mSimBcastGenerationNumber.incrementAndGet());
                final IntentFilter filter = new IntentFilter();
                filter.addAction(TelephonyIntents.ACTION_SIM_STATE_CHANGED);

                mContext.registerReceiver(mBroadcastReceiver, filter);
            }
        }

        private void stopListeningForSimChanges() {
            if (DBG) Log.d(TAG, "stopListeningForSimChanges");
            if (mBroadcastReceiver != null) {
                mSimBcastGenerationNumber.incrementAndGet();
                mContext.unregisterReceiver(mBroadcastReceiver);
                mBroadcastReceiver = null;
            }
        }

        class SimChangeBroadcastReceiver extends BroadcastReceiver {
            // used to verify this receiver is still current
            final private int mGenerationNumber;

            // we're interested in edge-triggered LOADED notifications, so
            // ignore LOADED unless we saw an ABSENT state first
            private boolean mSimAbsentSeen = false;

            public SimChangeBroadcastReceiver(int generationNumber) {
                super();
                mGenerationNumber = generationNumber;
            }

            @Override
            public void onReceive(Context context, Intent intent) {
                if (DBG) {
                    Log.d(TAG, "simchange mGenerationNumber=" + mGenerationNumber +
                            ", current generationNumber=" + mSimBcastGenerationNumber.get());
                }
                if (mGenerationNumber != mSimBcastGenerationNumber.get()) return;

                final String state =
                        intent.getStringExtra(IccCardConstants.INTENT_KEY_ICC_STATE);

                Log.d(TAG, "got Sim changed to state " + state + ", mSimAbsentSeen=" +
                        mSimAbsentSeen);
                if (!mSimAbsentSeen && IccCardConstants.INTENT_VALUE_ICC_ABSENT.equals(state)) {
                    mSimAbsentSeen = true;
                }

                if (mSimAbsentSeen && IccCardConstants.INTENT_VALUE_ICC_LOADED.equals(state)) {
                    mSimAbsentSeen = false;
                    try {
                        if (mContext.getResources().getString(com.android.internal.R.string.
                                config_mobile_hotspot_provision_app_no_ui).isEmpty() == false) {
                            ArrayList<Integer> tethered = new ArrayList<Integer>();
                            synchronized (mPublicSync) {
                                for (int i = 0; i < mTetherStates.size(); i++) {
                                    TetherState tetherState = mTetherStates.valueAt(i);
                                    if (tetherState.mLastState !=
                                            IControlsTethering.STATE_TETHERED) {
                                        continue;  // Skip interfaces that aren't tethered.
                                    }
                                    String iface = mTetherStates.keyAt(i);
                                    int interfaceType = ifaceNameToType(iface);
                                    if (interfaceType != ConnectivityManager.TETHERING_INVALID) {
                                        tethered.add(new Integer(interfaceType));
                                    }
                                }
                            }
                            for (int tetherType : tethered) {
                                Intent startProvIntent = new Intent();
                                startProvIntent.putExtra(
                                        ConnectivityManager.EXTRA_ADD_TETHER_TYPE, tetherType);
                                startProvIntent.putExtra(
                                        ConnectivityManager.EXTRA_RUN_PROVISION, true);
                                startProvIntent.setComponent(TETHER_SERVICE);
                                mContext.startServiceAsUser(startProvIntent, UserHandle.CURRENT);
                            }
                            Log.d(TAG, "re-evaluate provisioning");
                        } else {
                            Log.d(TAG, "no prov-check needed for new SIM");
                        }
                    } catch (Resources.NotFoundException e) {
                        Log.d(TAG, "no prov-check needed for new SIM");
                        // not defined, do nothing
                    }
                }
            }
        }

        class InitialState extends TetherMasterUtilState {
            @Override
            public boolean processMessage(Message message) {
                maybeLogMessage(this, message.what);
                boolean retValue = true;
                switch (message.what) {
                    case CMD_TETHER_MODE_REQUESTED:
                        TetherInterfaceStateMachine who = (TetherInterfaceStateMachine)message.obj;
                        if (VDBG) Log.d(TAG, "Tether Mode requested by " + who);
                        if (mNotifyList.indexOf(who) < 0) {
                            mNotifyList.add(who);
                            mIPv6TetheringCoordinator.addActiveDownstream(who);
                        }
                        transitionTo(mTetherModeAliveState);
                        break;
                    case CMD_TETHER_MODE_UNREQUESTED:
                        who = (TetherInterfaceStateMachine)message.obj;
                        if (VDBG) Log.d(TAG, "Tether Mode unrequested by " + who);
                        mNotifyList.remove(who);
                        mIPv6TetheringCoordinator.removeActiveDownstream(who);
                        break;
                    default:
                        retValue = false;
                        break;
                }
                return retValue;
            }
        }

        class TetherModeAliveState extends TetherMasterUtilState {
            boolean mTryCell = true;
            @Override
            public void enter() {
                // TODO: examine if we should check the return value.
                turnOnMasterTetherSettings(); // may transition us out
                startListeningForSimChanges();
                mUpstreamNetworkMonitor.start();

                mTryCell = true;  // better try something first pass or crazy tests cases will fail
                chooseUpstreamType(mTryCell);
                mTryCell = !mTryCell;
            }

            @Override
            public void exit() {
                // TODO: examine if we should check the return value.
                turnOffUpstreamMobileConnection();
                mUpstreamNetworkMonitor.stop();
                stopListeningForSimChanges();
                notifyTetheredOfNewUpstreamIface(null);
                handleNewUpstreamNetworkState(null);
            }

            @Override
            public boolean processMessage(Message message) {
                maybeLogMessage(this, message.what);
                boolean retValue = true;
                switch (message.what) {
                    case CMD_TETHER_MODE_REQUESTED: {
                        TetherInterfaceStateMachine who = (TetherInterfaceStateMachine)message.obj;
                        if (VDBG) Log.d(TAG, "Tether Mode requested by " + who);
                        if (mNotifyList.indexOf(who) < 0) {
                            mNotifyList.add(who);
                            mIPv6TetheringCoordinator.addActiveDownstream(who);
                        }
                        who.sendMessage(TetherInterfaceStateMachine.CMD_TETHER_CONNECTION_CHANGED,
                                mCurrentUpstreamIface);
                        break;
                    }
                    case CMD_TETHER_MODE_UNREQUESTED: {
                        TetherInterfaceStateMachine who = (TetherInterfaceStateMachine)message.obj;
                        if (VDBG) Log.d(TAG, "Tether Mode unrequested by " + who);
                        if (mNotifyList.remove(who)) {
                            if (DBG) Log.d(TAG, "TetherModeAlive removing notifyee " + who);
                            if (mNotifyList.isEmpty()) {
                                turnOffMasterTetherSettings(); // transitions appropriately
                            } else {
                                if (DBG) {
                                    Log.d(TAG, "TetherModeAlive still has " + mNotifyList.size() +
                                            " live requests:");
                                    for (TetherInterfaceStateMachine o : mNotifyList) {
                                        Log.d(TAG, "  " + o);
                                    }
                                }
                            }
                        } else {
                           Log.e(TAG, "TetherModeAliveState UNREQUESTED has unknown who: " + who);
                        }
                        mIPv6TetheringCoordinator.removeActiveDownstream(who);
                        break;
                    }
                    case CMD_UPSTREAM_CHANGED:
                        // need to try DUN immediately if Wifi goes down
                        mTryCell = true;
                        chooseUpstreamType(mTryCell);
                        mTryCell = !mTryCell;
                        break;
                    case CMD_RETRY_UPSTREAM:
                        chooseUpstreamType(mTryCell);
                        mTryCell = !mTryCell;
                        break;
                    case EVENT_UPSTREAM_CALLBACK: {
                        // First: always update local state about every network.
                        final NetworkState ns = mUpstreamNetworkMonitor.processCallback(
                                message.arg1, message.obj);

                        if (ns == null || !pertainsToCurrentUpstream(ns)) {
                            // TODO: In future, this is where upstream evaluation and selection
                            // could be handled for notifications which include sufficient data.
                            // For example, after CONNECTIVITY_ACTION listening is removed, here
                            // is where we could observe a Wi-Fi network becoming available and
                            // passing validation.
                            if (mCurrentUpstreamIface == null) {
                                // If we have no upstream interface, try to run through upstream
                                // selection again.  If, for example, IPv4 connectivity has shown up
                                // after IPv6 (e.g., 464xlat became available) we want the chance to
                                // notice and act accordingly.
                                chooseUpstreamType(false);
                            }
                            break;
                        }

                        switch (message.arg1) {
                            case UpstreamNetworkMonitor.EVENT_ON_AVAILABLE:
                                // The default network changed, or DUN connected
                                // before this callback was processed. Updates
                                // for the current NetworkCapabilities and
                                // LinkProperties have been requested (default
                                // request) or are being sent shortly (DUN). Do
                                // nothing until they arrive; if no updates
                                // arrive there's nothing to do.
                                break;
                            case UpstreamNetworkMonitor.EVENT_ON_CAPABILITIES:
                                handleNewUpstreamNetworkState(ns);
                                break;
                            case UpstreamNetworkMonitor.EVENT_ON_LINKPROPERTIES:
                                setDnsForwarders(ns.network, ns.linkProperties);
                                handleNewUpstreamNetworkState(ns);
                                break;
                            case UpstreamNetworkMonitor.EVENT_ON_LOST:
                                // TODO: Re-evaluate possible upstreams. Currently upstream
                                // reevaluation is triggered via received CONNECTIVITY_ACTION
                                // broadcasts that result in being passed a
                                // TetherMasterSM.CMD_UPSTREAM_CHANGED.
                                handleNewUpstreamNetworkState(null);
                                break;
                            default:
                                break;
                        }
                        break;
                    }
                    default:
                        retValue = false;
                        break;
                }
                return retValue;
            }
        }

        class ErrorState extends State {
            int mErrorNotification;
            @Override
            public boolean processMessage(Message message) {
                boolean retValue = true;
                switch (message.what) {
                    case CMD_TETHER_MODE_REQUESTED:
                        TetherInterfaceStateMachine who = (TetherInterfaceStateMachine)message.obj;
                        who.sendMessage(mErrorNotification);
                        break;
                    default:
                       retValue = false;
                }
                return retValue;
            }
            void notify(int msgType) {
                mErrorNotification = msgType;
                for (TetherInterfaceStateMachine sm : mNotifyList) {
                    sm.sendMessage(msgType);
                }
            }

        }
        class SetIpForwardingEnabledErrorState extends ErrorState {
            @Override
            public void enter() {
                Log.e(TAG, "Error in setIpForwardingEnabled");
                notify(TetherInterfaceStateMachine.CMD_IP_FORWARDING_ENABLE_ERROR);
            }
        }

        class SetIpForwardingDisabledErrorState extends ErrorState {
            @Override
            public void enter() {
                Log.e(TAG, "Error in setIpForwardingDisabled");
                notify(TetherInterfaceStateMachine.CMD_IP_FORWARDING_DISABLE_ERROR);
            }
        }

        class StartTetheringErrorState extends ErrorState {
            @Override
            public void enter() {
                Log.e(TAG, "Error in startTethering");
                notify(TetherInterfaceStateMachine.CMD_START_TETHERING_ERROR);
                try {
                    mNMService.setIpForwardingEnabled(false);
                } catch (Exception e) {}
            }
        }

        class StopTetheringErrorState extends ErrorState {
            @Override
            public void enter() {
                Log.e(TAG, "Error in stopTethering");
                notify(TetherInterfaceStateMachine.CMD_STOP_TETHERING_ERROR);
                try {
                    mNMService.setIpForwardingEnabled(false);
                } catch (Exception e) {}
            }
        }

        class SetDnsForwardersErrorState extends ErrorState {
            @Override
            public void enter() {
                Log.e(TAG, "Error in setDnsForwarders");
                notify(TetherInterfaceStateMachine.CMD_SET_DNS_FORWARDERS_ERROR);
                try {
                    mNMService.stopTethering();
                } catch (Exception e) {}
                try {
                    mNMService.setIpForwardingEnabled(false);
                } catch (Exception e) {}
            }
        }
    }

    @Override
    public void dump(FileDescriptor fd, PrintWriter writer, String[] args) {
        // Binder.java closes the resource for us.
        @SuppressWarnings("resource")
        final IndentingPrintWriter pw = new IndentingPrintWriter(writer, "  ");
        if (mContext.checkCallingOrSelfPermission(
                android.Manifest.permission.DUMP) != PackageManager.PERMISSION_GRANTED) {
            pw.println("Permission Denial: can't dump ConnectivityService.Tether " +
                    "from from pid=" + Binder.getCallingPid() + ", uid=" +
                    Binder.getCallingUid());
                    return;
        }

        pw.println("Tethering:");
        pw.increaseIndent();
        pw.print("mUpstreamIfaceTypes:");
        synchronized (mPublicSync) {
            for (Integer netType : mUpstreamIfaceTypes) {
                pw.print(" " + ConnectivityManager.getNetworkTypeName(netType));
            }
            pw.println();

            pw.println("Tether state:");
            pw.increaseIndent();
            for (int i = 0; i < mTetherStates.size(); i++) {
                final String iface = mTetherStates.keyAt(i);
                final TetherState tetherState = mTetherStates.valueAt(i);
                pw.print(iface + " - ");

                switch (tetherState.mLastState) {
                    case IControlsTethering.STATE_UNAVAILABLE:
                        pw.print("UnavailableState");
                        break;
                    case IControlsTethering.STATE_AVAILABLE:
                        pw.print("AvailableState");
                        break;
                    case IControlsTethering.STATE_TETHERED:
                        pw.print("TetheredState");
                        break;
                    default:
                        pw.print("UnknownState");
                        break;
                }
                pw.println(" - lastError = " + tetherState.mLastError);
            }
            pw.decreaseIndent();
        }
        pw.decreaseIndent();
    }

    @Override
    public void notifyInterfaceStateChange(String iface, TetherInterfaceStateMachine who,
                                           int state, int error) {
        synchronized (mPublicSync) {
            TetherState tetherState = mTetherStates.get(iface);
            if (tetherState != null && tetherState.mStateMachine.equals(who)) {
                tetherState.mLastState = state;
                tetherState.mLastError = error;
            } else {
                if (DBG) Log.d(TAG, "got notification from stale iface " + iface);
            }
        }

        if (DBG) {
            Log.d(TAG, "iface " + iface + " notified that it was in state " + state +
                    " with error " + error);
        }

        switch (state) {
            case IControlsTethering.STATE_UNAVAILABLE:
            case IControlsTethering.STATE_AVAILABLE:
                mTetherMasterSM.sendMessage(TetherMasterSM.CMD_TETHER_MODE_UNREQUESTED, who);
                break;
            case IControlsTethering.STATE_TETHERED:
                mTetherMasterSM.sendMessage(TetherMasterSM.CMD_TETHER_MODE_REQUESTED, who);
                break;
        }
        sendTetherStateChangedBroadcast();
    }

    private void trackNewTetherableInterface(String iface, int interfaceType) {
        TetherState tetherState;
        tetherState = new TetherState(new TetherInterfaceStateMachine(iface, mLooper,
                interfaceType, mNMService, mStatsService, this));
        mTetherStates.put(iface, tetherState);
        tetherState.mStateMachine.start();
    }
}<|MERGE_RESOLUTION|>--- conflicted
+++ resolved
@@ -68,13 +68,10 @@
 import com.android.internal.util.State;
 import com.android.internal.util.StateMachine;
 import com.android.server.IoThread;
-<<<<<<< HEAD
 import com.android.server.NetPluginDelegate;
-=======
 import com.android.server.connectivity.tethering.IControlsTethering;
 import com.android.server.connectivity.tethering.IPv6TetheringCoordinator;
 import com.android.server.connectivity.tethering.TetherInterfaceStateMachine;
->>>>>>> 0a857ee2
 import com.android.server.net.BaseNetworkObserver;
 
 import java.io.FileDescriptor;
@@ -269,13 +266,8 @@
         // Never called directly: only called from interfaceLinkStateChanged.
         // See NetlinkHandler.cpp:71.
         if (VDBG) Log.d(TAG, "interfaceStatusChanged " + iface + ", " + up);
-<<<<<<< HEAD
-        boolean found = false;
-        boolean usb = false;
         WifiManager mWifiManager =
            (WifiManager) mContext.getSystemService(Context.WIFI_SERVICE);
-=======
->>>>>>> 0a857ee2
         synchronized (mPublicSync) {
             int interfaceType = ifaceNameToType(iface);
             if (interfaceType == ConnectivityManager.TETHERING_INVALID) {
@@ -298,31 +290,6 @@
                     // Similarly, ignore interface down for WiFi.  We monitor WiFi AP status
                     // through the WifiManager.WIFI_AP_STATE_CHANGED_ACTION intent.
                     if (VDBG) Log.d(TAG, "ignore interface down for " + iface);
-<<<<<<< HEAD
-                } else if (isWifi(iface) && (mWifiManager != null) &&
-                              mWifiManager.getWifiStaSapConcurrency()) {
-                    int wifiApState = 0;
-                    wifiApState = mWifiManager.getWifiApState();
-
-                    // Ignore AP interface down after enabling STA connection.
-                    // If STA connects to same  band the SAP is enabled, the
-                    // driver stops SAP before it proceeds for STA connection
-                    // hence ignore interface down. After STA connection,
-                    // driver starts SAP on STA channel.
-
-                    if ((wifiApState == WifiManager.WIFI_AP_STATE_DISABLING) ||
-                       (wifiApState == WifiManager.WIFI_AP_STATE_DISABLED)) {
-                        if (VDBG) Log.d(TAG, "Got interface down for " + iface);
-                        sm.sendMessage(TetherInterfaceSM.CMD_INTERFACE_DOWN);
-                        mIfaces.remove(iface);
-                    } else {
-                        if (VDBG) Log.d(TAG, "ignore interface down for " + iface);
-                    }
-                } else if (sm != null) {
-                    sm.sendMessage(TetherInterfaceSM.CMD_INTERFACE_DOWN);
-                    mIfaces.remove(iface);
-=======
->>>>>>> 0a857ee2
                 }
             }
         }
@@ -1483,14 +1450,9 @@
 
                 Network network = null;
                 if (upType != ConnectivityManager.TYPE_NONE) {
-<<<<<<< HEAD
-                    Network network = getConnectivityManager().getNetworkForType(upType);
+                    network = getConnectivityManager().getNetworkForType(upType);
                     NetPluginDelegate.setUpstream(network);
-                    LinkProperties linkProperties =
-                            getConnectivityManager().getLinkProperties(upType);
-=======
                     LinkProperties linkProperties = cm.getLinkProperties(upType);
->>>>>>> 0a857ee2
                     if (linkProperties != null) {
                         // Find the interface with the default IPv4 route. It may be the
                         // interface described by linkProperties, or one of the interfaces
@@ -1507,10 +1469,7 @@
                     }
 
                     if (iface != null) {
-<<<<<<< HEAD
-=======
                         network = cm.getNetworkForType(upType);
->>>>>>> 0a857ee2
                         if (network == null) {
                             Log.e(TAG, "No Network for upstream type " + upType + "!");
                         }
