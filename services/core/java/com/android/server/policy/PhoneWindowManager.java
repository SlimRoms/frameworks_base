--- conflicted
+++ resolved
@@ -325,12 +325,10 @@
     /** Amount of time (in milliseconds) to wait for windows drawn before powering on. */
     static final int WAITING_FOR_DRAWN_TIMEOUT = 1000;
 
-<<<<<<< HEAD
-    private DeviceKeyHandler mDeviceKeyHandler;
-=======
     /** Amount of time (in milliseconds) a toast window can be shown. */
     public static final int TOAST_WINDOW_TIMEOUT = 3500; // 3.5 seconds
->>>>>>> 3570784f
+
+    private DeviceKeyHandler mDeviceKeyHandler;
 
     /**
      * Lock protecting internal state.  Must not call out into window
@@ -2482,17 +2480,6 @@
             mNavigationBarHeightForRotationInCarMode[mSeascapeRotation] = res.getDimensionPixelSize(
                     com.android.internal.R.dimen.navigation_bar_height_landscape_car_mode);
 
-<<<<<<< HEAD
-        // Width of the navigation bar when presented vertically along one side
-        mNavigationBarWidthForRotationInCarMode[mPortraitRotation] =
-        mNavigationBarWidthForRotationInCarMode[mUpsideDownRotation] =
-        mNavigationBarWidthForRotationInCarMode[mLandscapeRotation] =
-        mNavigationBarWidthForRotationInCarMode[mSeascapeRotation] =
-                res.getDimensionPixelSize(
-                        com.android.internal.R.dimen.navigation_bar_width_car_mode);
-
-        updateSettings();
-=======
             // Width of the navigation bar when presented vertically along one side
             mNavigationBarWidthForRotationInCarMode[mPortraitRotation] =
             mNavigationBarWidthForRotationInCarMode[mUpsideDownRotation] =
@@ -2501,7 +2488,7 @@
                     res.getDimensionPixelSize(
                             com.android.internal.R.dimen.navigation_bar_width_car_mode);
         }
->>>>>>> 3570784f
+        updateSettings();
     }
 
     /** {@inheritDoc} */
