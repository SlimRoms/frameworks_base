--- conflicted
+++ resolved
@@ -1220,16 +1220,11 @@
 LOCAL_MODULE_TAGS := optional
 LOCAL_MODULE := ext
 
-<<<<<<< HEAD
-LOCAL_DX_FLAGS := --core-library
-
 ifneq ($(INCREMENTAL_BUILDS),)
     LOCAL_PROGUARD_ENABLED := disabled
     LOCAL_JACK_ENABLED := incremental
 endif
 
-=======
->>>>>>> 1a510a3c
 include $(BUILD_JAVA_LIBRARY)
 
 
