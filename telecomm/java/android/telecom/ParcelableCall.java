/*
 * Copyright 2014, The Android Open Source Project
 *
 * Licensed under the Apache License, Version 2.0 (the "License");
 * you may not use this file except in compliance with the License.
 * You may obtain a copy of the License at
 *
 *     http://www.apache.org/licenses/LICENSE-2.0
 *
 * Unless required by applicable law or agreed to in writing, software
 * distributed under the License is distributed on an "AS IS" BASIS,
 * WITHOUT WARRANTIES OR CONDITIONS OF ANY KIND, either express or implied.
 * See the License for the specific language governing permissions and
 * limitations under the License.
 */

package android.telecom;

import android.net.Uri;
import android.os.Bundle;
import android.os.Parcel;
import android.os.Parcelable;
import android.os.RemoteException;

import java.util.ArrayList;
import java.util.Collections;
import java.util.List;

import com.android.internal.telecom.IVideoProvider;

/**
 * Information about a call that is used between InCallService and Telecom.
 * @hide
 */
public final class ParcelableCall implements Parcelable {
    private final String mId;
    private final int mState;
    private final DisconnectCause mDisconnectCause;
    private final List<String> mCannedSmsResponses;
    private final int mCapabilities;
    private final int mProperties;
<<<<<<< HEAD
    private final long mCreateTimeMillis;
=======
>>>>>>> eb72a7f4
    private final int mSupportedAudioRoutes;
    private final long mConnectTimeMillis;
    private final Uri mHandle;
    private final int mHandlePresentation;
    private final String mCallerDisplayName;
    private final int mCallerDisplayNamePresentation;
    private final GatewayInfo mGatewayInfo;
    private final PhoneAccountHandle mAccountHandle;
    private final boolean mIsVideoCallProviderChanged;
    private final IVideoProvider mVideoCallProvider;
    private VideoCallImpl mVideoCall;
    private final String mParentCallId;
    private final List<String> mChildCallIds;
    private final StatusHints mStatusHints;
    private final int mVideoState;
    private final List<String> mConferenceableCallIds;
    private final Bundle mIntentExtras;
    private final Bundle mExtras;

    public ParcelableCall(
            String id,
            int state,
            DisconnectCause disconnectCause,
            List<String> cannedSmsResponses,
            int capabilities,
            int properties,
<<<<<<< HEAD
            long createTimeMillis,
=======
>>>>>>> eb72a7f4
            int supportedAudioRoutes,
            long connectTimeMillis,
            Uri handle,
            int handlePresentation,
            String callerDisplayName,
            int callerDisplayNamePresentation,
            GatewayInfo gatewayInfo,
            PhoneAccountHandle accountHandle,
            boolean isVideoCallProviderChanged,
            IVideoProvider videoCallProvider,
            String parentCallId,
            List<String> childCallIds,
            StatusHints statusHints,
            int videoState,
            List<String> conferenceableCallIds,
            Bundle intentExtras,
            Bundle extras) {
        mId = id;
        mState = state;
        mDisconnectCause = disconnectCause;
        mCannedSmsResponses = cannedSmsResponses;
        mCapabilities = capabilities;
        mProperties = properties;
<<<<<<< HEAD
        mCreateTimeMillis = createTimeMillis;
=======
>>>>>>> eb72a7f4
        mSupportedAudioRoutes = supportedAudioRoutes;
        mConnectTimeMillis = connectTimeMillis;
        mHandle = handle;
        mHandlePresentation = handlePresentation;
        mCallerDisplayName = callerDisplayName;
        mCallerDisplayNamePresentation = callerDisplayNamePresentation;
        mGatewayInfo = gatewayInfo;
        mAccountHandle = accountHandle;
        mIsVideoCallProviderChanged = isVideoCallProviderChanged;
        mVideoCallProvider = videoCallProvider;
        mParentCallId = parentCallId;
        mChildCallIds = childCallIds;
        mStatusHints = statusHints;
        mVideoState = videoState;
        mConferenceableCallIds = Collections.unmodifiableList(conferenceableCallIds);
        mIntentExtras = intentExtras;
        mExtras = extras;
    }

    /** The unique ID of the call. */
    public String getId() {
        return mId;
    }

    /** The current state of the call. */
    public int getState() {
        return mState;
    }

    /**
     * Reason for disconnection, as described by {@link android.telecomm.DisconnectCause}. Valid
     * when call state is {@link CallState#DISCONNECTED}.
     */
    public DisconnectCause getDisconnectCause() {
        return mDisconnectCause;
    }

    /**
     * The set of possible text message responses when this call is incoming.
     */
    public List<String> getCannedSmsResponses() {
        return mCannedSmsResponses;
    }

    // Bit mask of actions a call supports, values are defined in {@link CallCapabilities}.
    public int getCapabilities() {
        return mCapabilities;
    }

    /** Bitmask of properties of the call. */
    public int getProperties() { return mProperties; }

<<<<<<< HEAD
    /** The time that the call object was created */
    public long getCreateTimeMillis() {
        return mCreateTimeMillis;
    }

=======
>>>>>>> eb72a7f4
    /** Bitmask of supported routes of the call */
    public int getSupportedAudioRoutes() {
        return mSupportedAudioRoutes;
    }

    /** The time that the call switched to the active state. */
    public long getConnectTimeMillis() {
        return mConnectTimeMillis;
    }

    /** The endpoint to which the call is connected. */
    public Uri getHandle() {
        return mHandle;
    }

    /**
     * The presentation requirements for the handle. See {@link TelecomManager} for valid values.
     */
    public int getHandlePresentation() {
        return mHandlePresentation;
    }

    /** The endpoint to which the call is connected. */
    public String getCallerDisplayName() {
        return mCallerDisplayName;
    }

    /**
     * The presentation requirements for the caller display name.
     * See {@link TelecomManager} for valid values.
     */
    public int getCallerDisplayNamePresentation() {
        return mCallerDisplayNamePresentation;
    }

    /** Gateway information for the call. */
    public GatewayInfo getGatewayInfo() {
        return mGatewayInfo;
    }

    /** PhoneAccountHandle information for the call. */
    public PhoneAccountHandle getAccountHandle() {
        return mAccountHandle;
    }

    /**
     * Returns an object for remotely communicating through the video call provider's binder.

     * @return The video call.
     */
    public VideoCallImpl getVideoCallImpl() {
        if (mVideoCall == null && mVideoCallProvider != null) {
            try {
                mVideoCall = new VideoCallImpl(mVideoCallProvider);
            } catch (RemoteException ignored) {
                // Ignore RemoteException.
            }
        }

        return mVideoCall;
    }

    /**
     * The conference call to which this call is conferenced. Null if not conferenced.
     */
    public String getParentCallId() {
        return mParentCallId;
    }

    /**
     * The child call-IDs if this call is a conference call. Returns an empty list if this is not
     * a conference call or if the conference call contains no children.
     */
    public List<String> getChildCallIds() {
        return mChildCallIds;
    }

    public List<String> getConferenceableCallIds() {
        return mConferenceableCallIds;
    }

    /**
     * The status label and icon.
     *
     * @return Status hints.
     */
    public StatusHints getStatusHints() {
        return mStatusHints;
    }

    /**
     * The video state.
     * @return The video state of the call.
     */
    public int getVideoState() {
        return mVideoState;
    }

    /**
     * Any extras associated with this call.
     *
     * @return a bundle of extras
     */
    public Bundle getExtras() {
        return mExtras;
    }

    /**
     * Extras passed in as part of the original call intent.
     *
     * @return The intent extras.
     */
    public Bundle getIntentExtras() {
        return mIntentExtras;
    }

    /**
     * Indicates to the receiver of the {@link ParcelableCall} whether a change has occurred in the
     * {@link android.telecom.InCallService.VideoCall} associated with this call.  Since
     * {@link #getVideoCall()} creates a new {@link VideoCallImpl}, it is useful to know whether
     * the provider has changed (which can influence whether it is accessed).
     *
     * @return {@code true} if the video call changed, {@code false} otherwise.
     */
    public boolean isVideoCallProviderChanged() {
        return mIsVideoCallProviderChanged;
    }

    /** Responsible for creating ParcelableCall objects for deserialized Parcels. */
    public static final Parcelable.Creator<ParcelableCall> CREATOR =
            new Parcelable.Creator<ParcelableCall> () {
        @Override
        public ParcelableCall createFromParcel(Parcel source) {
            ClassLoader classLoader = ParcelableCall.class.getClassLoader();
            String id = source.readString();
            int state = source.readInt();
            DisconnectCause disconnectCause = source.readParcelable(classLoader);
            List<String> cannedSmsResponses = new ArrayList<>();
            source.readList(cannedSmsResponses, classLoader);
            int capabilities = source.readInt();
            int properties = source.readInt();
            long createTimeMillis = source.readLong();
            long connectTimeMillis = source.readLong();
            Uri handle = source.readParcelable(classLoader);
            int handlePresentation = source.readInt();
            String callerDisplayName = source.readString();
            int callerDisplayNamePresentation = source.readInt();
            GatewayInfo gatewayInfo = source.readParcelable(classLoader);
            PhoneAccountHandle accountHandle = source.readParcelable(classLoader);
            boolean isVideoCallProviderChanged = source.readByte() == 1;
            IVideoProvider videoCallProvider =
                    IVideoProvider.Stub.asInterface(source.readStrongBinder());
            String parentCallId = source.readString();
            List<String> childCallIds = new ArrayList<>();
            source.readList(childCallIds, classLoader);
            StatusHints statusHints = source.readParcelable(classLoader);
            int videoState = source.readInt();
            List<String> conferenceableCallIds = new ArrayList<>();
            source.readList(conferenceableCallIds, classLoader);
            Bundle intentExtras = source.readBundle(classLoader);
            Bundle extras = source.readBundle(classLoader);
            int supportedAudioRoutes = source.readInt();
            return new ParcelableCall(
                    id,
                    state,
                    disconnectCause,
                    cannedSmsResponses,
                    capabilities,
                    properties,
<<<<<<< HEAD
                    createTimeMillis,
=======
>>>>>>> eb72a7f4
                    supportedAudioRoutes,
                    connectTimeMillis,
                    handle,
                    handlePresentation,
                    callerDisplayName,
                    callerDisplayNamePresentation,
                    gatewayInfo,
                    accountHandle,
                    isVideoCallProviderChanged,
                    videoCallProvider,
                    parentCallId,
                    childCallIds,
                    statusHints,
                    videoState,
                    conferenceableCallIds,
                    intentExtras,
                    extras);
        }

        @Override
        public ParcelableCall[] newArray(int size) {
            return new ParcelableCall[size];
        }
    };

    /** {@inheritDoc} */
    @Override
    public int describeContents() {
        return 0;
    }

    /** Writes ParcelableCall object into a Parcel. */
    @Override
    public void writeToParcel(Parcel destination, int flags) {
        destination.writeString(mId);
        destination.writeInt(mState);
        destination.writeParcelable(mDisconnectCause, 0);
        destination.writeList(mCannedSmsResponses);
        destination.writeInt(mCapabilities);
        destination.writeInt(mProperties);
        destination.writeLong(mCreateTimeMillis);
        destination.writeLong(mConnectTimeMillis);
        destination.writeParcelable(mHandle, 0);
        destination.writeInt(mHandlePresentation);
        destination.writeString(mCallerDisplayName);
        destination.writeInt(mCallerDisplayNamePresentation);
        destination.writeParcelable(mGatewayInfo, 0);
        destination.writeParcelable(mAccountHandle, 0);
        destination.writeByte((byte) (mIsVideoCallProviderChanged ? 1 : 0));
        destination.writeStrongBinder(
                mVideoCallProvider != null ? mVideoCallProvider.asBinder() : null);
        destination.writeString(mParentCallId);
        destination.writeList(mChildCallIds);
        destination.writeParcelable(mStatusHints, 0);
        destination.writeInt(mVideoState);
        destination.writeList(mConferenceableCallIds);
        destination.writeBundle(mIntentExtras);
        destination.writeBundle(mExtras);
        destination.writeInt(mSupportedAudioRoutes);
    }

    @Override
    public String toString() {
        return String.format("[%s, parent:%s, children:%s]", mId, mParentCallId, mChildCallIds);
    }
}<|MERGE_RESOLUTION|>--- conflicted
+++ resolved
@@ -39,10 +39,7 @@
     private final List<String> mCannedSmsResponses;
     private final int mCapabilities;
     private final int mProperties;
-<<<<<<< HEAD
     private final long mCreateTimeMillis;
-=======
->>>>>>> eb72a7f4
     private final int mSupportedAudioRoutes;
     private final long mConnectTimeMillis;
     private final Uri mHandle;
@@ -69,10 +66,7 @@
             List<String> cannedSmsResponses,
             int capabilities,
             int properties,
-<<<<<<< HEAD
             long createTimeMillis,
-=======
->>>>>>> eb72a7f4
             int supportedAudioRoutes,
             long connectTimeMillis,
             Uri handle,
@@ -96,10 +90,7 @@
         mCannedSmsResponses = cannedSmsResponses;
         mCapabilities = capabilities;
         mProperties = properties;
-<<<<<<< HEAD
         mCreateTimeMillis = createTimeMillis;
-=======
->>>>>>> eb72a7f4
         mSupportedAudioRoutes = supportedAudioRoutes;
         mConnectTimeMillis = connectTimeMillis;
         mHandle = handle;
@@ -150,16 +141,15 @@
     }
 
     /** Bitmask of properties of the call. */
-    public int getProperties() { return mProperties; }
-
-<<<<<<< HEAD
+    public int getProperties() {
+        return mProperties;
+    }
+
     /** The time that the call object was created */
     public long getCreateTimeMillis() {
         return mCreateTimeMillis;
     }
 
-=======
->>>>>>> eb72a7f4
     /** Bitmask of supported routes of the call */
     public int getSupportedAudioRoutes() {
         return mSupportedAudioRoutes;
@@ -329,10 +319,7 @@
                     cannedSmsResponses,
                     capabilities,
                     properties,
-<<<<<<< HEAD
                     createTimeMillis,
-=======
->>>>>>> eb72a7f4
                     supportedAudioRoutes,
                     connectTimeMillis,
                     handle,
