--- conflicted
+++ resolved
@@ -380,53 +380,51 @@
     public static final int PROPERTY_IS_EXTERNAL_CALL = 1<<4;
 
     /**
-<<<<<<< HEAD
+     * Indicates that the connection has CDMA Enhanced Voice Privacy enabled.
+     */
+    public static final int PROPERTY_HAS_CDMA_VOICE_PRIVACY = 1<<5;
+
+    /**
+     * Indicates that the connection represents a downgraded IMS conference.
+     * @hide
+     */
+    public static final int PROPERTY_IS_DOWNGRADED_CONFERENCE = 1<<6;
+
+
+    /**
      * Whether the call was forwarded from another party (GSM only)
      * @hide
      */
-    public static final int PROPERTY_WAS_FORWARDED = 1 << 5;
+    public static final int PROPERTY_WAS_FORWARDED = 1 << 7;
 
     /**
      * Whether the call is held remotely
      * @hide
      */
-    public static final int PROPERTY_HELD_REMOTELY = 1 << 6;
+    public static final int PROPERTY_HELD_REMOTELY = 1 << 8;
 
     /**
      * Whether the dialing state is waiting for the busy remote side
      * @hide
      */
-    public static final int PROPERTY_DIALING_IS_WAITING = 1 << 7;
+    public static final int PROPERTY_DIALING_IS_WAITING = 1 << 9;
 
     /**
      * Whether an additional call came in and was forwarded while the call was active
      * @hide
      */
-    public static final int PROPERTY_ADDITIONAL_CALL_FORWARDED = 1 << 8;
+    public static final int PROPERTY_ADDITIONAL_CALL_FORWARDED = 1 << 10;
 
     /**
      * Whether incoming calls are barred at the remote side
      * @hide
      */
-    public static final int PROPERTY_REMOTE_INCOMING_CALLS_BARRED = 1 << 9;
-
+    public static final int PROPERTY_REMOTE_INCOMING_CALLS_BARRED = 1 << 11;
+
+
+    // Next PROPERTY value: 1<<12
 
     //**********************************************************************************************
-    // Next PROPERTY value: 1<<10
-=======
-     * Indicates that the connection has CDMA Enhanced Voice Privacy enabled.
-     */
-    public static final int PROPERTY_HAS_CDMA_VOICE_PRIVACY = 1<<5;
-
-    /**
-     * Indicates that the connection represents a downgraded IMS conference.
-     * @hide
-     */
-    public static final int PROPERTY_IS_DOWNGRADED_CONFERENCE = 1<<6;
-
-    //**********************************************************************************************
-    // Next PROPERTY value: 1<<7
->>>>>>> 0a857ee2
     //**********************************************************************************************
 
     /**
