--- conflicted
+++ resolved
@@ -3077,11 +3077,10 @@
     <!-- An array of packages that need to be treated as type service in battery settings -->
     <string-array translatable="false" name="config_batteryPackageTypeService"/>
 
-<<<<<<< HEAD
     <!-- Older rotation sensors are not setting event.timestamp correctly. Setting to
          true will use SystemClock.elapsedRealtimeNanos() to set timestamp. -->
     <bool name="config_useSystemClockforRotationSensor">false</bool>
-=======
+
     <!-- Flag indicating whether or not to enable night mode detection. -->
     <bool name="config_enableNightMode">false</bool>
 
@@ -3103,5 +3102,4 @@
          booted.  -->
     <integer name="config_stableDeviceDisplayWidth">-1</integer>
     <integer name="config_stableDeviceDisplayHeight">-1</integer>
->>>>>>> 250714c6
 </resources>