--- conflicted
+++ resolved
@@ -1190,13 +1190,10 @@
     <integer-array name="config_autoBrightnessKeyboardBacklightValues">
     </integer-array>
 
-<<<<<<< HEAD
     <integer name="config_buttonBrightnessSettingDefault">255</integer>
     <integer name="config_keyboardBrightnessSettingDefault">0</integer>
     <bool name="config_deviceHasVariableButtonBrightness">false</bool>
 
-=======
->>>>>>> eb72a7f4
     <!-- Array of hysteresis constraint values for brightening, represented as tenths of a
          percent. The length of this array is assumed to be one greater than
          config_dynamicHysteresisLuxLevels. The brightening threshold is calculated as
@@ -2796,7 +2793,6 @@
     <!-- An array of packages for which notifications cannot be blocked. -->
     <string-array translatable="false" name="config_nonBlockableNotificationPackages" />
 
-<<<<<<< HEAD
     <!-- Boolean to enable stk functionality on Samsung phones -->
     <bool name="config_samsung_stk">false</bool>
 
@@ -2809,22 +2805,16 @@
     <!-- Whether notify fingerprint client of successful cancelled authentication -->
     <bool name="config_notifyClientOnFingerprintCancelSuccess">false</bool>
 
-     <!-- Specifies whether the permissions needed by a legacy app should be
-=======
     <!-- Specifies whether the permissions needed by a legacy app should be
->>>>>>> eb72a7f4
          reviewed before any of its components can run. A legacy app is one
          with targetSdkVersion < 23, i.e apps using the old permission model.
          If review is not required, permissions are reviewed before the app
          is installed. -->
     <bool name="config_permissionReviewRequired">false</bool>
 
-<<<<<<< HEAD
     <!-- The duration (in milliseconds) for the outgoing sms authorization request to timeout.-->
     <integer name="config_sms_authorization_timeout_ms">0</integer>
 
     <!-- Enable sms authorization framework-->
     <bool name="config_sms_authorization_enabled">false</bool>
-=======
->>>>>>> eb72a7f4
 </resources>