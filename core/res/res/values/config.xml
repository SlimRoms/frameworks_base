<?xml version="1.0" encoding="utf-8"?>
<!--
/*
** Copyright 2009, The Android Open Source Project
**
** Licensed under the Apache License, Version 2.0 (the "License");
** you may not use this file except in compliance with the License.
** You may obtain a copy of the License at
**
**     http://www.apache.org/licenses/LICENSE-2.0
**
** Unless required by applicable law or agreed to in writing, software
** distributed under the License is distributed on an "AS IS" BASIS,
** WITHOUT WARRANTIES OR CONDITIONS OF ANY KIND, either express or implied.
** See the License for the specific language governing permissions and
** limitations under the License.
*/
-->

<!-- These resources are around just to allow their values to be customized
     for different hardware and product builds.  Do not translate.

     NOTE: The naming convention is "config_camelCaseValue". Some legacy
     entries do not follow the convention, but all new entries should. -->

<resources xmlns:xliff="urn:oasis:names:tc:xliff:document:1.2">
    <!-- Do not translate. Defines the slots for the right-hand side icons.  That is to say, the
         icons in the status bar that are not notifications. -->
    <string-array name="config_statusBarIcons">
        <item><xliff:g id="id">@string/status_bar_rotate</xliff:g></item>
        <item><xliff:g id="id">@string/status_bar_headset</xliff:g></item>
        <item><xliff:g id="id">@string/status_bar_data_saver</xliff:g></item>
        <item><xliff:g id="id">@string/status_bar_managed_profile</xliff:g></item>
        <item><xliff:g id="id">@string/status_bar_ime</xliff:g></item>
        <item><xliff:g id="id">@string/status_bar_sync_failing</xliff:g></item>
        <item><xliff:g id="id">@string/status_bar_sync_active</xliff:g></item>
        <item><xliff:g id="id">@string/status_bar_cast</xliff:g></item>
        <item><xliff:g id="id">@string/status_bar_hotspot</xliff:g></item>
        <item><xliff:g id="id">@string/status_bar_location</xliff:g></item>
        <item><xliff:g id="id">@string/status_bar_bluetooth</xliff:g></item>
        <item><xliff:g id="id">@string/status_bar_nfc</xliff:g></item>
        <item><xliff:g id="id">@string/status_bar_tty</xliff:g></item>
        <item><xliff:g id="id">@string/status_bar_speakerphone</xliff:g></item>
        <item><xliff:g id="id">@string/status_bar_zen</xliff:g></item>
        <item><xliff:g id="id">@string/status_bar_mute</xliff:g></item>
        <item><xliff:g id="id">@string/status_bar_volume</xliff:g></item>
        <item><xliff:g id="id">@string/status_bar_wifi</xliff:g></item>
        <item><xliff:g id="id">@string/status_bar_cdma_eri</xliff:g></item>
        <item><xliff:g id="id">@string/status_bar_data_connection</xliff:g></item>
        <item><xliff:g id="id">@string/status_bar_phone_evdo_signal</xliff:g></item>
        <item><xliff:g id="id">@string/status_bar_phone_signal</xliff:g></item>
        <item><xliff:g id="id">@string/status_bar_battery</xliff:g></item>
        <item><xliff:g id="id">@string/status_bar_alarm_clock</xliff:g></item>
        <item><xliff:g id="id">@string/status_bar_secure</xliff:g></item>
        <item><xliff:g id="id">@string/status_bar_clock</xliff:g></item>
    </string-array>

    <string translatable="false" name="status_bar_rotate">rotate</string>
    <string translatable="false" name="status_bar_headset">headset</string>
    <string translatable="false" name="status_bar_data_saver">data_saver</string>
    <string translatable="false" name="status_bar_managed_profile">managed_profile</string>
    <string translatable="false" name="status_bar_ime">ime</string>
    <string translatable="false" name="status_bar_sync_failing">sync_failing</string>
    <string translatable="false" name="status_bar_sync_active">sync_active</string>
    <string translatable="false" name="status_bar_cast">cast</string>
    <string translatable="false" name="status_bar_hotspot">hotspot</string>
    <string translatable="false" name="status_bar_location">location</string>
    <string translatable="false" name="status_bar_bluetooth">bluetooth</string>
    <string translatable="false" name="status_bar_nfc">nfc</string>
    <string translatable="false" name="status_bar_tty">tty</string>
    <string translatable="false" name="status_bar_speakerphone">speakerphone</string>
    <string translatable="false" name="status_bar_zen">zen</string>
    <string translatable="false" name="status_bar_mute">mute</string>
    <string translatable="false" name="status_bar_volume">volume</string>
    <string translatable="false" name="status_bar_wifi">wifi</string>
    <string translatable="false" name="status_bar_cdma_eri">cdma_eri</string>
    <string translatable="false" name="status_bar_data_connection">data_connection</string>
    <string translatable="false" name="status_bar_phone_evdo_signal">phone_evdo_signal</string>
    <string translatable="false" name="status_bar_phone_signal">phone_signal</string>
    <string translatable="false" name="status_bar_battery">battery</string>
    <string translatable="false" name="status_bar_alarm_clock">alarm_clock</string>
    <string translatable="false" name="status_bar_secure">secure</string>
    <string translatable="false" name="status_bar_clock">clock</string>

    <!-- Flag indicating whether the surface flinger has limited
         alpha compositing functionality in hardware.  If set, the window
         manager will disable alpha trasformation in animations where not
         strictly needed. -->
    <bool name="config_sf_limitedAlpha">false</bool>

    <!-- Default value used to block data calls if ims is not
         connected.  If you use the ims apn DCT will block
         any other apn from connecting until ims apn is connected-->
    <bool name="ImsConnectedDefaultValue">false</bool>

    <!-- Flag indicating whether the surface flinger is inefficient
         at performing a blur.  Used by parts of the UI to turn off
         the blur effect where it isn't worth the performance hit.
         As of Honeycomb, blurring is not supported anymore. -->
    <bool name="config_sf_slowBlur">true</bool>

    <!-- Flag indicating that the media framework should support playing of sounds on volume
         key usage.  This adds noticeable additional overhead to volume key processing, so
         is disableable for products for which it is irrelevant. -->
    <bool name="config_useVolumeKeySounds">true</bool>

    <!-- The attenuation in dB applied to the sound effects played
         through AudioManager.playSoundEffect() when no volume is specified. -->
    <integer name="config_soundEffectVolumeDb">-6</integer>

    <!-- The attenuation in dB applied to the lock/unlock sounds. -->
    <integer name="config_lockSoundVolumeDb">-6</integer>

    <!-- Flag indicating whether the AUDIO_BECOMING_NOISY notification should
         be sent during a change to the audio output device. -->
    <bool name="config_sendAudioBecomingNoisy">true</bool>

    <!-- The duration (in milliseconds) of a short animation. -->
    <integer name="config_shortAnimTime">200</integer>

    <!-- The duration (in milliseconds) of a medium-length animation. -->
    <integer name="config_mediumAnimTime">400</integer>

    <!-- The duration (in milliseconds) of a long animation. -->
    <integer name="config_longAnimTime">500</integer>

    <!-- The duration (in milliseconds) of the activity open/close and fragment open/close animations. -->
    <integer name="config_activityShortDur">150</integer>
    <integer name="config_activityDefaultDur">220</integer>

    <!-- The duration (in milliseconds) of the tooltip show/hide animations. -->
    <integer name="config_tooltipAnimTime">150</integer>

    <!-- Duration for the dim animation behind a dialog.  This may be either
         a percentage, which is relative to the duration of the enter/open
         animation of the window being shown that is dimming behind, or it may
         be an integer for a constant duration. -->
    <fraction name="config_dimBehindFadeDuration">100%</fraction>

    <!-- The maximum width we would prefer dialogs to be.  0 if there is no
         maximum (let them grow as large as the screen).  Actual values are
         specified for -large and -xlarge configurations. -->
    <dimen name="config_prefDialogWidth">320dp</dimen>

    <!-- Enables or disables fading edges when marquee is enabled in TextView.
         Off by default, since the framebuffer readback used to implement the
         fading edges is prohibitively expensive on most GPUs. -->
    <bool name="config_ui_enableFadingMarquee">false</bool>

    <!-- Whether dialogs should close automatically when the user touches outside
         of them.  This should not normally be modified. -->
    <bool name="config_closeDialogWhenTouchOutside">true</bool>

    <!-- Device configuration indicating whether we should avoid using accelerated graphics
         in certain places to reduce RAM footprint.  This is ignored if ro.config.low_ram
         is true (in that case this is assumed true as well).  It can allow you to tune down
         your device's memory use without going to the point of causing applications to turn
         off features. -->
    <bool name="config_avoidGfxAccel">false</bool>

    <!-- Device configuration setting the minfree tunable in the lowmemorykiller in the kernel.
         A high value will cause the lowmemorykiller to fire earlier, keeping more memory
         in the file cache and preventing I/O thrashing, but allowing fewer processes to
         stay in memory.  A low value will keep more processes in memory but may cause
         thrashing if set too low.  Overrides the default value chosen by ActivityManager
         based on screen size and total memory for the largest lowmemorykiller bucket, and
         scaled proportionally to the smaller buckets.  -1 keeps the default. -->
    <integer name="config_lowMemoryKillerMinFreeKbytesAbsolute">-1</integer>

    <!-- Device configuration adjusting the minfree tunable in the lowmemorykiller in the
         kernel.  A high value will cause the lowmemorykiller to fire earlier, keeping more
         memory in the file cache and preventing I/O thrashing, but allowing fewer processes
         to stay in memory.  A low value will keep more processes in memory but may cause
         thrashing if set too low.  Directly added to the default value chosen by
         ActivityManager based on screen size and total memory for the largest lowmemorykiller
         bucket, and scaled proportionally to the smaller buckets. 0 keeps the default. -->
    <integer name="config_lowMemoryKillerMinFreeKbytesAdjust">0</integer>

    <!-- Device configuration setting the /proc/sys/vm/extra_free_kbytes tunable in the kernel
         (if it exists).  A high value will increase the amount of memory that the kernel
         tries to keep free, reducing allocation time and causing the lowmemorykiller to kill
         earlier.  A low value allows more memory to be used by processes but may cause more
         allocations to block waiting on disk I/O or lowmemorykiller.  Overrides the default
         value chosen by ActivityManager based on screen size.  0 prevents keeping any extra
         memory over what the kernel keeps by default.  -1 keeps the default. -->
    <integer name="config_extraFreeKbytesAbsolute">-1</integer>

    <!-- Device configuration adjusting the /proc/sys/vm/extra_free_kbytes tunable in the kernel
         (if it exists).  0 uses the default value chosen by ActivityManager.  A positive value
         will increase the amount of memory that the kernel tries to keep free, reducing
         allocation time and causing the lowmemorykiller to kill earlier.  A negative value
         allows more memory to be used by processes but may cause more allocations to block
         waiting on disk I/O or lowmemorykiller.  Directly added to the default value chosen by
         ActivityManager based on screen size. -->
    <integer name="config_extraFreeKbytesAdjust">0</integer>

    <!-- Set this to true to enable the platform's auto-power-save modes like doze and
         app standby.  These are not enabled by default because they require a standard
         cloud-to-device messaging service for apps to interact correctly with the modes
         (such as to be able to deliver an instant message to the device even when it is
         dozing).  This should be enabled if you have such services and expect apps to
         correctly use them when installed on your device.  Otherwise, keep this disabled
         so that applications can still use their own mechanisms. -->
    <bool name="config_enableAutoPowerModes">false</bool>

    <!-- The threshold angle for any motion detection in auto-power save modes.
         In hundreths of a degree. -->
    <integer name="config_autoPowerModeThresholdAngle">200</integer>

    <!-- The sensor id of an "any motion" sensor used in auto-power save modes.
         0 indicates this sensor is not available. -->
    <integer name="config_autoPowerModeAnyMotionSensor">0</integer>

    <!-- If an any motion sensor is not available, prefer the wrist tilt detector over the
         SMD. -->
    <bool name="config_autoPowerModePreferWristTilt">false</bool>

    <!-- If a location should be pre-fetched when going into device idle. -->
    <bool name="config_autoPowerModePrefetchLocation">true</bool>

    <!-- The duration (in milliseconds) that the radio will scan for a signal
         when there's no network connection. If the scan doesn't timeout, use zero -->
    <integer name="config_radioScanningTimeout">0</integer>

    <!-- XXXXX NOTE THE FOLLOWING RESOURCES USE THE WRONG NAMING CONVENTION.
         Please don't copy them, copy anything else. -->

    <!-- This string array should be overridden by the device to present a list of network
         attributes.  This is used by the connectivity manager to decide which networks can coexist
         based on the hardware -->
    <!-- An Array of "[Connection name],[ConnectivityManager.TYPE_xxxx],
         [associated radio-type],[priority],[restoral-timer(ms)],[dependencyMet]  -->
    <!-- the 5th element "resore-time" indicates the number of milliseconds to delay
         before automatically restore the default connection.  Set -1 if the connection
         does not require auto-restore. -->
    <!-- the 6th element indicates boot-time dependency-met value. -->
    <string-array translatable="false" name="networkAttributes">
        <item>"wifi,1,1,1,-1,true"</item>
        <item>"mobile,0,0,0,-1,true"</item>
        <item>"mobile_mms,2,0,2,60000,true"</item>
        <item>"mobile_supl,3,0,2,60000,true"</item>
        <item>"mobile_dun,4,0,2,60000,true"</item>
        <item>"mobile_hipri,5,0,3,60000,true"</item>
        <item>"mobile_fota,10,0,2,60000,true"</item>
        <item>"mobile_ims,11,0,2,60000,true"</item>
        <item>"mobile_cbs,12,0,2,60000,true"</item>
        <item>"wifi_p2p,13,1,0,-1,true"</item>
        <item>"mobile_ia,14,0,2,-1,true"</item>
        <item>"mobile_emergency,15,0,2,-1,true"</item>
    </string-array>

    <!-- Array of ConnectivityManager.TYPE_xxxx constants for networks that may only
         be controlled by systemOrSignature apps.  -->
    <integer-array translatable="false" name="config_protectedNetworks">
        <item>10</item>
        <item>11</item>
        <item>12</item>
        <item>14</item>
        <item>15</item>
    </integer-array>

    <!-- This string array should be overridden by the device to present a list of radio
         attributes.  This is used by the connectivity manager to decide which networks can coexist
         based on the hardware -->
    <!-- An Array of "[ConnectivityManager connectionType],
                      [# simultaneous connection types]"  -->
    <string-array translatable="false" name="radioAttributes">
        <item>"1,1"</item>
        <item>"0,1"</item>
    </string-array>

    <!-- The maximum duration (in milliseconds) we expect a network transition to take -->
    <integer name="config_networkTransitionTimeout">60000</integer>

    <!-- Whether/how to notify the user on network switches. See LingerMonitor.java. -->
    <integer translatable="false" name="config_networkNotifySwitchType">0</integer>

    <!-- What types of network switches to notify. See LingerMonitor.java. -->
    <string-array translatable="false" name="config_networkNotifySwitches">
    </string-array>

    <!-- Whether the device should automatically switch away from Wi-Fi networks that lose
         Internet access. Actual device behaviour is controlled by
         Settings.Global.NETWORK_AVOID_BAD_WIFI. This is the default value of that setting. -->
    <integer translatable="false" name="config_networkAvoidBadWifi">1</integer>

    <!-- If the hardware supports specially marking packets that caused a wakeup of the
         main CPU, set this value to the mark used. -->
    <integer name="config_networkWakeupPacketMark">0</integer>

    <!-- Mask to use when checking skb mark defined in config_networkWakeupPacketMark above. -->
    <integer name="config_networkWakeupPacketMask">0</integer>

    <!-- Whether the APF Filter in the device should filter out IEEE 802.3 Frames
         Those frames are identified by the field Eth-type having values
         less than 0x600 -->
    <bool translatable="false" name="config_apfDrop802_3Frames">true</bool>

    <!-- Default value for ConnectivityManager.getMultipathPreference() on metered networks. Actual
         device behaviour is controlled by Settings.Global.NETWORK_METERED_MULTIPATH_PREFERENCE.
         This is the default value of that setting. -->
    <integer translatable="false" name="config_networkMeteredMultipathPreference">0</integer>

    <!-- List of regexpressions describing the interface (if any) that represent tetherable
         USB interfaces.  If the device doesn't want to support tethering over USB this should
         be empty.  An example would be "usb.*" -->
    <string-array translatable="false" name="config_tether_usb_regexs">
    </string-array>

    <!-- List of regexpressions describing the interface (if any) that represent tetherable
         Wifi interfaces.  If the device doesn't want to support tethering over Wifi this
         should be empty.  An example would be "softap.*" -->
    <string-array translatable="false" name="config_tether_wifi_regexs">
    </string-array>

    <!-- List of regexpressions describing the interface (if any) that represent tetherable
         WiMAX interfaces.  If the device doesn't want to support tethering over Wifi this
         should be empty.  An example would be "softap.*" -->
    <string-array translatable="false" name="config_tether_wimax_regexs">
    </string-array>

    <!-- List of regexpressions describing the interface (if any) that represent tetherable
         bluetooth interfaces.  If the device doesn't want to support tethering over bluetooth this
         should be empty. -->
    <string-array translatable="false" name="config_tether_bluetooth_regexs">
    </string-array>

    <!-- Max number of Bluetooth tethering connections allowed. If this is
         updated config_tether_dhcp_range has to be updated appropriately. -->
    <integer translateable="false" name="config_max_pan_devices">5</integer>

    <!-- Dhcp range (min, max) to use for tethering purposes -->
    <string-array translatable="false" name="config_tether_dhcp_range">
    </string-array>

    <!-- Regex of wired ethernet ifaces -->
    <string translatable="false" name="config_ethernet_iface_regex">eth\\d</string>

    <!-- If the mobile hotspot feature requires provisioning, a package name and class name
        can be provided to launch a supported application that provisions the devices.

        Example Usage:

        String[] appDetails = getStringArray(R.array.config_mobile_hotspot_provision_app);
        Intent intent = new Intent(Intent.ACTION_MAIN);
        intent.setClassName(appDetails[0], appDetails[1]);
        startActivityForResult(intent, 0);

        public void onActivityResult(int requestCode, int resultCode, Intent intent) {
            super.onActivityResult(requestCode, resultCode, intent);
            if (requestCode == 0) {
                if (resultCode == Activity.RESULT_OK) {
                    //Mobile hotspot provisioning successful
                } else {
                    //Mobile hotspot provisioning failed
                }
            }

        See src/com/android/settings/TetherSettings.java for more details.
        For ui-less/periodic recheck support see config_mobile_hotspot_provision_app_no_ui
        -->
    <!-- The first element is the package name and the second element is the class name
         of the provisioning app -->
    <string-array translatable="false" name="config_mobile_hotspot_provision_app">
    <!--
        <item>com.example.provisioning</item>
        <item>com.example.provisioning.Activity</item>
    -->
    </string-array>

    <!-- If the mobile hotspot feature requires provisioning, an action can be provided
         that will be broadcast in non-ui cases for checking the provisioning status.

         A second broadcast, action defined by config_mobile_hotspot_provision_response,
         will be sent back to notify if provisioning succeeded or not.  The response will
         match that of the activity in config_mobile_hotspot_provision_app, but instead
         contained within the int extra "EntitlementResult".

         Example Usage:
         String provisionAction = getString(R.string.config_mobile_hotspot_provision_check);
         sendBroadcast(new Intent(provisionAction));

         public void onReceive(Context context, Intent intent) {
             String provisionResponse =
                    getString(R.string.config_mobile_hotspot_provision_response);
             if (provisionResponse.equals(intent.getAction())
                    && intent.getIntExtra("EntitlementResult") == Activity.RESULT_OK) {
                 //Mobile hotspot provisioning successful
             } else {
                 //Mobile hotspot provisioning failed
             }
         }
        -->
    <string translatable="false" name="config_mobile_hotspot_provision_app_no_ui"></string>
    <!-- Sent in response to a provisioning check. The caller must hold the
         permission android.permission.CONNECTIVITY_INTERNAL for Settings to
         receive this response.

         See config_mobile_hotspot_provision_response
         -->
    <string translatable="false" name="config_mobile_hotspot_provision_response"></string>
    <!-- Number of hours between each background provisioning call -->
    <integer translatable="false" name="config_mobile_hotspot_provision_check_period">24</integer>

    <!-- Activity name to enable wifi tethering after provisioning app succeeds -->
    <string translatable="false" name="config_wifi_tether_enable">com.android.settings/.TetherService</string>

    <!-- Controls the WiFi wakeup feature.
          0 = Not available.
          1 = Available.
     -->
    <integer translatable="false" name="config_wifi_wakeup_available">0</integer>

    <!-- Array of ConnectivityManager.TYPE_xxxx values allowable for tethering -->
    <!-- Common options are [1, 4] for TYPE_WIFI and TYPE_MOBILE_DUN or
    <!== [0,1,5,7] for TYPE_MOBILE, TYPE_WIFI, TYPE_MOBILE_HIPRI and TYPE_BLUETOOTH -->
    <integer-array translatable="false" name="config_tether_upstream_types">
        <item>0</item>
        <item>1</item>
        <item>5</item>
        <item>7</item>
        <item>9</item>
    </integer-array>

    <!-- If the DUN connection for this CDMA device supports more than just DUN -->
    <!-- traffic you should list them here. -->
    <!-- If this device is not CDMA this is ignored.  If this list is empty on -->
    <!-- a DUN-requiring CDMA device, the DUN APN will just support just DUN. -->
    <string-array translatable="false" name="config_cdma_dun_supported_types">
    </string-array>

    <!-- String containing the apn value for tethering.  May be overriden by secure settings
         TETHER_DUN_APN.  Value is a comma separated series of strings:
         "name,apn,proxy,port,username,password,server,mmsc,mmsproxy,mmsport,mcc,mnc,auth,type",
         Or string format of ApnSettingV3.
         note that empty fields can be ommitted: "name,apn,,,,,,,,,310,260,,DUN"
         Multiple entries are separated by using string-array:
         "<item>[ApnSettingV3]Name,apn,,,,,,,,,123,45,,mms|*,IPV6,IP,true,14,,,,,,,spn,testspn</item>
          <item>[ApnSettingV3]Name1,apn2,,,,,,,,,123,46,,mms|*,IPV6,IP,true,12,,,,,,,,</item>" -->
    <string-array translatable="false" name="config_tether_apndata">
    </string-array>

    <!-- Boolean indicating whether the wifi chipset has dual frequency band support -->
    <bool translatable="false" name="config_wifi_dual_band_support">false</bool>

    <!-- Boolean indicating whether 802.11r Fast BSS Transition is enabled on this platform -->
    <bool translatable="false" name="config_wifi_fast_bss_transition_enabled">false</bool>

    <!-- Device type information conforming to Annex B format in WiFi Direct specification.
         The default represents a dual-mode smartphone -->
    <string translatable="false" name="config_wifi_p2p_device_type">10-0050F204-5</string>

    <!-- Boolean indicating whether the wifi chipset supports background scanning mechanism.
         This mechanism allows the host to remain in suspend state and the dongle to actively
         scan and wake the host when a configured SSID is detected by the dongle. This chipset
         capability can provide power savings when wifi needs to be always kept on. -->
    <bool translatable="false" name="config_wifi_background_scan_support">false</bool>

    <!-- Boolean indicating we re-try re-associating once upon disconnection and RSSI is high failure  -->
    <bool translatable="true" name="config_wifi_enable_disconnection_debounce">true</bool>

    <!-- Boolean indicating whether or not to revert to default country code when cellular
         radio is unable to find any MCC information to infer wifi country code from -->
    <bool translatable="false" name="config_wifi_revert_country_code_on_cellular_loss">false</bool>

    <!-- Boolean indicating whether or not wifi firmware debugging is enabled -->
    <bool translatable="false" name="config_wifi_enable_wifi_firmware_debugging">true</bool>

    <!-- Integer size limit, in KB, for a single WifiLogger ringbuffer, in default logging mode -->
    <integer translatable="false" name="config_wifi_logger_ring_buffer_default_size_limit_kb">32</integer>

    <!-- Integer size limit, in KB, for a single WifiLogger ringbuffer, in verbose logging mode -->
    <integer translatable="false" name="config_wifi_logger_ring_buffer_verbose_size_limit_kb">1024</integer>

    <!-- Boolean indicating whether or not wifi should turn off when emergency call is made -->
    <bool translatable="false" name="config_wifi_turn_off_during_emergency_call">false</bool>

    <!-- Integer specifying the basic autojoin parameters -->
    <integer translatable="false" name="config_wifi_framework_5GHz_preference_boost_threshold">-65</integer>
    <integer translatable="false" name="config_wifi_framework_5GHz_preference_boost_factor">40</integer>
    <integer translatable="false" name="config_wifi_framework_5GHz_preference_penalty_threshold">-75</integer>
    <integer translatable="false" name="config_wifi_framework_RSSI_SCORE_OFFSET">85</integer>
    <integer translatable="false" name="config_wifi_framework_RSSI_SCORE_SLOPE">4</integer>
    <integer translatable="false" name="config_wifi_framework_SAME_BSSID_AWARD">24</integer>
    <integer translatable="false" name="config_wifi_framework_LAST_SELECTION_AWARD">480</integer>
    <integer translatable="false" name="config_wifi_framework_PASSPOINT_SECURITY_AWARD">40</integer>
    <integer translatable="false" name="config_wifi_framework_SECURITY_AWARD">80</integer>
    <!-- Integer specifying the base interval in seconds for the exponential backoff scan for autojoin -->
    <integer translatable="false" name="config_wifi_framework_exponential_backoff_scan_base_interval">20</integer>
    <!-- Integers specifying the max packet Tx/Rx rates for full scan -->
    <integer translatable="false" name="config_wifi_framework_max_tx_rate_for_full_scan">8</integer>
    <integer translatable="false" name="config_wifi_framework_max_rx_rate_for_full_scan">16</integer>
    <!-- Integers specifying the min packet Tx/Rx rates in packets per second for staying on the same network -->
    <integer translatable="false" name="config_wifi_framework_min_tx_rate_for_staying_on_network">16</integer>
    <integer translatable="false" name="config_wifi_framework_min_rx_rate_for_staying_on_network">16</integer>
    <!-- Integer parameters of the wifi to cellular handover feature
         wifi should not stick to bad networks -->
    <integer translatable="false" name="config_wifi_framework_wifi_score_bad_rssi_threshold_5GHz">-82</integer>
    <integer translatable="false" name="config_wifi_framework_wifi_score_low_rssi_threshold_5GHz">-70</integer>
    <integer translatable="false" name="config_wifi_framework_wifi_score_good_rssi_threshold_5GHz">-57</integer>
    <integer translatable="false" name="config_wifi_framework_wifi_score_bad_rssi_threshold_24GHz">-85</integer>
    <integer translatable="false" name="config_wifi_framework_wifi_score_low_rssi_threshold_24GHz">-73</integer>
    <integer translatable="false" name="config_wifi_framework_wifi_score_good_rssi_threshold_24GHz">-60</integer>
    <integer translatable="false" name="config_wifi_framework_wifi_score_bad_link_speed_24">6</integer>
    <integer translatable="false" name="config_wifi_framework_wifi_score_bad_link_speed_5">12</integer>
    <integer translatable="false" name="config_wifi_framework_wifi_score_good_link_speed_24">24</integer>
    <integer translatable="false" name="config_wifi_framework_wifi_score_good_link_speed_5">36</integer>
    <string  translatable="false" name="config_wifi_random_mac_oui">DA-A1-19</string>
    <string  translatable="false" name="config_wifi_framework_sap_2G_channel_list">1,6,11</string>

    <bool translatable="false" name="config_wifi_framework_cellular_handover_enable_user_triggered_adjustment">true</bool>

    <!-- Integer packet threshold used to allow scan while associated -->
    <integer translatable="false" name="config_wifi_framework_associated_full_scan_tx_packet_threshold">5</integer>
    <integer translatable="false" name="config_wifi_framework_associated_full_scan_rx_packet_threshold">10</integer>
    <integer translatable="false" name="config_wifi_framework_associated_partial_scan_tx_packet_threshold">40</integer>
    <integer translatable="false" name="config_wifi_framework_associated_partial_scan_rx_packet_threshold">80</integer>
    <integer translatable="false" name="config_wifi_framework_network_switch_tx_packet_threshold">2</integer>
    <integer translatable="false" name="config_wifi_framework_network_switch_rx_packet_threshold">20</integer>

    <!-- Integer indicating wpa_supplicant scan interval in milliseconds -->
    <integer translatable="false" name="config_wifi_supplicant_scan_interval">15000</integer>

    <!-- Integer indicating amount of time failed networks areblacklisted for the purpose
         of network switching in milliseconds -->
    <integer translatable="false" name="config_wifi_network_switching_blacklist_time">172800000</integer>

    <!-- Integer indicating wpa_supplicant scan interval when p2p is connected in milliseconds -->
    <integer translatable="false" name="config_wifi_scan_interval_p2p_connected">60000</integer>

    <!-- Integer indicating the framework scan interval in milliseconds. This is used in the scenario
         where the chipset does not support background scanning (config_wifi_background_scan_suport
         is false) to set up a periodic wake up scan so that the device can connect to a new access
         point on the move. A value of 0 means no periodic scans will be used in the framework. -->
    <integer translatable="false" name="config_wifi_framework_scan_interval">300000</integer>

    <!-- Integer indicating the framework no networks periodic scan interval in milliseconds. -->
    <integer translatable="false" name="config_wifi_no_network_periodic_scan_interval">300000</integer>

    <!-- Integer indicating disconnect mode short scan interval in milliseconds -->
    <integer translatable="false" name="config_wifi_disconnected_short_scan_interval">15000</integer>

    <!-- Integer indicating associated partial scan short interval in milliseconds -->
    <integer translatable="false" name="config_wifi_associated_short_scan_interval">20000</integer>

    <!-- Integer indicating associated full scan backoff, representing a fraction: xx/8 -->
    <integer translatable="false" name="config_wifi_framework_associated_full_scan_backoff">12</integer>

    <!-- Integer indicating associated full scan max interval in milliseconds -->
    <integer translatable="false" name="config_wifi_framework_associated_full_scan_max_interval">300000</integer>

    <!-- Integer indicating associated full scan max total dwell time in milliseconds -->
    <integer translatable="false" name="config_wifi_framework_associated_full_scan_max_total_dwell_time">500</integer>

    <!-- Integer indicating associated full scan max num active channels -->
    <integer translatable="false" name="config_wifi_framework_associated_partial_scan_max_num_active_channels">6</integer>

    <!-- Integer indicating RSSI boost given to current network -->
    <integer translatable="false" name="config_wifi_framework_current_network_boost">16</integer>

    <!-- Integer indicating how to handle beacons with uninitialized RSSI value of 0 -->
    <integer translatable="false" name="config_wifi_framework_scan_result_rssi_level_patchup_value">-85</integer>

    <!-- Boolean indicating associated network selection is allowed -->
    <bool translatable="false" name="config_wifi_framework_enable_associated_network_selection">true</bool>

    <!-- Boolean indicating that wifi only link configuratios that have exact same credentials (i.e PSK) -->
    <bool translatable="false" name="config_wifi_only_link_same_credential_configurations">true</bool>

    <!-- Boolean indicating whether framework needs to set the tx power limit for meeting SAR requirements
         during voice calls -->
    <bool translatable="false" name="config_wifi_framework_enable_voice_call_sar_tx_power_limit">false</bool>

    <!-- Wifi driver supports batched scan -->
    <bool translatable="false" name="config_wifi_batched_scan_supported">false</bool>

    <!-- Idle Receive current for wifi radio. 0 by default-->
    <integer translatable="false" name="config_wifi_idle_receive_cur_ma">0</integer>

    <!-- Rx current for wifi radio. 0 by default-->
    <integer translatable="false" name="config_wifi_active_rx_cur_ma">0</integer>

    <!-- Tx current for wifi radio. 0 by default-->
    <integer translatable="false" name="config_wifi_tx_cur_ma">0</integer>

    <!-- Operating volatage for wifi radio. 0 by default-->
    <integer translatable="false" name="config_wifi_operating_voltage_mv">0</integer>

    <!-- Flag indicating whether the we should enable the automatic brightness in Settings.
         Software implementation will be used if config_hardware_auto_brightness_available is not set -->
    <bool name="config_automatic_brightness_available">false</bool>

    <!-- Fast brightness animation ramp rate in brightness units per second-->
    <integer translatable="false" name="config_brightness_ramp_rate_fast">200</integer>

    <!-- Slow brightness animation ramp rate in brightness units per second-->
    <integer translatable="false" name="config_brightness_ramp_rate_slow">40</integer>

    <!-- Don't name config resources like this.  It should look like config_annoyDianne -->
    <bool name="config_annoy_dianne">true</bool>

    <!-- XXXXXX END OF RESOURCES USING WRONG NAMING CONVENTION -->

    <!-- If this is true, the screen will come on when you unplug usb/power/whatever. -->
    <bool name="config_unplugTurnsOnScreen">false</bool>

    <!-- If this is true, the message that USB is only being used for charging will be shown. -->
    <bool name="config_usbChargingMessage">true</bool>

    <!-- Set this true only if the device has separate attention and notification lights. -->
    <bool name="config_useAttentionLight">false</bool>

    <!-- If this is true, the screen will fade off. -->
    <bool name="config_animateScreenLights">false</bool>

    <!-- If this is true, key chords can be used to take a screenshot on the device. -->
    <bool name="config_enableScreenshotChord">true</bool>

    <!-- If this is true, allow wake from theater mode when plugged in or unplugged. -->
    <bool name="config_allowTheaterModeWakeFromUnplug">false</bool>
    <!-- If this is true, allow wake from theater mode from gesture. -->
    <bool name="config_allowTheaterModeWakeFromGesture">false</bool>
    <!-- If this is true, allow wake from theater mode from camera lens cover is switched. -->
    <bool name="config_allowTheaterModeWakeFromCameraLens">false</bool>
    <!-- If this is true, allow wake from theater mode from power key press. -->
    <bool name="config_allowTheaterModeWakeFromPowerKey">true</bool>
    <!-- If this is true, allow wake from theater mode from regular key press. Setting this value to
         true implies config_allowTheaterModeWakeFromPowerKey is also true-->
    <bool name="config_allowTheaterModeWakeFromKey">false</bool>
    <!-- If this is true, allow wake from theater mode from motion. -->
    <bool name="config_allowTheaterModeWakeFromMotion">false</bool>
    <!-- If this is true, allow wake from theater mode from motion. -->
    <bool name="config_allowTheaterModeWakeFromMotionWhenNotDreaming">false</bool>
    <!-- If this is true, allow wake from theater mode from lid switch. -->
    <bool name="config_allowTheaterModeWakeFromLidSwitch">false</bool>
    <!-- If this is true, allow wake from theater mode when docked. -->
    <bool name="config_allowTheaterModeWakeFromDock">false</bool>
    <!-- If this is true, allow wake from theater mode from window layout flag. -->
    <bool name="config_allowTheaterModeWakeFromWindowLayout">false</bool>
    <!-- If this is true, go to sleep when theater mode is enabled from button press -->
    <bool name="config_goToSleepOnButtonPressTheaterMode">true</bool>
    <!-- If this is true, long press on power button will be available from the non-interactive state -->
    <bool name="config_supportLongPressPowerWhenNonInteractive">false</bool>

    <!-- Auto-rotation behavior -->

    <!-- If true, enables auto-rotation features using the accelerometer.
         Otherwise, auto-rotation is disabled.  Applications may still request
         to use specific orientations but the sensor is ignored and sensor-based
         orientations are not available.  Furthermore, all auto-rotation related
         settings are omitted from the system UI.  In certain situations we may
         still use the accelerometer to determine the orientation, such as when
         docked if the dock is configured to enable the accelerometer. -->
    <bool name="config_supportAutoRotation">true</bool>

    <!-- If true, the screen can be rotated via the accelerometer in all 4
         rotations as the default behavior. -->
    <bool name="config_allowAllRotations">false</bool>

    <!-- If true, the direction rotation is applied to get to an application's requested
         orientation is reversed.  Normally, the model is that landscape is
         clockwise from portrait; thus on a portrait device an app requesting
         landscape will cause a clockwise rotation, and on a landscape device an
         app requesting portrait will cause a counter-clockwise rotation.  Setting
         true here reverses that logic. -->
    <bool name="config_reverseDefaultRotation">false</bool>

    <!-- Sets the minimum and maximum tilt tolerance for each possible rotation.
         This array consists of 4 pairs of values which specify the minimum and maximum
         tilt angle at which the device will transition into each rotation.

         The tilt angle represents the direction in which the plane of the screen is facing;
         it is also known as the angle of elevation.

           -90 degree tilt means that the screen is facing straight down
                           (the device is being held overhead upside-down)
             0 degree tilt means that the screen is facing outwards
                           (the device is being held vertically)
            90 degree tilt means that the screen is facing straight up
                           (the device is resting on a flat table)

        The default tolerances are set conservatively such that the device is more
        likely to remain in its natural orientation than rotate into a counterclockwise,
        clockwise, or reversed posture (with an especially strong bias against the latter)
        to prevent accidental rotation while carrying the device in hand.

        These thresholds may need to be tuned when the device is intended to be
        mounted into a dock with a particularly shallow profile wherein rotation
        would ordinarily have been suppressed.

        It is helpful to consider the desired behavior both when the device is being
        held at a positive tilt (typical case) vs. a negative tilt (reading overhead in
        bed) since they are quite different.  In the overhead case, we typically want
        the device to more strongly prefer to retain its current configuration (in absence
        of a clear indication that a rotation is desired) since the user's head and neck may
        be held at an unusual angle.
    -->
    <integer-array name="config_autoRotationTiltTolerance">
        <!-- rotation:   0 (natural)    --> <item>-25</item> <item>70</item>
        <!-- rotation:  90 (rotate CCW) --> <item>-25</item> <item>65</item>
        <!-- rotation: 180 (reverse)    --> <item>-25</item> <item>60</item>
        <!-- rotation: 270 (rotate CW)  --> <item>-25</item> <item>65</item>
    </integer-array>

    <!-- Lid switch behavior -->

    <!-- The number of degrees to rotate the display when the keyboard is open.
         A value of -1 means no change in orientation by default. -->
    <integer name="config_lidOpenRotation">-1</integer>

    <!-- Indicate whether the lid state impacts the accessibility of
         the physical keyboard.  0 means it doesn't, 1 means it is accessible
         when the lid is open, 2 means it is accessible when the lid is
         closed.  The default is 0. -->
    <integer name="config_lidKeyboardAccessibility">0</integer>

    <!-- Indicate whether the lid state impacts the accessibility of
         the navigation buttons.  0 means it doesn't, 1 means it is accessible
         when the lid is open, 2 means it is accessible when the lid is
         closed.  The default is 0. -->
    <integer name="config_lidNavigationAccessibility">0</integer>

    <!-- Indicate whether closing the lid causes the lockscreen to appear.
         The default is false. -->
    <bool name="config_lidControlsScreenLock">false</bool>

    <!-- Indicate whether closing the lid causes the device to go to sleep and opening
         it causes the device to wake up.
         The default is false. -->
    <bool name="config_lidControlsSleep">false</bool>

    <!-- Desk dock behavior -->

    <!-- The number of degrees to rotate the display when the device is in a desk dock.
         A value of -1 means no change in orientation by default. -->
    <integer name="config_deskDockRotation">-1</integer>

    <!-- Control whether being in the desk dock (and powered) always
         keeps the screen on.  By default it stays on when plugged in to
         AC.  0 will not keep it on; or together 1 to stay on when plugged
         in to AC and 2 to stay on when plugged in to USB.  (So 3 for both.) -->
    <integer name="config_deskDockKeepsScreenOn">1</integer>

    <!-- Control whether being in the desk dock should enable accelerometer
         based screen orientation.  This defaults to true because it is
         common for desk docks to be sold in a variety of form factors
         with different orientations.  Since we cannot always tell these docks
         apart and the docks cannot report their true orientation on their own,
         we rely on gravity to determine the effective orientation. -->
    <bool name="config_deskDockEnablesAccelerometer">true</bool>

    <!-- Car dock behavior -->

    <!-- The number of degrees to rotate the display when the device is in a car dock.
         A value of -1 means no change in orientation by default. -->
    <integer name="config_carDockRotation">-1</integer>

    <!-- Control whether being in the car dock (and powered) always
         keeps the screen on.  By default it stays on when plugged in to
         AC.  0 will not keep it on; or together 1 to stay on when plugged
         in to AC and 2 to stay on when plugged in to USB.  (So 3 for both.) -->
    <integer name="config_carDockKeepsScreenOn">1</integer>

    <!-- Control whether being in the car dock should enable accelerometer based
         screen orientation.  This defaults to true because putting a device in
         a car dock make the accelerometer more a physical input (like a lid). -->

    <bool name="config_carDockEnablesAccelerometer">true</bool>

    <!--  Control whether to launch Car dock home app when user presses home button or when
          car dock intent is fired.
          In mobile device, usually separate home app is expected in car mode, and this should be
          enabled. But in environments like real car, default home app may be enough, and in that
          case, this can be disabled (set to false). -->
    <bool name="config_enableCarDockHomeLaunch">true</bool>

    <!-- HDMI behavior -->

    <!-- The number of degrees to rotate the display when the device has HDMI connected
         but is not in a dock.  A value of -1 means no change in orientation by default.
         Use -1 except on older devices whose Hardware Composer HAL does not
         provide full support for multiple displays.  -->
    <integer name="config_undockedHdmiRotation">-1</integer>

    <!-- Control the default UI mode type to use when there is no other type override
         happening.  One of the following values (See Configuration.java):
             1  UI_MODE_TYPE_NORMAL
             4  UI_MODE_TYPE_TELEVISION
             5  UI_MODE_TYPE_APPLIANCE
             6  UI_MODE_TYPE_WATCH
             7  UI_MODE_TYPE_VR_HEADSET
         Any other values will have surprising consequences. -->
    <integer name="config_defaultUiModeType">1</integer>

    <!--  Control whether to lock UI mode to what is selected from config_defaultUiModeType.
          Once UI mode is locked, applications cannot change it anymore. -->
    <bool name="config_lockUiMode">false</bool>

    <!--  Control whether to lock day/night mode change from normal application. When it is
          true, day / night mode change is only allowed to apps with MODIFY_DAY_NIGHT_MODE
          permission. -->
    <bool name="config_lockDayNightMode">false</bool>

    <!-- Control the default night mode to use when there is no other mode override set.
         One of the following values (see UiModeManager.java):
             0 - MODE_NIGHT_AUTO
             1 - MODE_NIGHT_NO
             2 - MODE_NIGHT_YES
    -->
    <integer name="config_defaultNightMode">1</integer>

    <!-- Boolean indicating whether the HWC setColorTransform function can be performed efficiently
         in hardware. -->
    <bool name="config_setColorTransformAccelerated">false</bool>

    <!-- Control whether Night display is available. This should only be enabled on devices
         that have a HWC implementation that can apply the matrix passed to setColorTransform
         without impacting power, performance, and app compatibility (e.g. protected content). -->
    <bool name="config_nightDisplayAvailable">@bool/config_setColorTransformAccelerated</bool>

    <!-- Default mode to control how Night display is automatically activated.
         One of the following values (see NightDisplayController.java):
             0 - AUTO_MODE_DISABLED
             1 - AUTO_MODE_CUSTOM
             2 - AUTO_MODE_TWILIGHT
    -->
    <integer name="config_defaultNightDisplayAutoMode">0</integer>

    <!-- Default time when Night display is automatically activated.
         Represented as milliseconds from midnight (e.g. 79200000 == 10pm). -->
    <integer name="config_defaultNightDisplayCustomStartTime">79200000</integer>

    <!-- Default time when Night display is automatically deactivated.
         Represented as milliseconds from midnight (e.g. 21600000 == 6am). -->
    <integer name="config_defaultNightDisplayCustomEndTime">21600000</integer>

    <!-- Minimum color temperature, in Kelvin, supported by Night display. -->
    <integer name="config_nightDisplayColorTemperatureMin">2596</integer>

    <!-- Default color temperature, in Kelvin, to tint the screen when Night display is
         activated. -->
    <integer name="config_nightDisplayColorTemperatureDefault">2850</integer>

    <!-- Maximum color temperature, in Kelvin, supported by Night display. -->
    <integer name="config_nightDisplayColorTemperatureMax">4082</integer>

    <string-array name="config_nightDisplayColorTemperatureCoefficientsNative">
        <!-- R a-coefficient --> <item>0.0</item>
        <!-- R b-coefficient --> <item>0.0</item>
        <!-- R y-intercept --> <item>1.0</item>
        <!-- G a-coefficient --> <item>-0.00000000962353339</item>
        <!-- G b-coefficient --> <item>0.000153045476</item>
        <!-- G y-intercept --> <item>0.390782778</item>
        <!-- B a-coefficient --> <item>-0.0000000189359041</item>
        <!-- B b-coefficient --> <item>0.000302412211</item>
        <!-- B y-intercept --> <item>-0.198650895</item>
    </string-array>

    <string-array name="config_nightDisplayColorTemperatureCoefficients">
        <!-- R a-coefficient --> <item>0.0</item>
        <!-- R b-coefficient --> <item>0.0</item>
        <!-- R y-intercept --> <item>1.0</item>
        <!-- G a-coefficient --> <item>-0.00000000962353339</item>
        <!-- G b-coefficient --> <item>0.000153045476</item>
        <!-- G y-intercept --> <item>0.390782778</item>
        <!-- B a-coefficient --> <item>-0.0000000189359041</item>
        <!-- B b-coefficient --> <item>0.000302412211</item>
        <!-- B y-intercept --> <item>-0.198650895</item>
    </string-array>

    <!-- Indicate whether to allow the device to suspend when the screen is off
         due to the proximity sensor.  This resource should only be set to true
         if the sensor HAL correctly handles the proximity sensor as a wake-up source.
         Otherwise, the device may fail to wake out of suspend reliably.
         The default is false. -->
    <bool name="config_suspendWhenScreenOffDueToProximity">false</bool>

    <!-- Control the behavior when the user long presses the power button.
            0 - Nothing
            1 - Global actions menu
            2 - Power off (with confirmation)
            3 - Power off (without confirmation)
    -->
    <integer name="config_longPressOnPowerBehavior">1</integer>

    <!-- Control the behavior when the user long presses the back button.  Non-zero values are only
         valid for watches as part of CDD/CTS.
            0 - Nothing
            1 - Go to voice assist
    -->
    <integer name="config_longPressOnBackBehavior">0</integer>

    <!-- Control the behavior when the user panic presses the back button.
            0 - Nothing
            1 - Go to home
    -->
    <integer name="config_backPanicBehavior">0</integer>

    <!-- Control the behavior when the user short presses the power button.
            0 - Nothing
            1 - Go to sleep (doze)
            2 - Really go to sleep (don't doze)
            3 - Really go to sleep and go home (don't doze)
            4 - Go to home
            5 - Dismiss IME if shown. Otherwise go to home
    -->
    <integer name="config_shortPressOnPowerBehavior">1</integer>

    <!-- Control the behavior when the user double presses the power button.
            0 - Nothing
            1 - Toggle theater mode setting
            2 - Brightness boost
    -->
    <integer name="config_doublePressOnPowerBehavior">0</integer>

    <!-- Control the behavior when the user triple presses the power button.
            0 - Nothing
            1 - Toggle theater mode setting
            2 - Brightness boost
    -->
    <integer name="config_triplePressOnPowerBehavior">0</integer>

    <!-- Control the behavior when the user presses the sleep button.
            0 - Go to sleep (doze)
            1 - Go to sleep (doze) and go home
    -->
    <integer name="config_shortPressOnSleepBehavior">0</integer>

    <!-- Package name for default keyguard appwidget [DO NOT TRANSLATE] -->
    <string name="widget_default_package_name" translatable="false"></string>

    <!-- Class name for default keyguard appwidget [DO NOT TRANSLATE] -->
    <string name="widget_default_class_name" translatable="false"></string>

    <!-- Indicate whether the SD card is accessible without removing the battery. -->
    <bool name="config_batterySdCardAccessibility">false</bool>

    <!-- List of file paths for USB host busses to exclude from USB host support.
         For example, if the first USB bus on the device is used to communicate
         with the modem or some other restricted hardware, add "/dev/bus/usb/001/"
         to this list.  If this is empty, no parts of the host USB bus will be excluded.
    -->
    <string-array name="config_usbHostBlacklist" translatable="false">
    </string-array>

    <!-- List of paths to serial ports that are available to the serial manager.
         for example, /dev/ttyUSB0
    -->
    <string-array translatable="false" name="config_serialPorts">
    </string-array>

    <!-- Vibrator pattern for feedback about a long screen/key press -->
    <integer-array name="config_longPressVibePattern">
        <item>0</item>
        <item>1</item>
        <item>20</item>
        <item>21</item>
    </integer-array>

    <!-- Vibrator pattern for feedback about touching a virtual key -->
    <integer-array name="config_virtualKeyVibePattern">
        <item>0</item>
        <item>10</item>
        <item>20</item>
        <item>30</item>
    </integer-array>

    <!-- Vibrator pattern for a very short but reliable vibration for soft keyboard tap -->
    <integer-array name="config_keyboardTapVibePattern">
        <item>40</item>
    </integer-array>

    <!-- Vibrator pattern for feedback when selecting an hour/minute tick of a Clock -->
    <integer-array name="config_clockTickVibePattern">
        <item>125</item>
        <item>30</item>
    </integer-array>

    <!-- Vibrator pattern for feedback when selecting a day/month/year date of a Calendar -->
    <integer-array name="config_calendarDateVibePattern">
        <item>125</item>
        <item>30</item>
    </integer-array>

    <!-- Vibrator pattern for feedback about booting with safe mode enabled -->
    <integer-array name="config_safeModeEnabledVibePattern">
        <item>0</item>
        <item>1</item>
        <item>20</item>
        <item>21</item>
        <item>500</item>
        <item>600</item>
    </integer-array>

    <!-- Vibrator pattern for feedback about hitting a scroll barrier -->
    <integer-array name="config_scrollBarrierVibePattern">
        <item>0</item>
        <item>15</item>
        <item>10</item>
        <item>10</item>
    </integer-array>

    <bool name="config_use_strict_phone_number_comparation">false</bool>

    <!-- Display low battery warning when battery level dips to this value.
         Also, the battery stats are flushed to disk when we hit this level.  -->
    <integer name="config_criticalBatteryWarningLevel">5</integer>

    <!-- Shutdown if the battery temperature exceeds (this value * 0.1) Celsius. -->
    <integer name="config_shutdownBatteryTemperature">680</integer>

    <!-- Display low battery warning when battery level dips to this value -->
    <integer name="config_lowBatteryWarningLevel">15</integer>

    <!-- Close low battery warning when battery level reaches the lowBatteryWarningLevel
         plus this -->
    <integer name="config_lowBatteryCloseWarningBump">5</integer>

    <!-- Default color for notification LED. -->
    <color name="config_defaultNotificationColor">#ffffffff</color>

    <!-- Default LED on time for notification LED in milliseconds. -->
    <integer name="config_defaultNotificationLedOn">500</integer>

    <!-- Default LED off time for notification LED in milliseconds. -->
    <integer name="config_defaultNotificationLedOff">2000</integer>

    <!-- Default value for led color when battery is low on charge -->
    <integer name="config_notificationsBatteryLowARGB">0xFFFF0000</integer>

    <!-- Default value for led color when battery is medium charged -->
    <integer name="config_notificationsBatteryMediumARGB">0xFFFFFF00</integer>

    <!-- Default value for led color when battery is fully charged -->
    <integer name="config_notificationsBatteryFullARGB">0xFF00FF00</integer>

    <!-- Default value for LED on time when the battery is low on charge in miliseconds -->
    <integer name="config_notificationsBatteryLedOn">125</integer>

    <!-- Is the notification LED intrusive? Used to decide if there should be a disable option -->
    <bool name="config_intrusiveNotificationLed">false</bool>

    <!-- De we do icon badges? Used to decide if there should be a disable option-->
    <bool name="config_notificationBadging">true</bool>

    <!-- Default value for LED off time when the battery is low on charge in miliseconds -->
    <integer name="config_notificationsBatteryLedOff">2875</integer>

    <!-- Number of notifications to keep in the notification service historical archive -->
    <integer name="config_notificationServiceArchiveSize">100</integer>

    <!-- Allow the menu hard key to be disabled in LockScreen on some devices -->
    <bool name="config_disableMenuKeyInLockScreen">false</bool>

    <!-- Don't show lock screen before unlock screen (PIN/pattern/password) -->
    <bool name="config_enableLockBeforeUnlockScreen">false</bool>

    <!-- Disable lockscreen rotation by default -->
    <bool name="config_enableLockScreenRotation">false</bool>

    <!-- Enable lockscreen translucent decor by default -->
    <bool name="config_enableLockScreenTranslucentDecor">true</bool>

    <!-- Enable translucent decor by default -->
    <bool name="config_enableTranslucentDecor">true</bool>

    <!-- Is the device capable of hot swapping an UICC Card -->
    <bool name="config_hotswapCapable">false</bool>

    <!-- Component name of the ICC hotswap prompt for restart dialog -->
    <string name="config_iccHotswapPromptForRestartDialogComponent" translateable="false">@null</string>

    <!-- Enable puk unlockscreen by default.
         If unlock screen is disabled, the puk should be unlocked through Emergency Dialer -->
    <bool name="config_enable_puk_unlock_screen">true</bool>

    <!-- Enable emergency call when sim is locked or puk locked. Some countries/carriers do not
         allow emergency calls to be placed without the IMSI, which is locked in the SIM.
         If so, this should be set to 'false' in an overlay. -->
    <bool name="config_enable_emergency_call_while_sim_locked">true</bool>

    <!-- Is the lock-screen disabled for new users by default -->
    <bool name="config_disableLockscreenByDefault">false</bool>

    <!-- Control the behavior when the user long presses the home button.
            0 - Nothing
            1 - Launch all apps intent
            2 - Launch assist intent
         This needs to match the constants in
         policy/src/com/android/internal/policy/impl/PhoneWindowManager.java
    -->
    <integer name="config_longPressOnHomeBehavior">0</integer>

    <!-- Control the behavior when the user double-taps the home button.
            0 - Nothing
            1 - Recent apps view in SystemUI
         This needs to match the constants in
         policy/src/com/android/internal/policy/impl/PhoneWindowManager.java
    -->
    <integer name="config_doubleTapOnHomeBehavior">0</integer>

    <!-- Minimum screen brightness setting allowed by the power manager.
         The user is forbidden from setting the brightness below this level. -->
    <integer name="config_screenBrightnessSettingMinimum">10</integer>

    <!-- Maximum screen brightness allowed by the power manager.
         The user is forbidden from setting the brightness above this level. -->
    <integer name="config_screenBrightnessSettingMaximum">255</integer>

    <!-- Default screen brightness setting.
         Must be in the range specified by minimum and maximum. -->
    <integer name="config_screenBrightnessSettingDefault">102</integer>

    <!-- Default screen brightness for VR setting. -->
    <integer name="config_screenBrightnessForVrSettingDefault">86</integer>

    <!-- Minimum screen brightness setting allowed for VR. Device panels start increasing pulse
         width as brightness decreases below this theshold. -->
    <integer name="config_screenBrightnessForVrSettingMinimum">79</integer>

    <!-- Maximum screen brightness setting allowed for VR. -->
    <integer name="config_screenBrightnessForVrSettingMaximum">255</integer>

    <!-- Screen brightness used to dim the screen while dozing in a very low power state.
         May be less than the minimum allowed brightness setting
         that can be set by the user. -->
    <integer name="config_screenBrightnessDoze">1</integer>

    <!-- Whether or not to skip the initial brightness ramps when the display transitions to
         STATE_ON. Setting this to true will skip the brightness ramp to the last stored active
         brightness value and will repeat for the following ramp if autobrightness is enabled. -->
    <bool name="config_skipScreenOnBrightnessRamp">false</bool>

    <!-- Allow automatic adjusting of the screen brightness while dozing in low power state. -->
    <bool name="config_allowAutoBrightnessWhileDozing">false</bool>

    <!-- Stability requirements in milliseconds for accepting a new brightness level.  This is used
         for debouncing the light sensor.  Different constants are used to debounce the light sensor
         when adapting to brighter or darker environments.  This parameter controls how quickly
         brightness changes occur in response to an observed change in light level that exceeds the
         hysteresis threshold. -->
    <integer name="config_autoBrightnessBrighteningLightDebounce">4000</integer>
    <integer name="config_autoBrightnessDarkeningLightDebounce">8000</integer>

    <!-- Initial light sensor event rate in milliseconds for automatic brightness control. This is
         used for obtaining the first light sample when the device stops dozing.

         Set this to -1 to disable this feature. -->
    <integer name="config_autoBrightnessInitialLightSensorRate">-1</integer>

    <!-- Light sensor event rate in milliseconds for automatic brightness control. -->
    <integer name="config_autoBrightnessLightSensorRate">250</integer>

    <!-- The maximum range of gamma adjustment possible using the screen
         auto-brightness adjustment setting. -->
    <fraction name="config_autoBrightnessAdjustmentMaxGamma">300%</fraction>

    <!-- If we allow automatic adjustment of screen brightness while dozing, how many times we want
         to reduce it to preserve the battery. Value of 100% means no scaling. -->
    <fraction name="config_screenAutoBrightnessDozeScaleFactor">100%</fraction>

    <!-- When the screen is turned on, the previous estimate of the ambient light level at the time
         the screen was turned off is restored and is used to determine the initial screen
         brightness.

         If this flag is true, then the ambient light level estimate will be promptly recomputed
         after the warm-up interface and the screen brightness will be adjusted immediately.

         If this flag is false, then the ambient light level estimate will be adjusted more
         gradually in the same manner that normally happens when the screen is on according to the
         brightening or dimming debounce thresholds.  As a result, it may take somewhat longer to
         adapt to the environment.  This mode may be better suited for watches. -->
    <bool name="config_autoBrightnessResetAmbientLuxAfterWarmUp">true</bool>

    <!-- Period of time in which to consider light samples in milliseconds. -->
    <integer name="config_autoBrightnessAmbientLightHorizon">10000</integer>

    <!-- Screen brightness used to dim the screen when the user activity
         timeout expires.  May be less than the minimum allowed brightness setting
         that can be set by the user. -->
    <integer name="config_screenBrightnessDim">10</integer>

    <!-- Minimum allowable screen brightness to use in a very dark room.
         This value sets the floor for the darkest possible auto-brightness
         adjustment.  It is expected to be somewhat less than the first entry in
         config_autoBrightnessLcdBacklightValues so as to allow the user to have
         some range of adjustment to dim the screen further than usual in very
         dark rooms. The contents of the screen must still be clearly visible
         in darkness (although they may not be visible in a bright room). -->
    <integer name="config_screenBrightnessDark">1</integer>

    <!-- Array of light sensor LUX values to define our levels for auto backlight brightness support.
         The N entries of this array define N + 1 control points as follows:
         (1-based arrays)

         Point 1:            (0, value[1]):             lux <= 0
         Point 2:     (level[1], value[2]):  0        < lux <= level[1]
         Point 3:     (level[2], value[3]):  level[2] < lux <= level[3]
         ...
         Point N+1: (level[N], value[N+1]):  level[N] < lux

         The control points must be strictly increasing.  Each control point
         corresponds to an entry in the brightness backlight values arrays.
         For example, if LUX == level[1] (first element of the levels array)
         then the brightness will be determined by value[2] (second element
         of the brightness values array).

         Spline interpolation is used to determine the auto-brightness
         backlight values for LUX levels between these control points.

         Must be overridden in platform specific overlays -->
    <integer-array name="config_autoBrightnessLevels">
    </integer-array>

    <!-- Array of output values for LCD backlight corresponding to the LUX values
         in the config_autoBrightnessLevels array.  This array should have size one greater
         than the size of the config_autoBrightnessLevels array.
         The brightness values must be between 0 and 255 and be non-decreasing.
         This must be overridden in platform specific overlays -->
    <integer-array name="config_autoBrightnessLcdBacklightValues">
    </integer-array>

    <!-- Array of output values for button backlight corresponding to the LUX values
         in the config_autoBrightnessLevels array.  This array should have size one greater
         than the size of the config_autoBrightnessLevels array.
         The brightness values must be between 0 and 255 and be non-decreasing.
         This must be overridden in platform specific overlays -->
    <integer-array name="config_autoBrightnessButtonBacklightValues">
    </integer-array>

    <!-- Array of output values for keyboard backlight corresponding to the LUX values
         in the config_autoBrightnessLevels array.  This array should have size one greater
         than the size of the config_autoBrightnessLevels array.
         The brightness values must be between 0 and 255 and be non-decreasing.
         This must be overridden in platform specific overlays -->
    <integer-array name="config_autoBrightnessKeyboardBacklightValues">
    </integer-array>

    <!-- Array of hysteresis constraint values for brightening, represented as tenths of a
         percent. The length of this array is assumed to be one greater than
         config_dynamicHysteresisLuxLevels. The brightening threshold is calculated as
         lux * (1.0f + CONSTRAINT_VALUE). When the current lux is higher than this threshold,
         the screen brightness is recalculated. See the config_dynamicHysteresisLuxLevels
         description for how the constraint value is chosen. -->
    <integer-array name="config_dynamicHysteresisBrightLevels">
        <item>100</item>
    </integer-array>

    <!-- Array of hysteresis constraint values for darkening, represented as tenths of a
         percent. The length of this array is assumed to be one greater than
         config_dynamicHysteresisLuxLevels. The darkening threshold is calculated as
         lux * (1.0f - CONSTRAINT_VALUE). When the current lux is lower than this threshold,
         the screen brightness is recalculated. See the config_dynamicHysteresisLuxLevels
         description for how the constraint value is chosen. -->
    <integer-array name="config_dynamicHysteresisDarkLevels">
        <item>200</item>
    </integer-array>

    <!-- Array of ambient lux threshold values. This is used for determining hysteresis constraint
         values by calculating the index to use for lookup and then setting the constraint value
         to the corresponding value of the array. The new brightening hysteresis constraint value
         is the n-th element of config_dynamicHysteresisBrightLevels, and the new darkening
         hysteresis constraint value is the n-th element of config_dynamicHysteresisDarkLevels.

         The (zero-based) index is calculated as follows: (MAX is the largest index of the array)
         condition                      calculated index
         value < lux[0]                 0
         lux[n] <= value < lux[n+1]     n+1
         lux[MAX] <= value              MAX+1 -->
    <integer-array name="config_dynamicHysteresisLuxLevels">
    </integer-array>

    <!-- Amount of time it takes for the light sensor to warm up in milliseconds.
         For this time after the screen turns on, the Power Manager
         will not debounce light sensor readings -->
    <integer name="config_lightSensorWarmupTime">0</integer>

    <!-- Enables swipe versus poly-finger touch disambiguation in the KeyboardView -->
    <bool name="config_swipeDisambiguation">true</bool>

    <!-- Specifies the amount of time to disable virtual keys after the screen is touched
         in order to filter out accidental virtual key presses due to swiping gestures
         or taps near the edge of the display.  May be 0 to disable the feature.
         It is recommended that this value be no more than 250 ms.
         This feature should be disabled for most devices. -->
    <integer name="config_virtualKeyQuietTimeMillis">0</integer>

    <!-- A list of potential packages, in priority order, that may contain an
         ephemeral resolver. Each package will be be queried for a component
         that has been granted the PACKAGE_EPHEMERAL_AGENT permission.
         This may be empty if ephemeral apps are not supported. -->
    <string-array name="config_ephemeralResolverPackage" translatable="false">
        <!-- Add packages here -->
    </string-array>

    <!-- Component name of the default wallpaper. This will be ImageWallpaper if not
         specified -->
    <string name="default_wallpaper_component" translatable="false">@null</string>

    <!-- By default a product has no distinct default lock wallpaper -->
    <item name="default_lock_wallpaper" type="drawable">@null</item>

    <!-- Component name of the built in wallpaper used to display bitmap wallpapers. This must not be null. -->
    <string name="image_wallpaper_component" translatable="false">com.android.systemui/com.android.systemui.ImageWallpaper</string>

    <!-- True if WallpaperService is enabled -->
    <bool name="config_enableWallpaperService">true</bool>

    <!-- Whether to enable network location overlay which allows network
         location provider to be replaced by an app at run-time. When disabled,
         only the config_networkLocationProviderPackageName package will be
         searched for network location provider, otherwise packages whose
         signature matches the signatures of config_locationProviderPackageNames
         will be searched, and the service with the highest version number will
         be picked. Anyone who wants to disable the overlay mechanism can set it
         to false.
         -->
    <bool name="config_enableNetworkLocationOverlay" translatable="false">true</bool>
    <!-- Package name providing network location support. Used only when
         config_enableNetworkLocationOverlay is false. -->
    <string name="config_networkLocationProviderPackageName" translatable="false">@null</string>

    <!-- Whether to enable fused location provider overlay which allows fused
         location provider to be replaced by an app at run-time. When disabled,
         only the config_fusedLocationProviderPackageName package will be
         searched for fused location provider, otherwise packages whose
         signature matches the signatures of config_locationProviderPackageNames
         will be searched, and the service with the highest version number will
         be picked. Anyone who wants to disable the overlay mechanism can set it
         to false.
         -->
    <bool name="config_enableFusedLocationOverlay" translatable="false">true</bool>
    <!-- Package name providing fused location support. Used only when
         config_enableFusedLocationOverlay is false. -->
    <string name="config_fusedLocationProviderPackageName" translatable="false">com.android.location.fused</string>

    <!-- The package name of the default network recommendation app.
         A network recommendation provider must:
             * Be granted the SCORE_NETWORKS permission.
             * Include a Service for the android.net.scoring.RECOMMEND_NETWORKS action
               protected by the BIND_NETWORK_RECOMMENDATION_SERVICE permission.

         This must be set to a valid network recommendation app or empty.
     -->
    <string name="config_defaultNetworkRecommendationProviderPackage" translatable="false"></string>

    <!-- Whether to enable Hardware FLP overlay which allows Hardware FLP to be
         replaced by an app at run-time. When disabled, only the
         config_hardwareFlpPackageName package will be searched for Hardware Flp,
         otherwise packages whose signature matches the signatures of
         config_locationProviderPackageNames will be searched, and the service
         with the highest version number will be picked. Anyone who wants to
         disable the overlay mechanism can set it to false.
         -->
    <bool name="config_enableHardwareFlpOverlay" translatable="false">true</bool>
    <!-- Package name providing Hardware Flp. Used only when
         config_enableHardwareFlpOverlay is false. -->
    <string name="config_hardwareFlpPackageName" translatable="false">com.android.location.fused</string>

    <!-- Whether to enable geocoder overlay which allows geocoder to be replaced
         by an app at run-time. When disabled, only the
         config_geocoderProviderPackageName package will be searched for
         geocoder, otherwise packages whose signature matches the signatures of
         config_locationProviderPackageNames will be searched, and the service
         with the highest version number will be picked. Anyone who wants to
         disable the overlay mechanism can set it to false.
         -->
    <bool name="config_enableGeocoderOverlay" translatable="false">true</bool>
    <!-- Package name providing geocoder API support. Used only when
         config_enableGeocoderOverlay is false. -->
    <string name="config_geocoderProviderPackageName" translatable="false">@null</string>

    <!-- Whether to enable geofence overlay which allows geofence to be replaced
         by an app at run-time. When disabled, only the
         config_geofenceProviderPackageName package will be searched for
         geofence implementation, otherwise packages whose signature matches the
         signatures of config_locationProviderPackageNames will be searched, and
         the service with the highest version number will be picked. Anyone who
         wants to disable the overlay mechanism can set it to false.
         -->
    <bool name="config_enableGeofenceOverlay" translatable="false">true</bool>
    <!-- Package name providing geofence API support. Used only when
         config_enableGeofenceOverlay is false. -->
    <string name="config_geofenceProviderPackageName" translatable="false">@null</string>

    <!-- Whether to enable Hardware Activity-Recognition overlay which allows Hardware
         Activity-Recognition to be replaced by an app at run-time. When disabled, only the
         config_activityRecognitionHardwarePackageName package will be searched for
         its implementation, otherwise packages whose signature matches the
         signatures of config_locationProviderPackageNames will be searched, and
         the service with the highest version number will be picked. Anyone who
         wants to disable the overlay mechanism can set it to false.
         -->
    <bool name="config_enableActivityRecognitionHardwareOverlay" translatable="false">true</bool>
    <!-- Package name providing Hardware Activity-Recognition API support. Used only when
         config_enableActivityRecognitionHardwareOverlay is false. -->
    <string name="config_activityRecognitionHardwarePackageName" translatable="false">@null</string>

    <!-- Package name(s) containing location provider support.
         These packages can contain services implementing location providers,
         such as the Geocode Provider, Network Location Provider, and
         Fused Location Provider. They will each be searched for
         service components implementing these providers.
         It is strongly recommended that the packages explicitly named
         below are on the system image, so that they will not map to
         a 3rd party application.
         The location framework also has support for installation
         of new location providers at run-time. The new package does not
         have to be explicitly listed here, however it must have a signature
         that matches the signature of at least one package on this list.
         -->
    <string-array name="config_locationProviderPackageNames" translatable="false">
        <!-- The standard AOSP fused location provider -->
        <item>com.android.location.fused</item>
    </string-array>

    <!-- This string array can be overriden to enable test location providers initially. -->
    <!-- Array of "[locationProviderName],[requiresNetwork],
         [requiresSatellite],[requiresCell],[hasMonetaryCost],
         [supportAltitute],[supportsSpeed],[supportsBearing],
         [powerRequirement],[accuracy]" -->
    <!-- powerRequirement is defined in android.location.Criteria
         0 = NO_REQUIREMENT / 1 = POWER_LOW / 2 = POWER_MEDIUM / 3 = POWER_HIGH -->
    <!-- accuracy is defined in anroid.location.Criteria
         1 = ACCURACY_FINE / 2 = ACCURACY_COARSE -->
    <string-array name="config_testLocationProviders" translatable="false">
        <!-- Example test network location provider
        <item>network,false,false,false,false,true,true,true,1,2</item>
        -->
    </string-array>

    <!-- Boolean indicating if current platform supports bluetooth SCO for off call
    use cases -->
    <bool name="config_bluetooth_sco_off_call">true</bool>

    <!-- Boolean indicating if current platform supports bluetooth wide band
         speech -->
    <bool name="config_bluetooth_wide_band_speech">true</bool>

    <!-- Boolean indicating if current platform need do one-time bluetooth address
         re-validation -->
    <bool name="config_bluetooth_address_validation">false</bool>

    <!-- Boolean indicating if current platform supports BLE peripheral mode -->
    <bool name="config_bluetooth_le_peripheral_mode_supported">false</bool>

    <!-- Boolean indicating if current platform supports HFP inband ringing -->
    <bool name="config_bluetooth_hfp_inband_ringing_support">false</bool>

    <!-- Max number of scan filters supported by blutooth controller. 0 if the
         device does not support hardware scan filters-->
    <integer translatable="false" name="config_bluetooth_max_scan_filters">0</integer>

    <!-- Max number of advertisers supported by bluetooth controller. 0 if the
         device does not support multiple advertisement-->
    <integer translatable="false" name="config_bluetooth_max_advertisers">0</integer>

    <!-- Idle current for bluetooth controller. 0 by default-->
    <integer translatable="false" name="config_bluetooth_idle_cur_ma">1</integer>

    <!-- Rx current for bluetooth controller. 0 by default-->
    <integer translatable="false" name="config_bluetooth_rx_cur_ma">2</integer>

    <!-- Tx current for bluetooth controller. 0 by default-->
    <integer translatable="false" name="config_bluetooth_tx_cur_ma">3</integer>

    <!-- Operating volatage for bluetooth controller. 0 by default-->
    <integer translatable="false" name="config_bluetooth_operating_voltage_mv">4</integer>

    <!-- Whether supported profiles should be reloaded upon enabling bluetooth -->
    <bool name="config_bluetooth_reload_supported_profiles_when_enabled">false</bool>

    <!-- Enabling autoconnect over pan -->
    <bool name="config_bluetooth_pan_enable_autoconnect">false</bool>

    <!-- The default data-use polling period. -->
    <integer name="config_datause_polling_period_sec">600</integer>

    <!-- The default data-use threshold in bytes. 0 disables-->
    <integer name="config_datause_threshold_bytes">0</integer>

    <!-- The default reduced-datarate value in kilobits per sec -->
    <integer name="config_datause_throttle_kbitsps">300</integer>

    <!-- The default iface on which to monitor data use -->
    <string name="config_datause_iface" translatable="false">rmnet0</string>

    <!-- The default reduced-datarate notification mask -->
    <!-- 2 means give warning -->
    <integer name="config_datause_notification_type">2</integer>

    <!-- If Voice Radio Technology is RIL_RADIO_TECHNOLOGY_LTE:14 or
         RIL_RADIO_TECHNOLOGY_UNKNOWN:0 this is the value that should be used instead.
         A configuration value of RIL_RADIO_TECHNOLOGY_UNKNOWN:0 means
         there is no replacement value and that the default assumption
         for phone type (GSM) should be used. -->
    <integer name="config_volte_replacement_rat">0</integer>

    <!-- Flag indicating whether the current device is "voice capable".
         If true, this means that the device supports circuit-switched
         (i.e. voice) phone calls over the telephony network, and is
         allowed to display the in-call UI while a cellular voice call is
         active.  This can be overridden to false for "data only" devices
         which can't make voice calls and don't support any in-call UI.

         Note: this flag is subtly different from the
         PackageManager.FEATURE_TELEPHONY system feature, which is
         available on *any* device with a telephony radio, even if the
         device is data-only. -->
    <bool name="config_voice_capable">true</bool>

    <!-- Flag indicating whether all audio streams should be mapped to
         one single stream. If true, all audio streams are mapped to
         STREAM_MUSIC as if it's on TV platform. -->
    <bool name="config_single_volume">false</bool>

    <!-- Flag indicating that an outbound call must have a call capable phone account
         that has declared it can process the call's handle. -->
    <bool name="config_requireCallCapableAccountForHandle">false</bool>

    <!-- Flag indicating if the user is notified when the mobile network access is restricted -->
    <bool name="config_user_notification_of_restrictied_mobile_access">true</bool>

    <!-- Flag indicating whether the current device allows sms service.
         If true, this means that the device supports both sending and
         receiving sms via the telephony network.
         This can be overridden to false for "data only" devices
         which can't send and receive sms message.

         Note: Disable SMS also disable voicemail waiting sms,
               cell broadcasting sms, and MMS. -->
    <bool name="config_sms_capable">true</bool>

    <!-- Default SMS Application. This will be the default SMS application when
         the phone first boots. The user can then change the default app to one
         of their choosing.
         This can be overridden for devices where a different default SMS
         application is desired.

         If this string is empty or the specified package does not exist, then
         the platform will search for an SMS app and use that (if there is one)-->
    <string name="default_sms_application" translatable="false">com.android.messaging</string>

    <!-- Default web browser.  This is the package name of the application that will
         be the default browser when the device first boots.  Afterwards the user
         can select whatever browser app they wish to use as the default.

         If this string is empty or the specified package does not exist, then
         the behavior will be as though no app was named as an explicit default. -->
    <string name="default_browser" translatable="false"></string>

    <!-- Enable/disable default bluetooth profiles:
        HSP_AG, ObexObjectPush, Audio, NAP -->
    <bool name="config_bluetooth_default_profiles">true</bool>

    <!-- IP address of the dns server to use if nobody else suggests one -->
    <string name="config_default_dns_server" translatable="false">8.8.8.8</string>

    <!-- The default mobile provisioning apn. Empty by default, maybe overridden by
         an mcc/mnc specific config.xml -->
    <string name="mobile_provisioning_apn" translatable="false"></string>

    <!-- The default mobile provisioning url. Empty by default, maybe overridden by
         an mcc/mnc specific config.xml -->
    <string name="mobile_provisioning_url" translatable="false"></string>

    <!-- The default character set for GsmAlphabet -->
    <!-- Empty string means MBCS is not considered -->
    <string name="gsm_alphabet_default_charset" translatable="false"></string>

    <!-- Enables SIP on WIFI only -->
    <bool name="config_sip_wifi_only">false</bool>

    <!-- Enables built-in SIP phone capability -->
    <bool name="config_built_in_sip_phone">true</bool>

    <!-- Boolean indicating if restoring network selection should be skipped -->
    <!-- The restoring is handled by modem if it is true-->
    <bool translatable="false" name="skip_restoring_network_selection">false</bool>

    <!-- Maximum number of database connections opened and managed by framework layer
         to handle queries on each database when using Write-Ahead Logging. -->
    <integer name="db_connection_pool_size">4</integer>

    <!-- The default journal mode to use use when Write-Ahead Logging is not active.
         Choices are: OFF, DELETE, TRUNCATE, PERSIST and MEMORY.
         PERSIST may improve performance by reducing how often journal blocks are
         reallocated (compared to truncation) resulting in better data block locality
         and less churn of the storage media.

         The PERSIST mode results in data persisting in the journal beyond the life of
         a transaction, so it interacts poorly with SECURE_DELETE. -->
    <string name="db_default_journal_mode" translatable="false">TRUNCATE</string>

    <!-- Maximum size of the persistent journal file in bytes.
         If the journal file grows to be larger than this amount then SQLite will
         truncate it after committing the transaction. -->
    <integer name="db_journal_size_limit">524288</integer>

    <!-- The database synchronization mode when using the default journal mode.
         FULL is safest and preserves durability at the cost of extra fsyncs.
         NORMAL also preserves durability in non-WAL modes and uses checksums to ensure
         integrity although there is a small chance that an error might go unnoticed.
         Choices are: FULL, NORMAL, OFF. -->
    <string name="db_default_sync_mode" translatable="false">FULL</string>

    <!-- The database synchronization mode when using Write-Ahead Logging.
         FULL is safest and preserves durability at the cost of extra fsyncs.
         NORMAL sacrifices durability in WAL mode because syncs are only performed before
         and after checkpoint operations.  If checkpoints are infrequent and power loss
         occurs, then committed transactions could be lost and applications might break.
         Choices are: FULL, NORMAL, OFF. -->
    <string name="db_wal_sync_mode" translatable="false">FULL</string>

    <!-- The Write-Ahead Log auto-checkpoint interval in database pages (typically 1 to 4KB).
         The log is checkpointed automatically whenever it exceeds this many pages.
         When a database is reopened, its journal mode is set back to the default
         journal mode, which may cause a checkpoint operation to occur.  Checkpoints
         can also happen at other times when transactions are committed.
         The bigger the WAL file, the longer a checkpoint operation takes, so we try
         to keep the WAL file relatively small to avoid long delays.
         The size of the WAL file is also constrained by 'db_journal_size_limit'. -->
    <integer name="db_wal_autocheckpoint">100</integer>

    <!-- Max space (in MB) allocated to DownloadManager to store the downloaded
         files if they are to be stored in DownloadManager's data dir,
         which typically is /data/data/com.android.providers.downloads/files -->
    <integer name="config_downloadDataDirSize">200</integer>

    <!-- Max number of downloads allowed to proceed concurrently -->
    <integer name="config_MaxConcurrentDownloadsAllowed">5</integer>

    <!-- When the free space available in DownloadManager's data dir falls
         below the percentage value specified by this param, DownloadManager
         starts removing files to try to make percentage of available
         free space above this threshold value. -->
    <integer name="config_downloadDataDirLowSpaceThreshold">10</integer>

    <!-- The URL that should be sent in an x-wap-profile header with an HTTP request,
         as defined in the Open Mobile Alliance User Agent Profile specification
         OMA-TS-UAProf-V2_0-20060206-A Section 8.1.1.1. If the URL contains a '%s'
         format string then that substring will be replaced with the value of
         Build.MODEL. The format string shall not be escaped. -->
    <string name="config_useragentprofile_url" translatable="false"></string>

    <!-- When a database query is executed, the results retuned are paginated
         in pages of size (in KB) indicated by this value -->
    <integer name="config_cursorWindowSize">2048</integer>

    <!-- Sets whether menu shortcuts should be displayed on panel menus when
         a keyboard is present. -->
    <bool name="config_showMenuShortcutsWhenKeyboardPresent">false</bool>

    <!-- Do not translate. Defines the slots is Two Digit Number for dialing normally not USSD -->
    <string-array name="config_twoDigitNumberPattern" translatable="false">
    </string-array>

    <!-- The VoiceMail default value is displayed to my own number if it is true -->
    <bool name="config_telephony_use_own_number_for_voicemail">false</bool>

    <!-- If this value is true, Sms encoded as octet is decoded by utf8 decoder.
         If false, decoded by Latin decoder. -->
    <bool name="config_sms_utf8_support">false</bool>

    <!-- If this value is true, The mms content-disposition field is supported correctly.
         If false, Content-disposition fragments are ignored -->
    <bool name="config_mms_content_disposition_support">true</bool>

    <!-- MMS user agent string -->
    <string name="config_mms_user_agent" translatable="false"></string>

    <!-- MMS user agent prolfile url -->
    <string name="config_mms_user_agent_profile_url" translatable="false"></string>

    <!-- National Language Identifier codes for the following two config items.
         (from 3GPP TS 23.038 V9.1.1 Table 6.2.1.2.4.1):
          0  - reserved
          1  - Turkish
          2  - Spanish (single shift table only)
          3  - Portuguese
          4  - Bengali
          5  - Gujarati
          6  - Hindi
          7  - Kannada
          8  - Malayalam
          9  - Oriya
         10  - Punjabi
         11  - Tamil
         12  - Telugu
         13  - Urdu
         14+ - reserved -->

    <!-- National language single shift tables to enable for SMS encoding.
         Decoding is always enabled. 3GPP TS 23.038 states that this feature
         should not be enabled until a formal request is issued by the relevant
         national regulatory body. Array elements are codes from the table above.
         Example 1: devices sold in Turkey must include table 1 to conform with
           By-Law Number 27230. (http://www.btk.gov.tr/eng/pdf/2009/BY-LAW_SMS.pdf)
         Example 2: devices sold in India should include tables 4 through 13
           to enable use of the new Release 9 tables for Indic languages. -->
    <integer-array name="config_sms_enabled_single_shift_tables"></integer-array>

    <!-- National language locking shift tables to enable for SMS encoding.
         Decoding is always enabled. 3GPP TS 23.038 states that this feature
         should not be enabled until a formal request is issued by the relevant
         national regulatory body. Array elements are codes from the table above.
         Example 1: devices sold in Turkey must include table 1 after the
           Turkish Telecommunication Authority requires locking shift encoding
           to be enabled (est. July 2012). (http://www.btk.gov.tr/eng/pdf/2009/BY-LAW_SMS.pdf)
           See also: http://www.mobitech.com.tr/tr/ersanozturkblog_en/index.php?entry=entry090223-160014
         Example 2: devices sold in India should include tables 4 through 13
         to enable use of the new Release 9 tables for Indic languages. -->
    <integer-array name="config_sms_enabled_locking_shift_tables"></integer-array>

    <!-- Set to true if the RSSI should always display CDMA signal strength even on EVDO -->
    <bool name="config_alwaysUseCdmaRssi">false</bool>


    <!-- If this value is true, duplicate Source/Destination port fields
         in WDP header of some carriers OMADM wap push are supported.
         ex: MSGTYPE-TotalSegments-CurrentSegment
             -SourcePortDestPort-SourcePortDestPort-OMADM PDU
         If false, not supported. -->
    <bool name="config_duplicate_port_omadm_wappush">false</bool>

    <!-- Maximum numerical value that will be shown in a status bar
         notification icon or in the notification itself. Will be replaced
         with @string/status_bar_notification_info_overflow when shown in the
         UI. -->
    <integer name="status_bar_notification_info_maxnum">999</integer>

    <!-- Path to an ISO image to be shared with via USB mass storage.
         This is intended to allow packaging drivers or tools for installation on a PC. -->
    <string translatable="false" name="config_isoImagePath"></string>

    <!-- Whether a software navigation bar should be shown. NOTE: in the future this may be
         autodetected from the Configuration. -->
    <bool name="config_showNavigationBar">false</bool>

    <!-- Whether action menu items should be displayed in ALLCAPS or not.
         Defaults to true. If this is not appropriate for specific locales
         it should be disabled in that locale's resources. -->
    <bool name="config_actionMenuItemAllCaps">true</bool>

    <!-- Remote server that can provide NTP responses. -->
    <string translatable="false" name="config_ntpServer">time.android.com</string>
    <!-- Normal polling frequency in milliseconds -->
    <integer name="config_ntpPollingInterval">86400000</integer>
    <!-- Try-again polling interval in milliseconds, in case the network request failed -->
    <integer name="config_ntpPollingIntervalShorter">60000</integer>
    <!-- Number of times to try again with the shorter interval, before backing
         off until the normal polling interval. A value < 0 indicates infinite. -->
    <integer name="config_ntpRetry">3</integer>
    <!-- If the time difference is greater than this threshold in milliseconds,
         then update the time. -->
    <integer name="config_ntpThreshold">5000</integer>
    <!-- Timeout to wait for NTP server response in milliseconds. -->
    <integer name="config_ntpTimeout">5000</integer>

    <!-- Default network policy warning threshold, in megabytes. -->
    <integer name="config_networkPolicyDefaultWarning">2048</integer>

    <!-- Set and Unsets WiMAX -->
    <bool name="config_wimaxEnabled">false</bool>
    <!-- Location of the wimax framwork jar location -->
    <string name="config_wimaxServiceJarLocation" translatable="false"></string>
    <!-- Location of the wimax native library locaiton -->
    <string name="config_wimaxNativeLibLocation" translatable="false"></string>
    <!-- Name of the wimax manager class -->
    <string name="config_wimaxManagerClassname" translatable="false"></string>
    <!-- Name of the wimax service class -->
    <string name="config_wimaxServiceClassname" translatable="false"></string>
    <!-- Name of the wimax state tracker clas -->
    <string name="config_wimaxStateTrackerClassname" translatable="false"></string>

    <!-- Specifies whether the dreams feature should be supported.
         When true, the system will allow the user to configure dreams (screensavers)
         to launch when a user activity timeout occurs or the system is told to nap.
         When false, the dreams feature will be disabled (this does not affect dozing).

         Consider setting this resource to false or disabling dreams by default when a
         doze component is specified below since dreaming will supercede dozing and
         will prevent the system from entering a low power state until the dream ends. -->
    <bool name="config_dreamsSupported">true</bool>

    <!-- If supported, are dreams enabled? (by default) -->
    <bool name="config_dreamsEnabledByDefault">true</bool>
    <!-- If supported and enabled, are dreams activated when docked? (by default) -->
    <bool name="config_dreamsActivatedOnDockByDefault">true</bool>
    <!-- If supported and enabled, are dreams activated when asleep and charging? (by default) -->
    <bool name="config_dreamsActivatedOnSleepByDefault">false</bool>
    <!-- ComponentName of the default dream (Settings.Secure.DEFAULT_SCREENSAVER_COMPONENT) -->
    <string name="config_dreamsDefaultComponent" translatable="false">com.google.android.deskclock/com.android.deskclock.Screensaver</string>

    <!-- Are we allowed to dream while not plugged in? -->
    <bool name="config_dreamsEnabledOnBattery">false</bool>
    <!-- Minimum battery level to allow dreaming when powered.
         Use -1 to disable this safety feature. -->
    <integer name="config_dreamsBatteryLevelMinimumWhenPowered">-1</integer>
    <!-- Minimum battery level to allow dreaming when not powered.
         Use -1 to disable this safety feature. -->
    <integer name="config_dreamsBatteryLevelMinimumWhenNotPowered">15</integer>
    <!-- If the battery level drops by this percentage and the user activity timeout
         has expired, then assume the device is receiving insufficient current to charge
         effectively and terminate the dream.  Use -1 to disable this safety feature.  -->
    <integer name="config_dreamsBatteryLevelDrainCutoff">5</integer>

    <!-- ComponentName of a dream to show whenever the system would otherwise have
         gone to sleep.  When the PowerManager is asked to go to sleep, it will instead
         try to start this dream if possible.  The dream should typically call startDozing()
         to put the display into a low power state and allow the application processor
         to be suspended.  When the dream ends, the system will go to sleep as usual.
         Specify the component name or an empty string if none.

         Note that doze dreams are not subject to the same start conditions as ordinary dreams.
         Doze dreams will run whenever the power manager is in a dozing state. -->
    <string name="config_dozeComponent" translatable="false"></string>

    <!-- If true, the doze component is not started until after the screen has been
         turned off and the screen off animation has been performed. -->
    <bool name="config_dozeAfterScreenOff">false</bool>

    <!-- Doze: should the TYPE_PICK_UP_GESTURE sensor be used as a pulse signal. -->
    <bool name="config_dozePulsePickup">false</bool>

    <!-- Type of the double tap sensor. Empty if double tap is not supported. -->
    <string name="config_dozeDoubleTapSensorType" translatable="false"></string>

    <!-- Type of the long press sensor. Empty if long press is not supported. -->
    <string name="config_dozeLongPressSensorType" translatable="false"></string>

    <!-- Control whether the always on display mode is available. This should only be enabled on
         devices where the display has be tuned to be power efficient in DOZE and/or DOZE_SUSPEND
         states. -->
    <bool name="config_dozeAlwaysOnDisplayAvailable">false</bool>

    <!-- Whether the display blanks itself when transitioning from a doze to a non-doze state -->
    <bool name="config_displayBlanksAfterDoze">false</bool>

    <!-- True if the display hardware only has brightness buckets rather than a full range of
         backlight values -->
    <bool name="config_displayBrightnessBucketsInDoze">false</bool>

    <!-- Power Management: Specifies whether to decouple the auto-suspend state of the
         device from the display on/off state.

         When false, autosuspend_disable() will be called before the display is turned on
         and autosuspend_enable() will be called after the display is turned off.
         This mode provides best compatibility for devices using legacy power management
         features such as early suspend / late resume.

         When true, autosuspend_display() and autosuspend_enable() will be called
         independently of whether the display is being turned on or off.  This mode
         enables the power manager to suspend the application processor while the
         display is on.

         This resource should be set to "true" when a doze component has been specified
         to maximize power savings but not all devices support it.

         Refer to autosuspend.h for details.
    -->
    <bool name="config_powerDecoupleAutoSuspendModeFromDisplay">false</bool>

    <!-- Power Management: Specifies whether to decouple the interactive state of the
         device from the display on/off state.

         When false, setInteractive(..., true) will be called before the display is turned on
         and setInteractive(..., false) will be called after the display is turned off.
         This mode provides best compatibility for devices that expect the interactive
         state to be tied to the display state.

         When true, setInteractive(...) will be called independently of whether the display
         is being turned on or off.  This mode enables the power manager to reduce
         clocks and disable the touch controller while the display is on.

         This resource should be set to "true" when a doze component has been specified
         to maximize power savings but not all devices support it.

         Refer to power.h for details.
    -->
    <bool name="config_powerDecoupleInteractiveModeFromDisplay">false</bool>

    <!-- User activity timeout: Minimum screen off timeout in milliseconds.

         Sets a lower bound for the {@link Settings.System#SCREEN_OFF_TIMEOUT} setting
         which determines how soon the device will go to sleep when there is no
         user activity.

         This value must be greater than zero, otherwise the device will immediately
         fall asleep again as soon as it is awoken.
    -->
    <integer name="config_minimumScreenOffTimeout">10000</integer>

    <!-- User activity timeout: Maximum screen dim duration in milliseconds.

         Sets an upper bound for how long the screen will dim before the device goes
         to sleep when there is no user activity.  The dim duration is subtracted from
         the overall screen off timeout to determine the screen dim timeout.
         When the screen dim timeout expires, the screen will dim, shortly thereafter
         the device will go to sleep.

         If the screen off timeout is very short, the dim duration may be reduced
         proportionally.  See config_maximumScreenDimRatio.

         This value may be zero in which case the screen will not dim before the
         device goes to sleep.
    -->
    <integer name="config_maximumScreenDimDuration">7000</integer>

    <!-- User activity timeout: Maximum screen dim duration as a percentage of screen off timeout.

         This resource is similar to config_maximumScreenDimDuration but the maximum
         screen dim duration is defined as a ratio of the overall screen off timeout
         instead of as an absolute value in milliseconds.  This is useful for reducing
         the dim duration when the screen off timeout is very short.

         When computing the screen dim duration, the power manager uses the lesser
         of the effective durations expressed by config_maximumScreenDimDuration and
         config_maximumScreenDimRatio.

         This value must be between 0% and 100%.  If the value is zero, the screen will not
         dim before the device goes to sleep.
    -->
    <fraction name="config_maximumScreenDimRatio">20%</fraction>

    <!-- Minimum size of the scrollbar thumb's touch target. -->
    <dimen name="config_minScrollbarTouchTarget">48dp</dimen>

    <!-- Base "touch slop" value used by ViewConfiguration as a
         movement threshold where scrolling should begin. -->
    <dimen name="config_viewConfigurationTouchSlop">8dp</dimen>

    <!-- Minimum velocity to initiate a fling, as measured in dips per second. -->
    <dimen name="config_viewMinFlingVelocity">50dp</dimen>

    <!-- Maximum velocity to initiate a fling, as measured in dips per second. -->
    <dimen name="config_viewMaxFlingVelocity">8000dp</dimen>

    <!-- Amount of time in ms the user needs to press the relevant key to bring up the global actions dialog -->
    <integer name="config_globalActionsKeyTimeout">500</integer>

    <!-- Distance that should be scrolled, per axis value, in response to a horizontal
         {@link MotionEvent#ACTION_SCROLL} event. -->
    <dimen name="config_horizontalScrollFactor">64dp</dimen>

    <!-- Distance that should be scrolled, per axis value, in response to a vertical
         {@link MotionEvent#ACTION_SCROLL} event. -->
    <dimen name="config_verticalScrollFactor">64dp</dimen>

    <!-- Obsolete. Distance that should be scrolled, per axis value, in response to a
         {@link MotionEvent#ACTION_SCROLL} event. -->
    <dimen name="config_scrollFactor">64dp</dimen>

    <!-- Maximum number of grid columns permitted in the ResolverActivity
         used for picking activities to handle an intent. -->
    <integer name="config_maxResolverActivityColumns">3</integer>

    <!-- Array of OEM specific USB mode override config.
         OEM can override a certain USB mode depending on ro.bootmode.
         Specify an array of below items to set override rule.
         [bootmode]:[original USB mode]:[USB mode used]-->
    <integer-array translatable="false" name="config_oemUsbModeOverride">
    </integer-array>

    <!-- Set to true to add links to Cell Broadcast app from Settings and MMS app. -->
    <bool name="config_cellBroadcastAppLinks">false</bool>

    <!-- The default value if the SyncStorageEngine should sync automatically or not -->
    <bool name="config_syncstorageengine_masterSyncAutomatically">true</bool>

    <!--  Maximum number of supported users -->
    <integer name="config_multiuserMaximumUsers">1</integer>

    <!-- Whether UI for multi user should be shown -->
    <bool name="config_enableMultiUserUI">false</bool>

    <!-- If true, then we do not ask user for permission for apps to connect to USB devices.
         Do not set this to true for production devices. Doing so will cause you to fail CTS. -->
    <bool name="config_disableUsbPermissionDialogs">false</bool>

    <!-- Activity to handle Usb Device connection in USB Host side. Keeping it to null value will
         lead into handling it inside system using Intent resolution. Non-null contents will have
         format of package-name/ActivityClassName. -->
    <string name="config_UsbDeviceConnectionHandling_component" translatable="false">@null</string>

    <!-- Minimum span needed to begin a touch scaling gesture.
         If the span is equal to or greater than this size, a scaling gesture
         will begin, where supported. (See android.view.ScaleGestureDetector)

         This also takes into account the size of any active touch points.
         Devices with screens that deviate too far from their assigned density
         bucket should consider tuning this value in a device-specific overlay.
         For best results, care should be taken such that this value remains
         larger than the minimum reported touchMajor/touchMinor values
         reported by the hardware. -->
    <dimen name="config_minScalingSpan">27mm</dimen>

    <!-- Minimum accepted value for touchMajor while scaling. This may be tuned
         per-device in overlays. -->
    <dimen name="config_minScalingTouchMajor">48dp</dimen>

    <!-- Safe headphone volume index. When music stream volume is below this index
    the SPL on headphone output is compliant to EN 60950 requirements for portable music
    players. -->
    <integer name="config_safe_media_volume_index">10</integer>

    <!-- Configure mobile network MTU. The standard default is set here but each carrier
         may have a specific value set in an overlay config.xml file. -->
    <integer name="config_mobile_mtu">1500</integer>

    <!-- Configure mobile tcp buffer sizes in the form:
         rat-name:rmem_min,rmem_def,rmem_max,wmem_min,wmem_def,wmem_max
         If no value is found for the rat-name in use, the system default will be applied.
    -->
    <string-array name="config_mobile_tcp_buffers">
    </string-array>

    <!-- Configure ethernet tcp buffersizes in the form:
         rmem_min,rmem_def,rmem_max,wmem_min,wmem_def,wmem_max -->
    <string name="config_ethernet_tcp_buffers" translatable="false">524288,1048576,3145728,524288,1048576,2097152</string>

    <!-- Configure wifi tcp buffersizes in the form:
         rmem_min,rmem_def,rmem_max,wmem_min,wmem_def,wmem_max -->
    <string name="config_wifi_tcp_buffers" translatable="false">524288,1048576,2097152,262144,524288,1048576</string>

    <!-- Whether WiFi display is supported by this device.
         There are many prerequisites for this feature to work correctly.
         Here are a few of them:
         * The WiFi radio must support WiFi P2P.
         * The WiFi radio must support concurrent connections to the WiFi display and
           to an access point.
         * The Audio Flinger audio_policy.conf file must specify a rule for the "r_submix"
           remote submix module.  This module is used to record and stream system
           audio output to the WiFi display encoder in the media server.
         * The remote submix module "audio.r_submix.default" must be installed on the device.
         * The device must be provisioned with HDCP keys (for protected content).
    -->
    <bool name="config_enableWifiDisplay">false</bool>

    <!-- When true, local displays that do not contain any of their own content will automatically
         mirror the content of the default display. -->
    <bool name="config_localDisplaysMirrorContent">true</bool>

    <!-- The default mode for the default display. One of the following values (See Display.java):
             0 - COLOR_MODE_DEFAULT
             7 - COLOR_MODE_SRGB
    -->
    <integer name="config_defaultDisplayDefaultColorMode">0</integer>

    <!-- When true use the linux /dev/input/event subsystem to detect the switch changes
         on the headphone/microphone jack. When false use the older uevent framework. -->
    <bool name="config_useDevInputEventForAudioJack">false</bool>

    <!-- Whether safe headphone volume is enabled or not (country specific). -->
    <bool name="config_safe_media_volume_enabled">true</bool>

    <!-- Set to true if the wifi display supports compositing content stored
         in gralloc protected buffers.  For this to be true, there must exist
         a protected hardware path for surface flinger to composite and send
         protected buffers to the wifi display video encoder.

         If this flag is false, we advise applications not to use protected
         buffers (if possible) when presenting content to a wifi display because
         the content may be blanked.

         This flag controls whether the {@link Display#FLAG_SUPPORTS_PROTECTED_BUFFERS}
         flag is set for wifi displays.
    -->
    <bool name="config_wifiDisplaySupportsProtectedBuffers">false</bool>

    <!-- Whether camera shutter sound is forced or not  (country specific). -->
    <bool name="config_camera_sound_forced">false</bool>

    <!-- Set to true if we need to not prefer an APN.
         This is being added to enable a simple scenario of pre-paid
         provisioning on some carriers, working around a bug (7305641)
         where if the preferred is used we don't try the others. -->
    <bool name="config_dontPreferApn">false</bool>

    <!-- Set to true if after a provisioning apn the radio should be restarted -->
    <bool name="config_restartRadioAfterProvisioning">false</bool>

    <!-- Boolean indicating if RADIO POWER OFF is required on receiving SIM REFRESH with RESET.
         This will be handled by modem if it is false. -->
    <bool name="config_requireRadioPowerOffOnSimRefreshReset">false</bool>

    <!-- Vibrator pattern to be used as the default for notifications
         that specify DEFAULT_VIBRATE.
     -->
    <integer-array name="config_defaultNotificationVibePattern">
        <item>0</item>
        <item>350</item>
        <item>250</item>
        <item>350</item>
    </integer-array>

    <!-- Vibrator pattern to be used as the default for notifications
         that do not specify vibration but vibrate anyway because the device
         is in vibrate mode.
     -->
    <integer-array name="config_notificationFallbackVibePattern">
        <item>0</item>
        <item>100</item>
        <item>150</item>
        <item>100</item>
    </integer-array>

    <!-- Flag indicating if the speed up audio on mt call code should be executed -->
    <bool name="config_speed_up_audio_on_mt_calls">false</bool>

    <!-- Class name of the framework account picker activity.
         Can be customized for other product types -->
    <string name="config_chooseAccountActivity" translatable="false"
            >android/android.accounts.ChooseAccountActivity</string>
    <!-- Class name of the account type and account picker activity.
         Can be customized for other product types -->
    <string name="config_chooseTypeAndAccountActivity" translatable="false"
            >android/android.accounts.ChooseTypeAndAccountActivity</string>

    <!-- Component name of a custom ResolverActivity (Intent resolver) to be used instead of
         the default framework version. If left empty, then the framework version will be used.
         Example: com.google.android.myapp/.resolver.MyResolverActivity  -->
    <string name="config_customResolverActivity" translatable="false"></string>

    <!-- Name of the activity or service that prompts the user to reject, accept, or whitelist
         an adb host's public key, when an unwhitelisted host connects to the local adbd.
         Can be customized for other product types -->
    <string name="config_customAdbPublicKeyConfirmationComponent"
            >com.android.systemui/com.android.systemui.usb.UsbDebuggingActivity</string>

    <!-- Name of the activity that prompts the secondary user to acknowledge she/he needs to
         switch to the primary user to enable USB debugging.
         Can be customized for other product types -->
    <string name="config_customAdbPublicKeyConfirmationSecondaryUserComponent"
            >com.android.systemui/com.android.systemui.usb.UsbDebuggingSecondaryUserActivity</string>

    <!-- Name of the CustomDialog that is used for VPN -->
    <string name="config_customVpnConfirmDialogComponent"
            >com.android.vpndialogs/com.android.vpndialogs.ConfirmDialog</string>

    <!-- Apps that are authorized to access shared accounts, overridden by product overlays -->
    <string name="config_appsAuthorizedForSharedAccounts" translatable="false">;com.android.settings;</string>

    <!-- Flag indicating that the media framework should not allow changes or mute on any
         stream or master volumes. -->
    <bool name="config_useFixedVolume">false</bool>

    <!-- The list of IMEs which should be disabled until used.
         This function suppresses update notifications for these pre-installed apps.
         We need to set this configuration carefully that they should not have functionarities
         other than "IME" or "Spell Checker". In InputMethodManagerService,
         the listed IMEs are disabled until used when all of the following conditions are met.
         1. Not selected as an enabled IME in the Settings
         2. Not selected as a spell checker in the Settings
         3. Installed
         4. A pre-installed IME
         5. Not enabled
         And the disabled_until_used state for an IME is released by InputMethodManagerService
         when the IME is selected as an enabled IME. -->
    <string-array name="config_disabledUntilUsedPreinstalledImes" translatable="false">
        <item>com.android.inputmethod.latin</item>
    </string-array>

    <!-- The list of carrier applications which should be disabled until used.
         This function suppresses update notifications for these pre-installed apps.
         In SubscriptionInfoUpdater, the listed applications are disabled until used when all of the
         following conditions are met.
         1. Not currently carrier-privileged according to the inserted SIM
         2. Pre-installed
         3. In the default state (enabled but not explicitly)
         And SubscriptionInfoUpdater undoes this and marks the app enabled when a SIM is inserted
         that marks the app as carrier privileged. It also grants the app default permissions
         for Phone and Location. As such, apps MUST only ever be added to this list if they
         obtain user consent to access their location through other means. -->
    <string-array name="config_disabledUntilUsedPreinstalledCarrierApps" translatable="false" />

    <!-- The list of classes that should be added to the notification ranking pipline.
     See {@link com.android.server.notification.NotificationSignalExtractor} -->
    <string-array name="config_notificationSignalExtractors">
        <item>com.android.server.notification.ValidateNotificationPeople</item>
        <item>com.android.server.notification.PriorityExtractor</item>
        <item>com.android.server.notification.ImportanceExtractor</item>
        <item>com.android.server.notification.NotificationIntrusivenessExtractor</item>
        <item>com.android.server.notification.VisibilityExtractor</item>
        <item>com.android.server.notification.BadgeExtractor</item>
    </string-array>

    <!-- Flag indicating that this device does not rotate and will always remain in its default
         orientation. Activities that desire to run in a non-compatible orientation will be run
         from an emulated display within the physical display. -->
    <bool name="config_forceDefaultOrientation">false</bool>

    <!-- Default Gravity setting for the system Toast view. Equivalent to: Gravity.CENTER_HORIZONTAL | Gravity.BOTTOM -->
    <integer name="config_toastDefaultGravity">0x00000051</integer>

    <!-- set to false if we need to show user confirmation
         when alpha identifier is not provided by the UICC -->
    <bool name="config_stkNoAlphaUsrCnf">true</bool>

    <!-- Don't use roaming icon for considered operators.
         A match on config_sameNamedOperatorConsideredRoaming supersedes a match on this.
         Can use mcc or mcc+mnc as item. For example, 302 or 21407.
         If operators, 21404 and 21407, make roaming agreements, user of 21404 should not see
         the roaming icon as using 21407 network.
         To do this, add 21407 item to values-mcc214-mnc04/config.xml -->
    <string-array translatable="false" name="config_operatorConsideredNonRoaming">
    </string-array>

    <!-- Threshold (in ms) under which a screen off / screen on will be considered a reset of the
         immersive mode confirmation prompt.-->
    <integer name="config_immersive_mode_confirmation_panic">5000</integer>

    <!-- For some operators, PDU has garbages. To fix it, need to use valid index -->
    <integer name="config_valid_wappush_index">-1</integer>

    <!-- This is NOT just for same named operators unlike the name suggests (will blacklist regardless of name).
         A match on this supersedes a match on config_operatorConsideredNonRoaming.
         Uses "startsWith" so you can use a leading substring like the mcc or
         use the complete mcc+mnc string.
         For a given mcc/mcc-mnc, some operators may want to roam (even if
         config_operatorConsideredNonRoaming has the mcc/mcc-mnc).
         user of 40485 should see the roaming icon as using 40483 network
         though same Reliance network.
         To do this, add 40483 item to values-mcc404-mnc85/config.xml -->
    <string-array translatable="false" name="config_sameNamedOperatorConsideredRoaming">
    </string-array>
    <!-- call barring MMI code from TS 22.030 Annex B -->
    <string-array translatable="false" name="config_callBarringMMI">
        <item>33</item>
        <item>331</item>
        <item>332</item>
        <item>35</item>
        <item>351</item>
        <item>330</item>
        <item>333</item>
        <item>353</item>
    </string-array>

    <!-- Override the default detection behavior for the framework method
         android.view.ViewConfiguration#hasPermanentMenuKey().
         Valid settings are:
         0 - No change. Use the default autodetection behavior.
         1 - The device DOES have a permanent menu key; ignore autodetection.
         2 - The device DOES NOT have a permanent menu key; ignore autodetection. -->
    <integer name="config_overrideHasPermanentMenuKey">0</integer>

    <!-- Override the DPad detection behavior for configuration purposes -->
    <bool name="config_hasPermanentDpad">false</bool>

    <!-- default window inset isRound property -->
    <bool name="config_windowIsRound">false</bool>

    <!-- Override this value if the device has a chin, i.e. area that is not actual part of the
         screen but you would like to be treated as a real display. The value is the height of the
         chin. -->
    <integer name="config_windowOutsetBottom">0</integer>

    <!-- Package name for default network scorer app; overridden by product overlays. -->
    <string name="config_defaultNetworkScorerPackageName"></string>

    <!-- default device has recents property -->
    <bool name="config_hasRecents">true</bool>

    <!-- default window ShowCircularMask property -->
    <bool name="config_windowShowCircularMask">false</bool>

    <!-- default value for whether circular emulators (ro.emulator.circular)
         should show a display overlay on the screen -->
    <bool name="config_windowEnableCircularEmulatorDisplayOverlay">false</bool>

    <!-- Defines the default set of global actions. Actions may still be disabled or hidden based
         on the current state of the device.
         Each item must be one of the following strings:
         "power" = Power off
         "settings" = An action to launch settings
         "airplane" = Airplane mode toggle
         "bugreport" = Take bug report, if available
         "silent" = silent mode
         "users" = list of users
         "restart" = restart device
         -->
    <string-array translatable="false" name="config_globalActionsList">
        <item>power</item>
        <item>restart</item>
        <item>bugreport</item>
        <item>users</item>
    </string-array>

    <!-- Number of milliseconds to hold a wake lock to ensure that drawing is fully
         flushed to the display while dozing.  This value needs to be large enough
         to account for processing and rendering time plus a frame or two of latency
         in the display pipeline plus some slack just to be sure. -->
    <integer name="config_drawLockTimeoutMillis">120</integer>

    <!-- default telephony hardware configuration for this platform.
    -->
    <!-- this string array should be overridden by the device to present a list
         telephony hardware resource.  this is used by the telephony device controller
         (TDC) to offer the basic capabilities of the hardware to the telephony
         framework
    -->
    <!-- an array of "[hardware type],[hardware-uuid],[state],[[hardware-type specific]]"
         with, [[hardware-type specific]] in:
            - "[[ril-model],[rat],[max-active-voice],[max-active-data],[max-active-standby]]"
              for 'modem' hardware
            - "[[associated-modem-uuid]]"
              for 'sim' hardware.
         refer to HardwareConfig in com.android.internal.telephony for specific details/values
         those elements can carry.
    -->
    <string-array translatable="false" name="config_telephonyHardware">
        <!-- modem -->
        <item>0,modem,0,0,0,1,1,1</item>
        <!-- sim -->
        <item>1,sim,0,modem</item>
    </string-array>

    <!-- This string array can be overriden to add an additional DRM support for WebView EME. -->
    <!-- Array of "[keySystemName],[UuidOfMediaDrm]" -->
    <string-array name="config_keySystemUuidMapping" translatable="false">
        <!-- Example:
        <item>"x-com.microsoft.playready,9A04F079-9840-4286-AB92-E65BE0885F95"</item>
        -->
    </string-array>

    <!-- Flag indicating which package name can access the persistent data partition -->
    <string name="config_persistentDataPackageName" translatable="false"></string>

    <!-- Flag indicating apps will skip sending hold request before merge. In this case
        IMS service implementation will do both.i.e.hold followed by merge. -->
    <bool name="skipHoldBeforeMerge">true</bool>

    <!-- Flag indicating whether the IMS service can be turned off. If false then
        the service will not be turned-off completely (the ImsManager.turnOffIms() will
        be disabled) but individual Features can be disabled using ImsConfig.setFeatureValue() -->
    <bool name="imsServiceAllowTurnOff">true</bool>

    <!-- Flag specifying whether VoLTE is available on device -->
    <bool name="config_device_volte_available">false</bool>

    <!-- Flag specifying whether VoLTE should be available for carrier: independent of
         carrier provisioning. If false: hard disabled. If true: then depends on carrier
         provisioning, availability etc -->
    <bool name="config_carrier_volte_available">false</bool>

    <!-- Flag specifying whether VoLTE TTY is supported -->
    <bool name="config_carrier_volte_tty_supported">true</bool>

    <!-- Flag specifying whether VT is available on device -->
    <bool name="config_device_vt_available">false</bool>

    <!-- Flag specifying whether the device will use the "allow_hold_in_ims_call" carrier config
         option.  When false, the device will support holding of IMS calls, regardless of the
         carrier config setting. -->
    <bool name="config_device_respects_hold_carrier_config">true</bool>

    <!-- Flag specifying whether VT should be available for carrier: independent of
         carrier provisioning. If false: hard disabled. If true: then depends on carrier
         provisioning, availability etc -->
    <bool name="config_carrier_vt_available">false</bool>

    <!-- Flag specifying whether WFC over IMS is available on device -->
        <bool name="config_device_wfc_ims_available">false</bool>

    <!-- Flag specifying whether WFC over IMS should be available for carrier: independent of
         carrier provisioning. If false: hard disabled. If true: then depends on carrier
         provisioning, availability etc -->
    <bool name="config_carrier_wfc_ims_available">false</bool>

    <!-- Whether to use voip audio mode for ims call -->
    <bool name="config_use_voip_mode_for_ims">false</bool>

    <!-- ImsService package name to bind to by default. If none is specified in an overlay, an
         empty string is passed in -->
    <string name="config_ims_package"/>

    <!-- Flag specifying whether or not IMS will use the dynamic ImsResolver -->
    <bool name="config_dynamic_bind_ims">false</bool>

    <bool name="config_networkSamplingWakesDevice">true</bool>

    <string-array translatable="false" name="config_cdma_home_system" />

    <!--From SmsMessage-->
    <!--Support decoding the user data payload as pack GSM 8-bit (a GSM alphabet
        string that's stored in 8-bit unpacked format) characters.-->
    <bool translatable="false" name="config_sms_decode_gsm_8bit_data">false</bool>

    <!-- If EMS is not supported, framework breaks down EMS into single segment SMS
         and adds page info " x/y". This config is used to set which carrier doesn't
         support EMS and whether page info should be added at the beginning or the end.
         We use tag 'prefix' for position beginning and 'suffix' for position end.
         And use gid to distinguish different carriers which using same mcc and mnc.
         Examples: <item>simOperatorNumber;position;gid(optional)</item>>
    -->
    <string-array translatable="false" name="no_ems_support_sim_operators">
        <!-- VZW -->
        <item>20404;suffix;BAE0000000000000</item>
    </string-array>

    <bool name="config_auto_attach_data_on_creation">true</bool>

    <!-- Values for GPS configuration -->
    <string-array translatable="false" name="config_gpsParameters">
        <item>SUPL_HOST=supl.google.com</item>
        <item>SUPL_PORT=7275</item>
        <item>SUPL_VER=0x20000</item>
        <item>SUPL_MODE=1</item>
        <item>SUPL_ES=1</item>
        <item>LPP_PROFILE=0</item>
        <item>USE_EMERGENCY_PDN_FOR_EMERGENCY_SUPL=1</item>
        <item>A_GLONASS_POS_PROTOCOL_SELECT=0</item>
        <item>GPS_LOCK=0</item>
    </string-array>

    <!-- Sprint need a 70 ms delay for 3way call -->
    <integer name="config_cdma_3waycall_flash_delay">0</integer>

    <!-- If there is no preload VM number in the sim card, carriers such as
         Verizon require to load a default vm number from the configurantion.
         Define config_default_vm_number for this purpose. And there are two
         optional formats for this configuration as below:
         (1)<item>voicemail number</item>
         (2)<item>voicemail number;gid</item>
         The logic to pick up the correct voicemail number:
         (1) If the config_default_vm_number array has no gid special item, the last one will be
         picked
         (2) If the config_default_vm_number array has gid special item and  it matches the current
         sim's gid, it will be picked.
         (3) If the config_default_vm_number array has gid special item but it doesn't match the
         current sim's gid, the last one without gid will be picked -->
    <string-array translatable="false" name="config_default_vm_number" />

    <!--SIM does not save, but the voice mail number to be changed. -->
    <bool name="editable_voicemailnumber">false</bool>

    <!-- service number convert map in roaming network. -->
    <!-- [dialstring],[replacement][,optional gid] -->
    <string-array translatable="false" name="dial_string_replace">
    </string-array>

    <!-- Flag indicating whether radio is to be restarted on the error of
         PDP_FAIL_REGULAR_DEACTIVATION/0x24 -->
    <bool name="config_restart_radio_on_pdp_fail_regular_deactivation">false</bool>

    <!-- networks that don't want data deactivate when shutdown the phone
         note this is dependent on the operator of the network we're on,
         not operator on the SIM -->
    <string-array translatable="false" name="networks_not_clear_data">
        <item>71203</item>
        <item>71606</item>
        <item>71610</item>
        <item>732101</item>
    </string-array>

    <!-- Config determines whether to update phone object when voice registration
         state changes. Voice radio tech change will always trigger an update of
         phone object irrespective of this config -->
    <bool name="config_switch_phone_on_voice_reg_state_change">true</bool>

    <bool name="config_sms_force_7bit_encoding">false</bool>

    <!--Thresholds for LTE dbm in status bar-->
    <integer-array translatable="false" name="config_lteDbmThresholds">
        <item>-140</item>    <!-- SIGNAL_STRENGTH_NONE_OR_UNKNOWN -->
        <item>-128</item>    <!-- SIGNAL_STRENGTH_POOR -->
        <item>-118</item>    <!-- SIGNAL_STRENGTH_MODERATE -->
        <item>-108</item>    <!-- SIGNAL_STRENGTH_GOOD -->
        <item>-98</item>     <!-- SIGNAL_STRENGTH_GREAT -->
        <item>-44</item>
    </integer-array>

    <!-- Enabled built-in zen mode condition providers -->
    <string-array translatable="false" name="config_system_condition_providers">
        <item>countdown</item>
        <item>schedule</item>
        <item>event</item>
    </string-array>

    <!-- Priority repeat caller threshold, in minutes -->
    <integer name="config_zen_repeat_callers_threshold">15</integer>

    <!-- Flags enabling default window features. See Window.java -->
    <bool name="config_defaultWindowFeatureOptionsPanel">true</bool>
    <bool name="config_defaultWindowFeatureContextMenu">true</bool>

    <!-- If true, the transition for a RemoteViews is read from a resource instead of using the
         default scale-up transition. -->
    <bool name="config_overrideRemoteViewsActivityTransition">false</bool>

    <!-- The maximum bitmap size that can be written to a MediaMetadata object. This value
         is the max width/height allowed in dips.-->
    <dimen name="config_mediaMetadataBitmapMaxSize">320dp</dimen>

    <string translatable="false" name="prohibit_manual_network_selection_in_gobal_mode">false</string>

    <!-- An array of CDMA roaming indicators which means international roaming -->
    <integer-array translatable="false" name="config_cdma_international_roaming_indicators" />

    <!-- flag to indicate if EF LI/EF PL should be used for system language -->
    <bool name="config_use_sim_language_file">false</bool>

    <!-- Use ERI text for network name on CDMA LTE -->
    <bool name="config_LTE_eri_for_network_name">true</bool>

    <!-- Whether to start in touch mode -->
    <bool name="config_defaultInTouchMode">true</bool>

    <!-- Time adjustment, in milliseconds, applied to the default double tap threshold
         used for gesture detection by the screen magnifier. -->
    <integer name="config_screen_magnification_multi_tap_adjustment">-50</integer>

    <!-- Scale factor threshold used by the screen magnifier to determine when to switch from
         panning to scaling the magnification viewport. -->
    <item name="config_screen_magnification_scaling_threshold" format="float" type="dimen">0.3</item>

    <!-- If true, the display will be shifted around in ambient mode. -->
    <bool name="config_enableBurnInProtection">false</bool>

    <!-- Specifies the maximum burn-in offset displacement from the center. If -1, no maximum value
         will be used. -->
    <integer name="config_burnInProtectionMaxRadius">-1</integer>

    <!-- Specifies the minimum burn-in offset horizontally. -->
    <integer name="config_burnInProtectionMinHorizontalOffset">0</integer>

    <!-- Specifies the maximum burn-in offset horizontally. -->
    <integer name="config_burnInProtectionMaxHorizontalOffset">0</integer>

    <!-- Specifies the minimum burn-in offset vertically. -->
    <integer name="config_burnInProtectionMinVerticalOffset">0</integer>

    <!-- Specifies the maximum burn-in offset vertically. -->
    <integer name="config_burnInProtectionMaxVerticalOffset">0</integer>

    <!-- Keyguard component -->
    <string name="config_keyguardComponent" translatable="false">com.android.systemui/com.android.systemui.keyguard.KeyguardService</string>

    <!-- For performance and storage reasons, limit the number of fingerprints per user -->
    <integer name="config_fingerprintMaxTemplatesPerUser">5</integer>

    <!-- This config is used to force VoiceInteractionService to start on certain low ram devices.
         It declares the package name of VoiceInteractionService that should be started. -->
    <string translatable="false" name="config_forceVoiceInteractionServicePackage"></string>

    <!-- This config is ued to determine whether animations are allowed in low power mode. -->
    <bool name="config_allowAnimationsInLowPowerMode">false</bool>

    <!-- Whether device supports double tap to wake -->
    <bool name="config_supportDoubleTapWake">false</bool>

    <!-- The RadioAccessFamilies supported by the device.
         Empty is viewed as "all".  Only used on devices which
         don't support RIL_REQUEST_GET_RADIO_CAPABILITY
         format is UMTS|LTE|... -->
    <string translatable="false" name="config_radio_access_family"></string>

    <!-- Whether the main built-in display is round. This will affect
         Configuration.screenLayout's SCREENLAYOUT_ROUND_MASK flags for Configurations on the
         main built-in display. Change this in device-specific overlays.
         Defaults to the older, deprecated config_windowIsRound already used in
         some existing device-specific resource overlays. -->
    <bool name="config_mainBuiltInDisplayIsRound">@bool/config_windowIsRound</bool>

    <!-- Ultrasound support for Mic/speaker path -->
    <!-- Whether the default microphone audio source supports near-ultrasound frequencies
         (range of 18 - 21 kHz). -->
    <bool name="config_supportMicNearUltrasound">true</bool>
    <!-- Whether the default speaker audio output path supports near-ultrasound frequencies
         (range of 18 - 21 kHz). -->
    <bool name="config_supportSpeakerNearUltrasound">true</bool>

    <!-- Whether the Unprocessed audio source supports the required frequency range and level -->
    <bool name="config_supportAudioSourceUnprocessed">false</bool>

    <!-- Flag indicating device support for EAP SIM, AKA, AKA' -->
    <bool name="config_eap_sim_based_auth_supported">true</bool>

    <!-- How long history of previous vibrations should be kept for the dumpsys. -->
    <integer name="config_previousVibrationsDumpLimit">20</integer>

    <!-- The default vibration strength, must be between 1 and 255 inclusive. -->
    <integer name="config_defaultVibrationAmplitude">255</integer>

    <!-- If the device should still vibrate even in low power mode, for certain priority vibrations
     (e.g. accessibility, alarms). This is mainly for Wear devices that don't have speakers. -->
    <bool name="config_allowPriorityVibrationsInLowPowerMode">false</bool>

    <!-- Number of retries Cell Data should attempt for a given error code before
         restarting the modem.
         Error codes not listed will not lead to modem restarts.
         Array of "code#,retry#"  -->
    <string-array name="config_cell_retries_per_error_code">
    </string-array>

    <!-- Set initial MaxRetry value for operators -->
    <integer name="config_mdc_initial_max_retry">1</integer>

    <!-- The OEM specified sensor type for the gesture to launch the camera app. -->
    <integer name="config_cameraLaunchGestureSensorType">-1</integer>
    <!-- The OEM specified sensor string type for the gesture to launch camera app, this value
         must match the value of config_cameraLaunchGestureSensorType in OEM's HAL -->
    <string translatable="false" name="config_cameraLaunchGestureSensorStringType"></string>

    <!-- Allow the gesture to double tap the power button twice to start the camera while the device
         is non-interactive. -->
    <bool name="config_cameraDoubleTapPowerGestureEnabled">true</bool>

    <!-- Name of the component to handle network policy notifications. If present,
         disables NetworkPolicyManagerService's presentation of data-usage notifications. -->
    <string translatable="false" name="config_networkPolicyNotificationComponent"></string>

    <!-- The BT name of the keyboard packaged with the device. If this is defined, SystemUI will
         automatically try to pair with it when the device exits tablet mode. -->
    <string translatable="false" name="config_packagedKeyboardName"></string>

    <!-- The device supports freeform window management. Windows have title bars and can be moved
         and resized. If you set this to true, you also need to add
         PackageManager.FEATURE_FREEFORM_WINDOW_MANAGEMENT feature to your device specification.
         The duplication is necessary, because this information is used before the features are
         available to the system.-->
    <bool name="config_freeformWindowManagement">false</bool>

    <!-- If set, this will force all windows to draw the status bar background, including the apps
         that have not requested doing so (via the WindowManager.FLAG_DRAWS_SYSTEM_BAR_BACKGROUNDS
         flag). -->
    <bool name="config_forceWindowDrawsStatusBarBackground">true</bool>

    <!-- Controls the opacity of the navigation bar depending on the visibility of the
         various workspace stacks.
         0 - Nav bar is always opaque when either the freeform stack or docked stack is visible.
         1 - Nav bar is always translucent when the freeform stack is visible, otherwise always
         opaque.
         -->
    <integer name="config_navBarOpacityMode">0</integer>

    <!-- Default insets [LEFT/RIGHTxTOP/BOTTOM] from the screen edge for picture-in-picture windows.
         These values are in DPs and will be converted to pixel sizes internally. -->
    <string translatable="false" name="config_defaultPictureInPictureScreenEdgeInsets">16x16</string>

    <!-- The percentage of the screen width to use for the default width or height of
         picture-in-picture windows. Regardless of the percent set here, calculated size will never
         be smaller than @dimen/default_minimal_size_pip_resizable_task. -->
    <item name="config_pictureInPictureDefaultSizePercent" format="float" type="dimen">0.23</item>

    <!-- The default aspect ratio for picture-in-picture windows. -->
    <item name="config_pictureInPictureDefaultAspectRatio" format="float" type="dimen">1.777778</item>

    <!-- This is the limit for the max and min aspect ratio (1 / this value) at which the min size
         will be used instead of an adaptive size based loosely on area. -->
    <item name="config_pictureInPictureAspectRatioLimitForMinSize" format="float" type="dimen">1.777778</item>

    <!-- The default gravity for the picture-in-picture window.
         Currently, this maps to Gravity.BOTTOM | Gravity.RIGHT -->
    <integer name="config_defaultPictureInPictureGravity">0x55</integer>

    <!-- The minimum aspect ratio (width/height) that is supported for picture-in-picture.  Any
         ratio smaller than this is considered too tall and thin to be usable. Currently, this
         is the inverse of the max landscape aspect ratio (1:2.39), but this is an extremely
         skinny aspect ratio that is not expected to be widely used. -->
    <item name="config_pictureInPictureMinAspectRatio" format="float" type="dimen">0.41841004184</item>

    <!-- The minimum aspect ratio (width/height) that is supported for picture-in-picture. Any
         ratio larger than this is considered to wide and short to be usable. Currently 2.39:1. -->
    <item name="config_pictureInPictureMaxAspectRatio" format="float" type="dimen">2.39</item>

    <!-- The snap mode to use for picture-in-picture. These values correspond to constants defined
         in PipSnapAlgorithm and should not be changed independently.
             0 - Snap to the four corners
             1 - Snap to the four corners and the mid-points on the long edge in each orientation
             2 - Snap anywhere along the edge of the screen
             3 - Snap anywhere along the edge of the screen and magnet to corners
             4 - Snap to the long edges in each orientation and magnet to corners
    -->
    <integer name="config_pictureInPictureSnapMode">4</integer>

    <!-- Controls the snap mode for the docked stack divider
             0 - 3 snap targets: left/top has 16:9 ratio, 1:1, and right/bottom has 16:9 ratio
             1 - 3 snap targets: fixed ratio, 1:1, (1 - fixed ratio)
             2 - 1 snap target: 1:1
    -->
    <integer name="config_dockedStackDividerSnapMode">0</integer>

    <!-- List of comma separated package names for which we the system will not show crash, ANR,
         etc. dialogs. -->
    <string translatable="false" name="config_appsNotReportingCrashes"></string>

    <!-- Inactivity threshold (in milliseconds) used in JobScheduler. JobScheduler will consider
         the device to be "idle" after being inactive for this long. -->
    <integer name="config_jobSchedulerInactivityIdleThreshold">4260000</integer>
    <!-- The alarm window (in milliseconds) that JobScheduler uses to enter the idle state -->
    <integer name="config_jobSchedulerIdleWindowSlop">300000</integer>

    <!-- If true, all guest users created on the device will be ephemeral. -->
    <bool name="config_guestUserEphemeral">false</bool>

    <!-- Enforce strong auth on boot. Setting this to false represents a security risk and should
         not be ordinarily done. The only case in which this might be permissible is in a car head
         unit where there are hardware mechanisms to protect the device (physical keys) and not
         much in the way of user data.
    -->
    <bool name="config_strongAuthRequiredOnBoot">true</bool>

    <!-- Wallpaper cropper package. Used as the default cropper if the active launcher doesn't
         handle wallpaper cropping.
    -->
    <string name="config_wallpaperCropperPackage" translatable="false">com.android.wallpapercropper</string>

    <!-- True if the device supports at least one form of multi-window.
         E.g. freeform, split-screen, picture-in-picture. -->
    <bool name="config_supportsMultiWindow">true</bool>

    <!-- True if the device supports split screen as a form of multi-window. -->
    <bool name="config_supportsSplitScreenMultiWindow">true</bool>

    <!-- True if the device supports running activities on secondary displays. -->
    <bool name="config_supportsMultiDisplay">true</bool>

    <!-- True if the device has no home screen. That is a launcher activity
         where the user can launch other applications from.  -->
    <bool name="config_noHomeScreen">false</bool>

    <!-- True if the device requires AppWidgetService even if it does not have
         the PackageManager.FEATURE_APP_WIDGETS feature -->
    <bool name="config_enableAppWidgetService">false</bool>

    <!-- True if the device supports Sustained Performance Mode-->
    <bool name="config_sustainedPerformanceModeSupported">false</bool>

    <!-- File used to enable the double touch gesture.
         TODO: move to input HAL once ready. -->
    <string name="config_doubleTouchGestureEnableFile"></string>

    <!-- Controls how we deal with externally connected physical keyboards.
         0 - When using this device, it is not clear for users to recognize when the physical
             keyboard is (should be) connected and when it is (should be) disconnected.  Most of
             phones and tablets with Bluetooth keyboard would fall into this category because the
             connected Bluetooth keyboard may or may not be nearby the host device.
         1 - When using this device, it is clear for users to recognize when the physical
             keyboard is (should be) connected and when it is (should be) disconnected.
             Devices with wired USB keyboard is one clear example.  Some 2-in-1 convertible
             tablets with dedicated keyboards may have the same affordance to wired USB keyboard.
    -->
    <integer name="config_externalHardKeyboardBehavior">0</integer>

    <!-- Package of the unbundled tv remote service which can connect to tv
         remote provider -->
    <string name="config_tvRemoteServicePackage" translatable="false"></string>

    <!-- True if the device supports persisting security logs across reboots.
         This requires the device's kernel to have pstore and pmsg enabled,
         and DRAM to be powered and refreshed through all stages of reboot. -->
    <bool name="config_supportPreRebootSecurityLogs">false</bool>

    <!-- Default files to pin via Pinner Service -->
    <string-array translatable="false" name="config_defaultPinnerServiceFiles">
    </string-array>

    <!-- True if camera app should be pinned via Pinner Service -->
    <bool name="config_pinnerCameraApp">false</bool>

    <!-- Number of days preloaded file cache should be preserved on a device before it can be
         deleted -->
    <integer name="config_keepPreloadsMinDays">7</integer>

    <!-- Flag indicating whether round icons should be parsed from the application manifest. -->
    <bool name="config_useRoundIcon">false</bool>

    <!-- Flag indicating whether the assist disclosure can be disabled using
         ASSIST_DISCLOSURE_ENABLED. -->
    <bool name="config_allowDisablingAssistDisclosure">false</bool>

    <!-- True if the device supports system navigation keys. -->
    <bool name="config_supportSystemNavigationKeys">false</bool>

    <!-- emergency call number for the emergency affordance -->
    <string name="config_emergency_call_number" translatable="false">112</string>

    <!-- Do not translate. Mcc codes whose existence trigger the presence of emergency
         affordances-->
    <integer-array name="config_emergency_mcc_codes" translatable="false">
        <item>404</item>
        <item>405</item>
    </integer-array>

    <!-- Package name for the device provisioning package. -->
    <string name="config_deviceProvisioningPackage"></string>

    <!-- Colon separated list of package names that should be granted DND access -->
    <string name="config_defaultDndAccessPackages" translatable="false">com.android.camera2</string>

    <!-- User restrictions set when the first user is created.
         Note: Also update appropriate overlay files. -->
    <string-array translatable="false" name="config_defaultFirstUserRestrictions">
    </string-array>

    <!-- Specifies whether the permissions needed by a legacy app should be
         reviewed before any of its components can run. A legacy app is one
         with targetSdkVersion < 23, i.e apps using the old permission model.
         If review is not required, permissions are reviewed before the app
         is installed. -->
    <bool name="config_permissionReviewRequired">false</bool>

    <!-- Default value for android:focusableInTouchMode for some framework scrolling containers.
         ListView/GridView are notably absent since this is their default anyway.
         Set to true for watch devices. -->
    <bool name="config_focusScrollContainersInTouchMode">false</bool>

    <string name="config_networkOverLimitComponent" translatable="false">com.android.systemui/com.android.systemui.net.NetworkOverLimitActivity</string>
    <string name="config_dataUsageSummaryComponent" translatable="false">com.android.settings/com.android.settings.Settings$DataUsageSummaryActivity</string>

    <!-- Flag specifying whether user-switch operations have custom UI. When false, user-switch
         UI is handled by ActivityManagerService -->
    <bool name="config_customUserSwitchUi">false</bool>

    <!-- A array of regex to treat a SMS as VVM SMS if the message body matches.
         Each item represents an entry, which consists of two parts:
         a comma (,) separated list of MCCMNC the regex applies to, followed by a semicolon (;), and
         then the regex itself. -->
    <string-array translatable="false" name="config_vvmSmsFilterRegexes">
        <!-- Verizon requires any SMS that starts with //VZWVVM to be treated as a VVM SMS-->
        <item>310004,310010,310012,310013,310590,310890,310910,311110,311270,311271,311272,311273,311274,311275,311276,311277,311278,311279,311280,311281,311282,311283,311284,311285,311286,311287,311288,311289,311390,311480,311481,311482,311483,311484,311485,311486,311487,311488,311489;^//VZWVVM.*</item>
    </string-array>

    <!-- This config is holding calling number conversion map - expected to convert to emergency
         number. Formats for this config as below:
         <item>[dialstring1],[dialstring2],[dialstring3]:[replacement]</item>

         E.g. for Taiwan Type Approval, 110 and 119 should be converted to 112.
         <item>110,119:112</item>
    -->
    <string-array translatable="false" name="config_convert_to_emergency_number_map" />

    <!-- An array of packages for which notifications cannot be blocked. -->
    <string-array translatable="false" name="config_nonBlockableNotificationPackages" />

    <!-- The default value for transition animation scale found in developer settings.
         1.0 corresponds to 1x animator scale, 0 means that there will be no transition
         animations. Note that this is only a default and will be overridden by a
         user-set value if toggled by settings so the "Transition animation scale" setting
         should also be hidden if intended to be permanent. -->
    <item name="config_appTransitionAnimationDurationScaleDefault" format="float" type="dimen">1.0</item>

    <!-- Flag indicates that whether non-system apps can be installed on internal storage. -->
    <bool name="config_allow3rdPartyAppOnInternal">true</bool>

    <!-- Package name of the default cell broadcast receiver -->
    <string name="config_defaultCellBroadcastReceiverPkg" translatable="false">com.android.cellbroadcastreceiver</string>

    <!-- Specifies the path that is used by AdaptiveIconDrawable class to crop launcher icons. -->
    <string name="config_icon_mask" translatable="false">"M50,0L92,0C96.42,0 100,4.58 100 8L100,92C100, 96.42 96.42 100 92 100L8 100C4.58, 100 0 96.42 0 92L0 8 C 0 4.42 4.42 0 8 0L50 0Z"</string>

    <!-- The component name, flattened to a string, for the default accessibility service to be
         enabled by the accessibility shortcut. This service must be trusted, as it can be activated
         without explicit consent of the user. If no accessibility service with the specified name
         exists on the device, the accessibility shortcut will be disabled by default. -->
    <string name="config_defaultAccessibilityService" translatable="false"></string>

    <!-- Flag indicates that whether escrow token API is enabled for TrustAgent -->
    <!-- Warning: This API can be dangerous when not implemented properly. In particular,
         escrow token must NOT be retrievable from device storage. In other words, either
         escrow token is not stored on device or its ciphertext is stored on device while
         the decryption key is not. Before enabling this feature, please ensure you've read
         and followed the pertinent sections of the escrow tokens section of the CDD <link>-->
    <!-- TODO(b/35230407) complete the link field -->
    <bool name="config_allowEscrowTokenForTrustAgent">false</bool>

    <!-- A flattened ComponentName which corresponds to the only trust agent that should be enabled
         by default. If the default value is used, or set to an empty string, the restriction will
         not be applied. -->
    <string name="config_defaultTrustAgent" translatable="false"></string>

    <!-- Colon separated list of package names that should be granted Notification Listener access -->
    <string name="config_defaultListenerAccessPackages" translatable="false"></string>

    <!-- Maximum size, specified in pixels, to restrain the display space width to. Height and
         density will be scaled accordingly to maintain aspect ratio. A value of 0 indicates no
         constraint will be enforced. -->
    <integer name="config_maxUiWidth">0</integer>

    <!-- Whether the device supports quick settings and its associated APIs -->
    <bool name="config_quickSettingsSupported">true</bool>

    <!-- The component name, flattened to a string, for the default autofill service
         to  enabled for an user. This service must be trusted, as it can be activated
         without explicit consent of the user. If no autofill service with the
          specified name exists on the device, autofill will be disabled by default.
    -->
    <string name="config_defaultAutofillService" translatable="false"></string>

    <!-- Whether the device uses the default focus highlight when focus state isn't specified. -->
    <bool name="config_useDefaultFocusHighlight">true</bool>

    <!-- Flag indicating that the entire notification header can be clicked to expand the
         notification. If false, then the expand icon has to be clicked in order for the expand
         to occur. The expand button will have increased touch boundaries to accomodate this. -->
    <bool name="config_notificationHeaderClickableForExpand">false</bool>

    <!-- Configuration for automotive -->
    <bool name="enable_pbap_pce_profile">false</bool>

    <!-- Default data warning level in mb -->
    <integer name="default_data_warning_level_mb">2048</integer>

    <!-- When true, indicates that the vendor's IMS implementation requires a workaround when
     sending a request to enable or disable the camera while the video session is also
     paused. -->
    <bool name="config_useVideoPauseWorkaround">false</bool>

    <!-- Whether to send a custom package name with the PSD.-->
    <bool name="config_sendPackageName">false</bool>

    <!-- Name for the set of keys associating package names -->
    <string name="config_helpPackageNameKey" translatable="false"></string>

    <!-- Name for the set of values of package names -->
    <string name="config_helpPackageNameValue" translatable="false"></string>

    <!-- Intent key for the package name keys -->
    <string name="config_helpIntentExtraKey" translatable="false"></string>

    <!-- Intent key for package name values -->
    <string name="config_helpIntentNameKey" translatable="false"></string>

    <!-- Intent key for the package name keys -->
    <string name="config_feedbackIntentExtraKey" translatable="false"></string>

    <!-- Intent key for package name values -->
    <string name="config_feedbackIntentNameKey" translatable="false"></string>

    <!-- The apps that need to be hidden when they are disabled -->
    <string-array name="config_hideWhenDisabled_packageNames"></string-array>

    <!-- Additional non-platform defined global settings exposed to Instant Apps -->
    <string-array name="config_allowedGlobalInstantAppSettings"></string-array>

    <!-- Additional non-platform defined system settings exposed to Instant Apps -->
    <string-array name="config_allowedSystemInstantAppSettings"></string-array>

    <!-- Additional non-platform defined secure settings exposed to Instant Apps -->
    <string-array name="config_allowedSecureInstantAppSettings"></string-array>

    <!-- Handle volume keys directly in Window Manager without passing them to the foreground app -->
    <bool name="config_handleVolumeKeysInWindowManager">false</bool>

    <!-- Volume level of in-call notification tone playback,
         relative to the overall voice call stream volume [0..100] -->
    <integer name="config_inCallNotificationVolumeRelative">67</integer>

    <!-- The OEM specified sensor type for the lift trigger to launch the camera app. -->
    <integer name="config_cameraLiftTriggerSensorType">-1</integer>
    <!-- The OEM specified sensor string type for the gesture to launch camera app, this value
        must match the value of config_cameraLiftTriggerSensorType in OEM's HAL -->
    <string translatable="false" name="config_cameraLiftTriggerSensorStringType"></string>

    <!-- Default number of days to retain for the automatic storage manager. -->
    <integer translatable="false" name="config_storageManagerDaystoRetainDefault">90</integer>

    <!-- Name of a font family to use for headlines. If empty, falls back to platform default -->
    <string name="config_headlineFontFamily" translatable="false"></string>
    <!-- Name of a font family to use for headlines. Defaults to sans-serif-light -->
    <string name="config_headlineFontFamilyLight" translatable="false">sans-serif-light</string>
    <!-- Allows setting custom fontFeatureSettings on specific text. -->
    <string name="config_headlineFontFeatureSettings" translatable="false"></string>

    <!-- An array of packages that need to be treated as type system in battery settings -->
    <string-array translatable="false" name="config_batteryPackageTypeSystem">
        <item>com.android.providers.calendar</item>
        <item>com.android.providers.media</item>
        <item>com.android.systemui</item>
    </string-array>

    <!-- An array of packages that need to be treated as type service in battery settings -->
    <string-array translatable="false" name="config_batteryPackageTypeService"/>

<<<<<<< HEAD
    <!-- Show area update info settings in CellBroadcastReceiver and information in SIM status in Settings app -->
    <bool name="config_showAreaUpdateInfoSettings">false</bool>

    <!-- Enable the RingtonePickerActivity in 'com.android.providers.media'. -->
    <bool name="config_defaultRingtonePickerEnabled">true</bool>

    <!-- Allow SystemUI to show the shutdown dialog -->
    <bool name="config_showSysuiShutdown">true</bool>
=======
    <!-- Component name for default assistant on this device -->
    <string name="config_defaultAssistantComponentName">#+UNSET</string>

>>>>>>> 77c1f608
</resources><|MERGE_RESOLUTION|>--- conflicted
+++ resolved
@@ -2973,7 +2973,6 @@
     <!-- An array of packages that need to be treated as type service in battery settings -->
     <string-array translatable="false" name="config_batteryPackageTypeService"/>
 
-<<<<<<< HEAD
     <!-- Show area update info settings in CellBroadcastReceiver and information in SIM status in Settings app -->
     <bool name="config_showAreaUpdateInfoSettings">false</bool>
 
@@ -2982,9 +2981,8 @@
 
     <!-- Allow SystemUI to show the shutdown dialog -->
     <bool name="config_showSysuiShutdown">true</bool>
-=======
+
     <!-- Component name for default assistant on this device -->
     <string name="config_defaultAssistantComponentName">#+UNSET</string>
 
->>>>>>> 77c1f608
 </resources>