<?xml version="1.0" encoding="utf-8"?>
<!--
/* Copyright (c) 2013, The Linux Foundation. All rights reserved.
** Not a Contribution.
**
** Copyright 2009, The Android Open Source Project
**
** Licensed under the Apache License, Version 2.0 (the "License");
** you may not use this file except in compliance with the License.
** You may obtain a copy of the License at
**
**     http://www.apache.org/licenses/LICENSE-2.0
**
** Unless required by applicable law or agreed to in writing, software
** distributed under the License is distributed on an "AS IS" BASIS,
** WITHOUT WARRANTIES OR CONDITIONS OF ANY KIND, either express or implied.
** See the License for the specific language governing permissions and
** limitations under the License.
*/
-->

<!-- These resources are around just to allow their values to be customized
     for different hardware and product builds.  Do not translate. -->
<resources xmlns:xliff="urn:oasis:names:tc:xliff:document:1.2">
    <!-- Do not translate. Defines the slots for the right-hand side icons.  That is to say, the
         icons in the status bar that are not notifications. -->
    <string-array name="config_statusBarIcons">
       <item><xliff:g id="id">ime</xliff:g></item>
       <item><xliff:g id="id">sync_failing</xliff:g></item>
       <item><xliff:g id="id">sync_active</xliff:g></item>
       <item><xliff:g id="id">cast</xliff:g></item>
       <item><xliff:g id="id">location</xliff:g></item>
       <item><xliff:g id="id">bluetooth</xliff:g></item>
       <item><xliff:g id="id">nfc</xliff:g></item>
       <item><xliff:g id="id">tty</xliff:g></item>
       <item><xliff:g id="id">speakerphone</xliff:g></item>
       <item><xliff:g id="id">zen</xliff:g></item>
       <item><xliff:g id="id">mute</xliff:g></item>
       <item><xliff:g id="id">volume</xliff:g></item>
       <item><xliff:g id="id">wifi</xliff:g></item>
       <item><xliff:g id="id">cdma_eri</xliff:g></item>
       <item><xliff:g id="id">data_connection</xliff:g></item>
       <item><xliff:g id="id">phone_evdo_signal</xliff:g></item>
       <item><xliff:g id="id">phone_signal</xliff:g></item>
       <item><xliff:g id="id">battery</xliff:g></item>
       <item><xliff:g id="id">alarm_clock</xliff:g></item>
       <item><xliff:g id="id">secure</xliff:g></item>
       <item><xliff:g id="id">clock</xliff:g></item>
    </string-array>

    <!-- Flag indicating whether the surface flinger has limited
         alpha compositing functionality in hardware.  If set, the window
         manager will disable alpha trasformation in animations where not
         strictly needed. -->
    <bool name="config_sf_limitedAlpha">false</bool>

    <!-- Default value used to block data calls if ims is not
         connected.  If you use the ims apn DCT will block
         any other apn from connecting until ims apn is connected-->
    <bool name="ImsConnectedDefaultValue">false</bool>

    <!-- Flag indicating whether the surface flinger is inefficient
         at performing a blur.  Used by parts of the UI to turn off
         the blur effect where it isn't worth the performance hit.
         As of Honeycomb, blurring is not supported anymore. -->
    <bool name="config_sf_slowBlur">true</bool>

    <!-- Flag indicating that the media framework should allow changing
         master volume stream and nothing else . -->
    <bool name="config_useMasterVolume">false</bool>

    <!-- Flag indicating that the media framework should support playing of sounds on volume
         key usage.  This adds noticeable additional overhead to volume key processing, so
         is disableable for products for which it is irrelevant. -->
    <bool name="config_useVolumeKeySounds">true</bool>

    <!-- Array of integer pairs controlling the rate at which the master volume changes
         in response to volume up and down key events.
         The first integer of each pair is compared against the current master volume
         (in range 0 to 100).
         The last pair with first integer <= the current volume is chosen,
         and the second integer of the pair indicates the amount to increase the master volume
         when volume up is pressed. -->
    <integer-array name="config_masterVolumeRamp">
        <item>0</item>  <item>5</item>  <!-- default: always increase volume by 5% -->
    </integer-array>

    <!-- The attenuation in dB applied to the sound effects played
         through AudioManager.playSoundEffect() when no volume is specified. -->
    <integer name="config_soundEffectVolumeDb">-6</integer>

    <!-- The attenuation in dB applied to the lock/unlock sounds. -->
    <integer name="config_lockSoundVolumeDb">-6</integer>

    <!-- Flag indicating whether the AUDIO_BECOMING_NOISY notification should
         be sent during a change to the audio output device. -->
    <bool name="config_sendAudioBecomingNoisy">true</bool>

    <!-- The duration (in milliseconds) of a short animation. -->
    <integer name="config_shortAnimTime">200</integer>

    <!-- The duration (in milliseconds) of a medium-length animation. -->
    <integer name="config_mediumAnimTime">400</integer>

    <!-- The duration (in milliseconds) of a long animation. -->
    <integer name="config_longAnimTime">500</integer>

    <!-- The duration (in milliseconds) of the activity open/close and fragment open/close animations. -->
    <integer name="config_activityShortDur">150</integer>
    <integer name="config_activityDefaultDur">220</integer>

    <!-- Duration for the dim animation behind a dialog.  This may be either
         a percentage, which is relative to the duration of the enter/open
         animation of the window being shown that is dimming behind, or it may
         be an integer for a constant duration. -->
    <fraction name="config_dimBehindFadeDuration">100%</fraction>

    <!-- The maximum width we would prefer dialogs to be.  0 if there is no
         maximum (let them grow as large as the screen).  Actual values are
         specified for -large and -xlarge configurations. -->
    <dimen name="config_prefDialogWidth">320dp</dimen>

    <!-- Enables or disables fading edges when marquee is enabled in TextView.
         Off by default, since the framebuffer readback used to implement the
         fading edges is prohibitively expensive on most GPUs. -->
    <bool name="config_ui_enableFadingMarquee">false</bool>

    <!-- Whether dialogs should close automatically when the user touches outside
         of them.  This should not normally be modified. -->
    <bool name="config_closeDialogWhenTouchOutside">true</bool>

    <!-- Device configuration indicating whether we should avoid using accelerated graphics
         in certain places to reduce RAM footprint.  This is ignored if ro.config.low_ram
         is true (in that case this is assumed true as well).  It can allow you to tune down
         your device's memory use without going to the point of causing applications to turn
         off features. -->
    <bool name="config_avoidGfxAccel">false</bool>

    <!-- Device configuration setting the minfree tunable in the lowmemorykiller in the kernel.
         A high value will cause the lowmemorykiller to fire earlier, keeping more memory
         in the file cache and preventing I/O thrashing, but allowing fewer processes to
         stay in memory.  A low value will keep more processes in memory but may cause
         thrashing if set too low.  Overrides the default value chosen by ActivityManager
         based on screen size and total memory for the largest lowmemorykiller bucket, and
         scaled proportionally to the smaller buckets.  -1 keeps the default. -->
    <integer name="config_lowMemoryKillerMinFreeKbytesAbsolute">-1</integer>

    <!-- Device configuration adjusting the minfree tunable in the lowmemorykiller in the
         kernel.  A high value will cause the lowmemorykiller to fire earlier, keeping more
         memory in the file cache and preventing I/O thrashing, but allowing fewer processes
         to stay in memory.  A low value will keep more processes in memory but may cause
         thrashing if set too low.  Directly added to the default value chosen by
         ActivityManager based on screen size and total memory for the largest lowmemorykiller
         bucket, and scaled proportionally to the smaller buckets. 0 keeps the default. -->
    <integer name="config_lowMemoryKillerMinFreeKbytesAdjust">0</integer>

    <!-- Device configuration setting the /proc/sys/vm/extra_free_kbytes tunable in the kernel
         (if it exists).  A high value will increase the amount of memory that the kernel
         tries to keep free, reducing allocation time and causing the lowmemorykiller to kill
         earlier.  A low value allows more memory to be used by processes but may cause more
         allocations to block waiting on disk I/O or lowmemorykiller.  Overrides the default
         value chosen by ActivityManager based on screen size.  0 prevents keeping any extra
         memory over what the kernel keeps by default.  -1 keeps the default. -->
    <integer name="config_extraFreeKbytesAbsolute">-1</integer>

    <!-- Device configuration adjusting the /proc/sys/vm/extra_free_kbytes tunable in the kernel
         (if it exists).  0 uses the default value chosen by ActivityManager.  A positive value
         will increase the amount of memory that the kernel tries to keep free, reducing
         allocation time and causing the lowmemorykiller to kill earlier.  A negative value
         allows more memory to be used by processes but may cause more allocations to block
         waiting on disk I/O or lowmemorykiller.  Directly added to the default value chosen by
         ActivityManager based on screen size. -->
    <integer name="config_extraFreeKbytesAdjust">0</integer>

    <!-- The duration (in milliseconds) that the radio will scan for a signal
         when there's no network connection. If the scan doesn't timeout, use zero -->
    <integer name="config_radioScanningTimeout">0</integer>

    <!-- XXXXX NOTE THE FOLLOWING RESOURCES USE THE WRONG NAMING CONVENTION.
         Please don't copy them, copy anything else. -->

    <!-- This string array should be overridden by the device to present a list of network
         attributes.  This is used by the connectivity manager to decide which networks can coexist
         based on the hardware -->
    <!-- An Array of "[Connection name],[ConnectivityManager.TYPE_xxxx],
         [associated radio-type],[priority],[restoral-timer(ms)],[dependencyMet]  -->
    <!-- the 5th element "resore-time" indicates the number of milliseconds to delay
         before automatically restore the default connection.  Set -1 if the connection
         does not require auto-restore. -->
    <!-- the 6th element indicates boot-time dependency-met value. -->
    <string-array translatable="false" name="networkAttributes">
        <item>"wifi,1,1,1,-1,true"</item>
        <item>"mobile,0,0,0,-1,true"</item>
        <item>"mobile_mms,2,0,2,60000,true"</item>
        <item>"mobile_supl,3,0,2,60000,true"</item>
        <item>"mobile_dun,4,0,2,60000,true"</item>
        <item>"mobile_hipri,5,0,3,60000,true"</item>
        <item>"mobile_fota,10,0,2,60000,true"</item>
        <item>"mobile_ims,11,0,2,60000,true"</item>
        <item>"mobile_cbs,12,0,2,60000,true"</item>
        <item>"wifi_p2p,13,1,0,-1,true"</item>
        <item>"mobile_ia,14,0,2,-1,true"</item>
        <item>"mobile_emergency,15,0,2,-1,true"</item>
    </string-array>

    <!-- Array of ConnectivityManager.TYPE_xxxx constants for networks that may only
         be controlled by systemOrSignature apps.  -->
    <integer-array translatable="false" name="config_protectedNetworks">
        <item>10</item>
        <item>11</item>
        <item>12</item>
        <item>14</item>
        <item>15</item>
    </integer-array>

    <!-- This string array should be overridden by the device to present a list of radio
         attributes.  This is used by the connectivity manager to decide which networks can coexist
         based on the hardware -->
    <!-- An Array of "[ConnectivityManager connectionType],
                      [# simultaneous connection types]"  -->
    <string-array translatable="false" name="radioAttributes">
        <item>"1,1"</item>
        <item>"0,1"</item>
    </string-array>

    <!-- Set of NetworkInfo.getType() that reflect data usage. -->
    <integer-array translatable="false" name="config_data_usage_network_types">
        <item>0</item> <!-- TYPE_MOBILE -->
        <item>2</item> <!-- TYPE_MOBILE_MMS -->
        <item>3</item> <!-- TYPE_MOBILE_SUPL -->
        <item>4</item> <!-- TYPE_MOBILE_DUN -->
        <item>5</item> <!-- TYPE_MOBILE_HIPRI -->
        <item>10</item> <!-- TYPE_MOBILE_FOTA -->
        <item>11</item> <!-- TYPE_MOBILE_IMS -->
        <item>12</item> <!-- TYPE_MOBILE_CBS -->
        <item>14</item> <!-- TYPE_MOBILE_IA -->
    </integer-array>

    <!-- The maximum duration (in milliseconds) we expect a network transition to take -->
    <integer name="config_networkTransitionTimeout">60000</integer>

    <!-- List of regexpressions describing the interface (if any) that represent tetherable
         USB interfaces.  If the device doesn't want to support tething over USB this should
         be empty.  An example would be "usb.*" -->
    <string-array translatable="false" name="config_tether_usb_regexs">
    </string-array>

    <!-- List of regexpressions describing the interface (if any) that represent tetherable
         Wifi interfaces.  If the device doesn't want to support tethering over Wifi this
         should be empty.  An example would be "softap.*" -->
    <string-array translatable="false" name="config_tether_wifi_regexs">
    </string-array>

    <!-- List of regexpressions describing the interface (if any) that represent tetherable
         WiMAX interfaces.  If the device doesn't want to support tethering over Wifi this
         should be empty.  An example would be "softap.*" -->
    <string-array translatable="false" name="config_tether_wimax_regexs">
    </string-array>

    <!-- List of regexpressions describing the interface (if any) that represent tetherable
         bluetooth interfaces.  If the device doesn't want to support tethering over bluetooth this
         should be empty. -->
    <string-array translatable="false" name="config_tether_bluetooth_regexs">
    </string-array>

    <!-- Max number of Bluetooth tethering connections allowed. If this is
         updated config_tether_dhcp_range has to be updated appropriately. -->
    <integer translateable="false" name="config_max_pan_devices">5</integer>

    <!-- Dhcp range (min, max) to use for tethering purposes -->
    <string-array translatable="false" name="config_tether_dhcp_range">
    </string-array>

    <!-- Regex of wired ethernet ifaces -->
    <string translatable="false" name="config_ethernet_iface_regex">eth\\d</string>

    <!-- If the mobile hotspot feature requires provisioning, a package name and class name
        can be provided to launch a supported application that provisions the devices.

        Example Usage:

        String[] appDetails = getStringArray(R.array.config_mobile_hotspot_provision_app);
        Intent intent = new Intent(Intent.ACTION_MAIN);
        intent.setClassName(appDetails[0], appDetails[1]);
        startActivityForResult(intent, 0);

        public void onActivityResult(int requestCode, int resultCode, Intent intent) {
            super.onActivityResult(requestCode, resultCode, intent);
            if (requestCode == 0) {
                if (resultCode == Activity.RESULT_OK) {
                    //Mobile hotspot provisioning successful
                } else {
                    //Mobile hotspot provisioning failed
                }
            }

        See src/com/android/settings/TetherSettings.java for more details.
        -->
    <!-- The first element is the package name and the second element is the class name
         of the provisioning app -->
    <string-array translatable="false" name="config_mobile_hotspot_provision_app">
    <!--
        <item>com.example.provisioning</item>
        <item>com.example.provisioning.Activity</item>
    -->
    </string-array>

    <!-- Array of ConnectivityManager.TYPE_xxxx values allowable for tethering -->
    <!-- Common options are [1, 4] for TYPE_WIFI and TYPE_MOBILE_DUN or
    <!== [0,1,5,7] for TYPE_MOBILE, TYPE_WIFI, TYPE_MOBILE_HIPRI and TYPE_BLUETOOTH -->
    <integer-array translatable="false" name="config_tether_upstream_types">
        <item>0</item>
        <item>1</item>
        <item>4</item>
        <item>5</item>
        <item>7</item>
        <item>9</item>
    </integer-array>

    <!-- If the DUN connection for this CDMA device supports more than just DUN -->
    <!-- traffic you should list them here. -->
    <!-- If this device is not CDMA this is ignored.  If this list is empty on -->
    <!-- a DUN-requiring CDMA device, the DUN APN will just support just DUN. -->
    <string-array translatable="false" name="config_cdma_dun_supported_types">
    </string-array>

    <!-- String containing the apn value for tethering.  May be overriden by secure settings
         TETHER_DUN_APN.  Value is a comma separated series of strings:
         "name,apn,proxy,port,username,password,server,mmsc,mmsproxy,mmsport,mcc,mnc,auth,type"
         note that empty fields can be ommitted: "name,apn,,,,,,,,,310,260,,DUN" -->
    <string translatable="false" name="config_tether_apndata"></string>

    <!-- Boolean indicating whether Softap requires reloading AP firmware -->
    <bool name="config_wifiApFirmwareReload">true</bool>

    <!-- Boolean indicating whether the wifi chipset has dual frequency band support -->
    <bool translatable="false" name="config_wifi_dual_band_support">false</bool>

    <!-- Device type information conforming to Annex B format in WiFi Direct specification.
         The default represents a dual-mode smartphone -->
    <string translatable="false" name="config_wifi_p2p_device_type">10-0050F204-5</string>

    <!-- Boolean indicating whether the wifi chipset supports background scanning mechanism.
         This mechanism allows the host to remain in suspend state and the dongle to actively
         scan and wake the host when a configured SSID is detected by the dongle. This chipset
         capability can provide power savings when wifi needs to be always kept on. -->
    <bool translatable="false" name="config_wifi_background_scan_support">false</bool>

    <!-- Boolean indicating we re-try re-associating once upon disconnection and RSSI is high failure  -->
    <bool translatable="true" name="config_wifi_enable_disconnection_debounce">true</bool>

    <!-- Boolean indicating autojoin will prefer 5GHz and choose 5GHz BSSIDs -->
    <bool translatable="true" name="config_wifi_enable_5GHz_preference">true</bool>

    <!-- Integer specifying the basic autojoin parameters -->
    <integer translatable="false" name="config_wifi_framework_5GHz_preference_boost_threshold">-65</integer>
    <integer translatable="false" name="config_wifi_framework_5GHz_preference_boost_factor">5</integer>
    <integer translatable="false" name="config_wifi_framework_current_association_hysteresis_high">16</integer>
    <integer translatable="false" name="config_wifi_framework_current_association_hysteresis_low">10</integer>
    <integer translatable="false" name="config_wifi_framework_5GHz_preference_penalty_threshold">-75</integer>
    <integer translatable="false" name="config_wifi_framework_5GHz_preference_penalty_factor">2</integer>

    <!-- Integer parameters of the wifi to cellular handover feature
         wifi should not stick to bad networks -->
    <integer translatable="false" name="config_wifi_framework_wifi_score_bad_rssi_threshold_5GHz">-82</integer>
    <integer translatable="false" name="config_wifi_framework_wifi_score_low_rssi_threshold_5GHz">-72</integer>
    <integer translatable="false" name="config_wifi_framework_wifi_score_good_rssi_threshold_5GHz">-60</integer>
    <integer translatable="false" name="config_wifi_framework_wifi_score_bad_rssi_threshold_24GHz">-87</integer>
    <integer translatable="false" name="config_wifi_framework_wifi_score_low_rssi_threshold_24GHz">-77</integer>
    <integer translatable="false" name="config_wifi_framework_wifi_score_good_rssi_threshold_24GHz">-65</integer>
    <integer translatable="false" name="config_wifi_framework_wifi_score_bad_link_speed_24">6</integer>
    <integer translatable="false" name="config_wifi_framework_wifi_score_bad_link_speed_5">12</integer>
    <integer translatable="false" name="config_wifi_framework_wifi_score_good_link_speed_24">24</integer>
    <integer translatable="false" name="config_wifi_framework_wifi_score_good_link_speed_5">36</integer>
    <string  translatable="false" name="config_wifi_random_mac_oui">DA-A1-19</string>

    <bool translatable="false" name="config_wifi_framework_cellular_handover_enable_user_triggered_adjustment">true</bool>

    <!-- Integer packet threshold used to allow scan while associated -->
    <integer translatable="false" name="config_wifi_framework_associated_full_scan_tx_packet_threshold">5</integer>
    <integer translatable="false" name="config_wifi_framework_associated_full_scan_rx_packet_threshold">10</integer>
    <integer translatable="false" name="config_wifi_framework_associated_partial_scan_tx_packet_threshold">40</integer>
    <integer translatable="false" name="config_wifi_framework_associated_partial_scan_rx_packet_threshold">80</integer>
    <integer translatable="false" name="config_wifi_framework_network_switch_tx_packet_threshold">2</integer>
    <integer translatable="false" name="config_wifi_framework_network_switch_rx_packet_threshold">20</integer>

    <!-- Integer indicating wpa_supplicant scan interval in milliseconds -->
    <integer translatable="false" name="config_wifi_supplicant_scan_interval">15000</integer>

    <!-- Integer indicating wpa_supplicant scan interval when p2p is connected in milliseconds -->
    <integer translatable="false" name="config_wifi_scan_interval_p2p_connected">60000</integer>

    <!-- Integer indicating wpa_supplicant scan intervel when WFD session established in milliseconds  -->
    <integer translatable="false" name="config_wifi_scan_interval_wfd_connected">300000</integer>

    <!-- Integer indicating the framework scan interval in milliseconds. This is used in the scenario
         where the chipset does not support background scanning (config_wifi_background_scan_suport
         is false) to set up a periodic wake up scan so that the device can connect to a new access
         point on the move. A value of 0 means no periodic scans will be used in the framework. -->
    <integer translatable="false" name="config_wifi_framework_scan_interval">300000</integer>

    <!-- Integer indicating associated partial scan interval in milliseconds -->
    <integer translatable="false" name="config_wifi_framework_associated_scan_interval">20000</integer>

    <!-- Integer indicating associated full scan backoff, representing a fraction: xx/8 -->
    <integer translatable="false" name="config_wifi_framework_associated_full_scan_backoff">12</integer>

    <!-- Integer indicating associated full scan max interval in milliseconds -->
    <integer translatable="false" name="config_wifi_framework_associated_full_scan_max_interval">300000</integer>

    <!-- Integer indicating associated full scan max total dwell time in milliseconds -->
    <integer translatable="false" name="config_wifi_framework_associated_full_scan_max_total_dwell_time">500</integer>

    <!-- Integer indicating associated full scan max num active channels -->
    <integer translatable="false" name="config_wifi_framework_associated_partial_scan_max_num_active_channels">6</integer>

    <!-- Integer indicating associated full scan max num passive channels -->
    <integer translatable="false" name="config_wifi_framework_associated_partial_scan_max_num_passive_channels">3</integer>

    <!-- Integer indicating number of association errors leading to blacklisting of the network -->
    <integer translatable="false" name="config_wifi_framework_max_connection_errors_to_blacklist">4</integer>

    <!-- Integer indicating number of authentication errors leading to blacklisting of the network -->
    <integer translatable="false" name="config_wifi_framework_max_auth_errors_to_blacklist">4</integer>

    <!-- Integer indicating minimum blacklisting delay of a wofo configuration due to connectin or auth errors -->
    <integer translatable="false" name="config_wifi_framework_network_black_list_min_time_milli">120000</integer>

    <!-- Boolean indicating associated scan are allowed -->
    <bool translatable="false" name="config_wifi_framework_enable_associated_autojoin_scan">true</bool>

    <!-- Boolean indicating associated network selection is allowed -->
    <bool translatable="false" name="config_wifi_framework_enable_associated_network_selection">true</bool>

    <!-- Boolean indicating that wifi only link configuratios that have exact same credentials (i.e PSK) -->
    <bool translatable="false" name="config_wifi_only_link_same_credential_configurations">true</bool>

    <!-- Wifi driver stop delay, in milliseconds.
         Default value is 2 minutes. -->
    <integer translatable="false" name="config_wifi_driver_stop_delay">120000</integer>

    <!-- Wifi driver supports batched scan -->
    <bool translatable="false" name="config_wifi_batched_scan_supported">false</bool>

    <!-- Flag indicating whether the we should enable the automatic brightness in Settings.
         Software implementation will be used if config_hardware_auto_brightness_available is not set -->
    <bool name="config_automatic_brightness_available">false</bool>

    <!-- Don't name config resources like this.  It should look like config_annoyDianne -->
    <bool name="config_annoy_dianne">true</bool>

    <!-- XXXXXX END OF RESOURCES USING WRONG NAMING CONVENTION -->

    <!-- If this is true, the screen will come on when you unplug usb/power/whatever. -->
    <bool name="config_unplugTurnsOnScreen">false</bool>

    <!-- Set this true only if the device has separate attention and notification lights. -->
    <bool name="config_useAttentionLight">false</bool>

    <!-- If this is true, the screen will fade off. -->
    <bool name="config_animateScreenLights">false</bool>

    <!-- If this is true, key chords can be used to take a screenshot on the device. -->
    <bool name="config_enableScreenshotChord">true</bool>

    <!-- Auto-rotation behavior -->

    <!-- If true, enables auto-rotation features using the accelerometer.
         Otherwise, auto-rotation is disabled.  Applications may still request
         to use specific orientations but the sensor is ignored and sensor-based
         orientations are not available.  Furthermore, all auto-rotation related
         settings are omitted from the system UI.  In certain situations we may
         still use the accelerometer to determine the orientation, such as when
         docked if the dock is configured to enable the accelerometer. -->
    <bool name="config_supportAutoRotation">true</bool>

    <!-- If true, the screen can be rotated via the accelerometer in all 4
         rotations as the default behavior. -->
    <bool name="config_allowAllRotations">false</bool>

    <!-- If true, the direction rotation is applied to get to an application's requested
         orientation is reversed.  Normally, the model is that landscape is
         clockwise from portrait; thus on a portrait device an app requesting
         landscape will cause a clockwise rotation, and on a landscape device an
         app requesting portrait will cause a counter-clockwise rotation.  Setting
         true here reverses that logic. -->
    <bool name="config_reverseDefaultRotation">false</bool>

    <!-- Lid switch behavior -->

    <!-- The number of degrees to rotate the display when the keyboard is open.
         A value of -1 means no change in orientation by default. -->
    <integer name="config_lidOpenRotation">-1</integer>

    <!-- Indicate whether the lid state impacts the accessibility of
         the physical keyboard.  0 means it doesn't, 1 means it is accessible
         when the lid is open, 2 means it is accessible when the lid is
         closed.  The default is 0. -->
    <integer name="config_lidKeyboardAccessibility">0</integer>

    <!-- Indicate whether the lid state impacts the accessibility of
         the navigation buttons.  0 means it doesn't, 1 means it is accessible
         when the lid is open, 2 means it is accessible when the lid is
         closed.  The default is 0. -->
    <integer name="config_lidNavigationAccessibility">0</integer>

    <!-- Indicate whether closing the lid causes the device to go to sleep and opening
         it causes the device to wake up.
         The default is false. -->
    <bool name="config_lidControlsSleep">false</bool>

    <!-- Desk dock behavior -->

    <!-- The number of degrees to rotate the display when the device is in a desk dock.
         A value of -1 means no change in orientation by default. -->
    <integer name="config_deskDockRotation">-1</integer>

    <!-- Control whether being in the desk dock (and powered) always
         keeps the screen on.  By default it stays on when plugged in to
         AC.  0 will not keep it on; or together 1 to stay on when plugged
         in to AC and 2 to stay on when plugged in to USB.  (So 3 for both.) -->
    <integer name="config_deskDockKeepsScreenOn">1</integer>

    <!-- Control whether being in the desk dock should enable accelerometer
         based screen orientation.  This defaults to true because it is
         common for desk docks to be sold in a variety of form factors
         with different orientations.  Since we cannot always tell these docks
         apart and the docks cannot report their true orientation on their own,
         we rely on gravity to determine the effective orientation. -->
    <bool name="config_deskDockEnablesAccelerometer">true</bool>

    <!-- Car dock behavior -->

    <!-- The number of degrees to rotate the display when the device is in a car dock.
         A value of -1 means no change in orientation by default. -->
    <integer name="config_carDockRotation">-1</integer>

    <!-- Control whether being in the car dock (and powered) always
         keeps the screen on.  By default it stays on when plugged in to
         AC.  0 will not keep it on; or together 1 to stay on when plugged
         in to AC and 2 to stay on when plugged in to USB.  (So 3 for both.) -->
    <integer name="config_carDockKeepsScreenOn">1</integer>

    <!-- Control whether being in the car dock should enable accelerometer based
         screen orientation.  This defaults to true because putting a device in
         a car dock make the accelerometer more a physical input (like a lid). -->

    <bool name="config_carDockEnablesAccelerometer">true</bool>

    <!-- HDMI behavior -->

    <!-- The number of degrees to rotate the display when the device has HDMI connected
         but is not in a dock.  A value of -1 means no change in orientation by default.
         Use -1 except on older devices whose Hardware Composer HAL does not
         provide full support for multiple displays.  -->
    <integer name="config_undockedHdmiRotation">-1</integer>

    <!-- Control the default UI mode type to use when there is no other type override
         happening.  One of the following values (See Configuration.java):
             1  UI_MODE_TYPE_NORMAL
             4  UI_MODE_TYPE_TELEVISION
             5  UI_MODE_TYPE_APPLIANCE
             6  UI_MODE_TYPE_WATCH
         Any other values will have surprising consequences. -->
    <integer name="config_defaultUiModeType">1</integer>

    <!-- Indicate whether to allow the device to suspend when the screen is off
         due to the proximity sensor.  This resource should only be set to true
         if the sensor HAL correctly handles the proximity sensor as a wake-up source.
         Otherwise, the device may fail to wake out of suspend reliably.
         The default is false. -->
    <bool name="config_suspendWhenScreenOffDueToProximity">false</bool>

    <!-- Control the behavior when the user long presses the power button.
            0 - Nothing
            1 - Global actions menu
            2 - Power off (with confirmation)
    -->
    <integer name="config_longPressOnPowerBehavior">1</integer>

    <!-- Control the behavior when the user short presses the power button.
            0 - Nothing
            1 - Go to sleep (doze)
            2 - Really go to sleep (don't doze)
            3 - Really go to sleep and go home (don't doze)
    -->
    <integer name="config_shortPressOnPowerBehavior">1</integer>

    <!-- Package name for default keyguard appwidget [DO NOT TRANSLATE] -->
    <string name="widget_default_package_name"></string>

    <!-- Class name for default keyguard appwidget [DO NOT TRANSLATE] -->
    <string name="widget_default_class_name"></string>

    <!-- Indicate whether the SD card is accessible without removing the battery. -->
    <bool name="config_batterySdCardAccessibility">false</bool>

    <!-- List of file paths for USB host busses to exclude from USB host support.
         For example, if the first USB bus on the device is used to communicate
         with the modem or some other restricted hardware, add "/dev/bus/usb/001/"
         to this list.  If this is empty, no parts of the host USB bus will be excluded.
    -->
    <string-array name="config_usbHostBlacklist" translatable="false">
    </string-array>

    <!-- List of paths to serial ports that are available to the serial manager.
         for example, /dev/ttyUSB0
    -->
    <string-array translatable="false" name="config_serialPorts">
    </string-array>

    <!-- Vibrator pattern for feedback about a long screen/key press -->
    <integer-array name="config_longPressVibePattern">
        <item>0</item>
        <item>1</item>
        <item>20</item>
        <item>21</item>
    </integer-array>

    <!-- Vibrator pattern for feedback about touching a virtual key -->
    <integer-array name="config_virtualKeyVibePattern">
        <item>0</item>
        <item>10</item>
        <item>20</item>
        <item>30</item>
    </integer-array>

    <!-- Vibrator pattern for a very short but reliable vibration for soft keyboard tap -->
    <integer-array name="config_keyboardTapVibePattern">
        <item>40</item>
    </integer-array>

    <!-- Vibrator pattern for feedback when selecting an hour/minute tick of a Clock -->
    <integer-array name="config_clockTickVibePattern">
        <item>125</item>
        <item>30</item>
    </integer-array>

    <!-- Vibrator pattern for feedback when selecting a day/month/year date of a Calendar -->
    <integer-array name="config_calendarDateVibePattern">
        <item>125</item>
        <item>30</item>
    </integer-array>

    <!-- Vibrator pattern for feedback about booting with safe mode disabled -->
    <integer-array name="config_safeModeDisabledVibePattern">
        <item>0</item>
        <item>1</item>
        <item>20</item>
        <item>21</item>
    </integer-array>

    <!-- Vibrator pattern for feedback about booting with safe mode disabled -->
    <integer-array name="config_safeModeEnabledVibePattern">
        <item>0</item>
        <item>1</item>
        <item>20</item>
        <item>21</item>
        <item>500</item>
        <item>600</item>
    </integer-array>

    <!-- Vibrator pattern for feedback about hitting a scroll barrier -->
    <integer-array name="config_scrollBarrierVibePattern">
        <item>0</item>
        <item>15</item>
        <item>10</item>
        <item>10</item>
    </integer-array>

    <bool name="config_use_strict_phone_number_comparation">false</bool>

    <!-- Display low battery warning when battery level dips to this value.
         Also, the battery stats are flushed to disk when we hit this level.  -->
    <integer name="config_criticalBatteryWarningLevel">5</integer>

    <!-- Shutdown if the battery temperature exceeds (this value * 0.1) Celsius. -->
    <integer name="config_shutdownBatteryTemperature">680</integer>

    <!-- Display low battery warning when battery level dips to this value -->
    <integer name="config_lowBatteryWarningLevel">15</integer>

    <!-- Close low battery warning when battery level reaches the lowBatteryWarningLevel
         plus this -->
    <integer name="config_lowBatteryCloseWarningBump">5</integer>

    <!-- Default color for notification LED. -->
    <color name="config_defaultNotificationColor">#ffffffff</color>

    <!-- Default LED on time for notification LED in milliseconds. -->
    <integer name="config_defaultNotificationLedOn">500</integer>

    <!-- Default LED off time for notification LED in milliseconds. -->
    <integer name="config_defaultNotificationLedOff">2000</integer>

    <!-- Default value for led color when battery is low on charge -->
    <integer name="config_notificationsBatteryLowARGB">0xFFFF0000</integer>

    <!-- Default value for led color when battery is medium charged -->
    <integer name="config_notificationsBatteryMediumARGB">0xFFFFFF00</integer>

    <!-- Default value for led color when battery is fully charged -->
    <integer name="config_notificationsBatteryFullARGB">0xFF00FF00</integer>

    <!-- Default value for LED on time when the battery is low on charge in miliseconds -->
    <integer name="config_notificationsBatteryLedOn">125</integer>

    <!-- Is the notification LED intrusive? Used to decide if there should be a disable option -->
    <bool name="config_intrusiveNotificationLed">false</bool>

    <!-- Does the notification LED support multiple colors?
         Used to decide if the user can change the colors -->
    <bool name="config_multiColorNotificationLed">false</bool>

    <!-- Is the battery LED intrusive? Used to decide if there should be a disable option -->
    <bool name="config_intrusiveBatteryLed">false</bool>

    <!-- Does the battery LED support multiple colors?
         Used to decide if the user can change the colors -->
    <bool name="config_multiColorBatteryLed">false</bool>

    <!-- Default value for LED off time when the battery is low on charge in miliseconds -->
    <integer name="config_notificationsBatteryLedOff">2875</integer>

    <!-- Number of notifications to keep in the notification service historical archive -->
    <integer name="config_notificationServiceArchiveSize">100</integer>

    <!-- Allow the menu hard key to be disabled in LockScreen on some devices -->
    <bool name="config_disableMenuKeyInLockScreen">false</bool>

    <!-- Don't show lock screen before unlock screen (PIN/pattern/password) -->
    <bool name="config_enableLockBeforeUnlockScreen">false</bool>

    <!-- Disable lockscreen rotation by default -->
    <bool name="config_enableLockScreenRotation">false</bool>

    <!-- Enable lockscreen translucent decor by default -->
    <bool name="config_enableLockScreenTranslucentDecor">true</bool>

    <!-- Enable translucent decor by default -->
    <bool name="config_enableTranslucentDecor">true</bool>

    <!-- Is the device capable of hot swapping an UICC Card -->
    <bool name="config_hotswapCapable">false</bool>

    <!-- Enable puk unlockscreen by default.
         If unlock screen is disabled, the puk should be unlocked through Emergency Dialer -->
    <bool name="config_enable_puk_unlock_screen">true</bool>

    <!-- Enable emergency call when sim is locked or puk locked. Some countries/carriers do not
         allow emergency calls to be placed without the IMSI, which is locked in the SIM.
         If so, this should be set to 'false' in an overlay. -->
    <bool name="config_enable_emergency_call_while_sim_locked">true</bool>

    <!-- Control the behavior when the user long presses the home button.
            0 - Nothing
            1 - Recent apps view in SystemUI
            2 - Launch assist intent
         This needs to match the constants in
         policy/src/com/android/internal/policy/impl/PhoneWindowManager.java
    -->
    <integer name="config_longPressOnHomeBehavior">1</integer>

    <!-- Control the behavior when the user double-taps the home button.
            0 - Nothing
            1 - Recent apps view in SystemUI
         This needs to match the constants in
         policy/src/com/android/internal/policy/impl/PhoneWindowManager.java
    -->
    <integer name="config_doubleTapOnHomeBehavior">0</integer>

    <!-- Minimum screen brightness setting allowed by the power manager.
         The user is forbidden from setting the brightness below this level. -->
    <integer name="config_screenBrightnessSettingMinimum">10</integer>

    <!-- Maximum screen brightness allowed by the power manager.
         The user is forbidden from setting the brightness above this level. -->
    <integer name="config_screenBrightnessSettingMaximum">255</integer>

    <!-- Default screen brightness setting.
         Must be in the range specified by minimum and maximum. -->
    <integer name="config_screenBrightnessSettingDefault">102</integer>

    <!-- Screen brightness used to dim the screen while dozing in a very low power state.
         May be less than the minimum allowed brightness setting
         that can be set by the user. -->
    <integer name="config_screenBrightnessDoze">1</integer>

    <!-- Screen brightness used to dim the screen when the user activity
         timeout expires.  May be less than the minimum allowed brightness setting
         that can be set by the user. -->
    <integer name="config_screenBrightnessDim">10</integer>

    <!-- Minimum allowable screen brightness to use in a very dark room.
         This value sets the floor for the darkest possible auto-brightness
         adjustment.  It is expected to be somewhat less than the first entry in
         config_autoBrightnessLcdBacklightValues so as to allow the user to have
         some range of adjustment to dim the screen further than usual in very
         dark rooms. The contents of the screen must still be clearly visible
         in darkness (although they may not be visible in a bright room). -->
    <integer name="config_screenBrightnessDark">1</integer>

    <!-- Array of light sensor LUX values to define our levels for auto backlight brightness support.
         The N entries of this array define N + 1 control points as follows:
         (1-based arrays)

         Point 1:            (0, value[1]):             lux <= 0
         Point 2:     (level[1], value[2]):  0        < lux <= level[1]
         Point 3:     (level[2], value[3]):  level[2] < lux <= level[3]
         ...
         Point N+1: (level[N], value[N+1]):  level[N] < lux

         The control points must be strictly increasing.  Each control point
         corresponds to an entry in the brightness backlight values arrays.
         For example, if LUX == level[1] (first element of the levels array)
         then the brightness will be determined by value[2] (second element
         of the brightness values array).

         Spline interpolation is used to determine the auto-brightness
         backlight values for LUX levels between these control points.

         Must be overridden in platform specific overlays -->
    <integer-array name="config_autoBrightnessLevels">
    </integer-array>

    <!-- Array of output values for LCD backlight corresponding to the LUX values
         in the config_autoBrightnessLevels array.  This array should have size one greater
         than the size of the config_autoBrightnessLevels array.
         The brightness values must be between 0 and 255 and be non-decreasing.
         This must be overridden in platform specific overlays -->
    <integer-array name="config_autoBrightnessLcdBacklightValues">
    </integer-array>

    <!-- Array of output values for button backlight corresponding to the LUX values
         in the config_autoBrightnessLevels array.  This array should have size one greater
         than the size of the config_autoBrightnessLevels array.
         The brightness values must be between 0 and 255 and be non-decreasing.
         This must be overridden in platform specific overlays -->
    <integer-array name="config_autoBrightnessButtonBacklightValues">
    </integer-array>

    <!-- Array of output values for keyboard backlight corresponding to the LUX values
         in the config_autoBrightnessLevels array.  This array should have size one greater
         than the size of the config_autoBrightnessLevels array.
         The brightness values must be between 0 and 255 and be non-decreasing.
         This must be overridden in platform specific overlays -->
    <integer-array name="config_autoBrightnessKeyboardBacklightValues">
    </integer-array>

    <integer name="config_buttonBrightnessSettingDefault">255</integer>
    <integer name="config_keyboardBrightnessSettingDefault">0</integer>
    <bool name="config_deviceHasVariableButtonBrightness">false</bool>

    <!-- Amount of time it takes for the light sensor to warm up in milliseconds.
         For this time after the screen turns on, the Power Manager
         will not debounce light sensor readings -->
    <integer name="config_lightSensorWarmupTime">0</integer>

    <!-- Enables swipe versus poly-finger touch disambiguation in the KeyboardView -->
    <bool name="config_swipeDisambiguation">true</bool>

    <!-- Specifies the amount of time to disable virtual keys after the screen is touched
         in order to filter out accidental virtual key presses due to swiping gestures
         or taps near the edge of the display.  May be 0 to disable the feature.
         It is recommended that this value be no more than 250 ms.
         This feature should be disabled for most devices. -->
    <integer name="config_virtualKeyQuietTimeMillis">0</integer>

    <!-- Component name of the default wallpaper. This will be ImageWallpaper if not
         specified -->
    <string name="default_wallpaper_component" translatable="false">@null</string>

    <!-- Component name of the built in wallpaper used to display bitmap wallpapers. This must not be null. -->
    <string name="image_wallpaper_component" translatable="false">com.android.systemui/com.android.systemui.ImageWallpaper</string>

    <!-- True if WallpaperService is enabled -->
    <bool name="config_enableWallpaperService">true</bool>

    <!-- Whether to enable network location overlay which allows network
         location provider to be replaced by an app at run-time. When disabled,
         only the config_networkLocationProviderPackageName package will be
         searched for network location provider, otherwise packages whose
         signature matches the signatures of config_locationProviderPackageNames
         will be searched, and the service with the highest version number will
         be picked. Anyone who wants to disable the overlay mechanism can set it
         to false.
         -->
    <bool name="config_enableNetworkLocationOverlay" translatable="false">true</bool>
    <!-- Package name providing network location support. Used only when
         config_enableNetworkLocationOverlay is false. -->
    <string name="config_networkLocationProviderPackageName" translatable="false">@null</string>

    <!-- Whether to enable fused location provider overlay which allows fused
         location provider to be replaced by an app at run-time. When disabled,
         only the config_fusedLocationProviderPackageName package will be
         searched for fused location provider, otherwise packages whose
         signature matches the signatures of config_locationProviderPackageNames
         will be searched, and the service with the highest version number will
         be picked. Anyone who wants to disable the overlay mechanism can set it
         to false.
         -->
    <bool name="config_enableFusedLocationOverlay" translatable="false">true</bool>
    <!-- Package name providing fused location support. Used only when
         config_enableFusedLocationOverlay is false. -->
    <string name="config_fusedLocationProviderPackageName" translatable="false">com.android.location.fused</string>

    <!-- Whether to enable Hardware FLP overlay which allows Hardware FLP to be
         replaced by an app at run-time. When disabled, only the
         config_hardwareFlpPackageName package will be searched for Hardware Flp,
         otherwise packages whose signature matches the signatures of
         config_locationProviderPackageNames will be searched, and the service
         with the highest version number will be picked. Anyone who wants to
         disable the overlay mechanism can set it to false.
         -->
    <bool name="config_enableHardwareFlpOverlay" translatable="false">true</bool>
    <!-- Package name providing Hardware Flp. Used only when
         config_enableHardwareFlpOverlay is false. -->
    <string name="config_hardwareFlpPackageName" translatable="false">com.android.location.fused</string>

    <!-- Whether to enable geocoder overlay which allows geocoder to be replaced
         by an app at run-time. When disabled, only the
         config_geocoderProviderPackageName package will be searched for
         geocoder, otherwise packages whose signature matches the signatures of
         config_locationProviderPackageNames will be searched, and the service
         with the highest version number will be picked. Anyone who wants to
         disable the overlay mechanism can set it to false.
         -->
    <bool name="config_enableGeocoderOverlay" translatable="false">true</bool>
    <!-- Package name providing geocoder API support. Used only when
         config_enableGeocoderOverlay is false. -->
    <string name="config_geocoderProviderPackageName" translatable="false">@null</string>

    <!-- Whether to enable geofence overlay which allows geofence to be replaced
         by an app at run-time. When disabled, only the
         config_geofenceProviderPackageName package will be searched for
         geofence implementation, otherwise packages whose signature matches the
         signatures of config_locationProviderPackageNames will be searched, and
         the service with the highest version number will be picked. Anyone who
         wants to disable the overlay mechanism can set it to false.
         -->
    <bool name="config_enableGeofenceOverlay" translatable="false">true</bool>
    <!-- Package name providing geofence API support. Used only when
         config_enableGeofenceOverlay is false. -->
    <string name="config_geofenceProviderPackageName" translatable="false">@null</string>

    <!-- Whether to enable Hardware Activity-Recognition overlay which allows Hardware
         Activity-Recognition to be replaced by an app at run-time. When disabled, only the
         config_activityRecognitionHardwarePackageName package will be searched for
         its implementation, otherwise packages whose signature matches the
         signatures of config_locationProviderPackageNames will be searched, and
         the service with the highest version number will be picked. Anyone who
         wants to disable the overlay mechanism can set it to false.
         -->
    <bool name="config_enableActivityRecognitionHardwareOverlay" translatable="false">true</bool>
    <!-- Package name providing Hardware Activity-Recognition API support. Used only when
         config_enableActivityRecognitionHardwareOverlay is false. -->
    <string name="config_activityRecognitionHardwarePackageName" translatable="false">@null</string>

    <!-- Package name(s) containing location provider support.
         These packages can contain services implementing location providers,
         such as the Geocode Provider, Network Location Provider, and
         Fused Location Provider. They will each be searched for
         service components implementing these providers.
         It is strongly recommended that the packages explicitly named
         below are on the system image, so that they will not map to
         a 3rd party application.
         The location framework also has support for installation
         of new location providers at run-time. The new package does not
         have to be explicitly listed here, however it must have a signature
         that matches the signature of at least one package on this list.
         -->
    <string-array name="config_locationProviderPackageNames" translatable="false">
        <!-- The standard AOSP fused location provider -->
        <item>com.android.location.fused</item>
    </string-array>

    <!-- This string array can be overriden to enable test location providers initially. -->
    <!-- Array of "[locationProviderName],[requiresNetwork],
         [requiresSatellite],[requiresCell],[hasMonetaryCost],
         [supportAltitute],[supportsSpeed],[supportsBearing],
         [powerRequirement],[accuracy]" -->
    <!-- powerRequirement is defined in android.location.Criteria
         0 = NO_REQUIREMENT / 1 = POWER_LOW / 2 = POWER_MEDIUM / 3 = POWER_HIGH -->
    <!-- accuracy is defined in anroid.location.Criteria
         1 = ACCURACY_FINE / 2 = ACCURACY_COARSE -->
    <string-array name="config_testLocationProviders" translatable="false">
        <!-- Example test network location provider
        <item>network,false,false,false,false,true,true,true,1,2</item>
        -->
    </string-array>

    <!-- Component name of the geofence services provider. -->
    <string name="config_geofenceServicesProvider" translatable="false">com.qualcomm.location</string>

    <!-- Component name of the combo network location provider. -->
    <string name="config_comboNetworkLocationProvider" translatable="false">com.qualcomm.location</string>

    <!-- Boolean indicating if current platform supports bluetooth SCO for off call
    use cases -->
    <bool name="config_bluetooth_sco_off_call">true</bool>

    <!-- Boolean indicating if current platform supports bluetooth wide band
         speech -->
    <bool name="config_bluetooth_wide_band_speech">true</bool>

    <!-- Boolean indicating if current platform need do one-time bluetooth address
         re-validation -->
    <bool name="config_bluetooth_address_validation">false</bool>

    <!-- Boolean indicating if current platform supports BLE peripheral mode -->
    <bool name="config_bluetooth_le_peripheral_mode_supported">false</bool>

    <!-- Max number of scan filters supported by blutooth controller. 0 if the
         device does not support hardware scan filters-->
    <integer translatable="false" name="config_bluetooth_max_scan_filters">0</integer>

    <!-- Max number of advertisers supported by bluetooth controller. 0 if the
         device does not support multiple advertisement-->
    <integer translatable="false" name="config_bluetooth_max_advertisers">0</integer>

    <!-- The default data-use polling period. -->
    <integer name="config_datause_polling_period_sec">600</integer>

    <!-- The default data-use threshold in bytes. 0 disables-->
    <integer name="config_datause_threshold_bytes">0</integer>

    <!-- The default reduced-datarate value in kilobits per sec -->
    <integer name="config_datause_throttle_kbitsps">300</integer>

    <!-- The default iface on which to monitor data use -->
    <string name="config_datause_iface" translatable="false">rmnet0</string>

    <!-- The default reduced-datarate notification mask -->
    <!-- 2 means give warning -->
    <integer name="config_datause_notification_type">2</integer>

    <!-- If Voice Radio Technology is RIL_RADIO_TECHNOLOGY_LTE:14 or
         RIL_RADIO_TECHNOLOGY_UNKNOWN:0 this is the value that should be used instead.
         A configuration value of RIL_RADIO_TECHNOLOGY_UNKNOWN:0 means
         there is no replacement value and that the default assumption
         for phone type (GSM) should be used. -->
    <integer name="config_volte_replacement_rat">0</integer>

    <!-- Flag indicating whether the current device is "voice capable".
         If true, this means that the device supports circuit-switched
         (i.e. voice) phone calls over the telephony network, and is
         allowed to display the in-call UI while a cellular voice call is
         active.  This can be overridden to false for "data only" devices
         which can't make voice calls and don't support any in-call UI.

         Note: this flag is subtly different from the
         PackageManager.FEATURE_TELEPHONY system feature, which is
         available on *any* device with a telephony radio, even if the
         device is data-only. -->
    <bool name="config_voice_capable">true</bool>

    <!-- Flag indicating whether the current device allows sms service.
         If true, this means that the device supports both sending and
         receiving sms via the telephony network.
         This can be overridden to false for "data only" devices
         which can't send and receive sms message.

         Note: Disable SMS also disable voicemail waiting sms,
               cell broadcasting sms, and MMS. -->
    <bool name="config_sms_capable">true</bool>

    <!-- Default SMS Application. This will be the default SMS application when
         the phone first boots. The user can then change the default app to oe
         of their choosing.
         This can be overridden for devices where a different default SMS
         application is desired. -->
    <string name="default_sms_application" translatable="false">com.android.mms</string>

    <!-- Enable/disable default bluetooth profiles:
        HSP_AG, ObexObjectPush, Audio, NAP -->
    <bool name="config_bluetooth_default_profiles">true</bool>

    <!-- IP address of the dns server to use if nobody else suggests one -->
    <string name="config_default_dns_server" translatable="false">8.8.8.8</string>

    <!-- The default mobile provisioning apn. Empty by default, maybe overridden by
         an mcc/mnc specific config.xml -->
    <string name="mobile_provisioning_apn" translatable="false"></string>

    <!-- The default mobile provisioning url. Empty by default, maybe overridden by
         an mcc/mnc specific config.xml -->
    <string name="mobile_provisioning_url" translatable="false"></string>

    <!-- This url is used as the default url when redirection is detected. Any
         should work as all url's get redirected. But maybe overridden by
         if needed. -->
    <string name="mobile_redirected_provisioning_url" translatable="false">http://google.com</string>

    <!-- The default character set for GsmAlphabet -->
    <!-- Empty string means MBCS is not considered -->
    <string name="gsm_alphabet_default_charset" translatable="false"></string>

    <!-- Enables SIP on WIFI only -->
    <bool name="config_sip_wifi_only">false</bool>

    <!-- Enables built-in SIP phone capability -->
    <bool name="config_built_in_sip_phone">true</bool>

    <!-- Boolean indicating if restoring network selection should be skipped -->
    <!-- The restoring is handled by modem if it is true-->
    <bool translatable="false" name="skip_restoring_network_selection">false</bool>

    <!-- Maximum number of database connections opened and managed by framework layer
         to handle queries on each database when using Write-Ahead Logging. -->
    <integer name="db_connection_pool_size">4</integer>

    <!-- The default journal mode to use use when Write-Ahead Logging is not active.
         Choices are: OFF, DELETE, TRUNCATE, PERSIST and MEMORY.
         PERSIST may improve performance by reducing how often journal blocks are
         reallocated (compared to truncation) resulting in better data block locality
         and less churn of the storage media. -->
    <string name="db_default_journal_mode">PERSIST</string>

    <!-- Maximum size of the persistent journal file in bytes.
         If the journal file grows to be larger than this amount then SQLite will
         truncate it after committing the transaction. -->
    <integer name="db_journal_size_limit">524288</integer>

    <!-- The database synchronization mode when using the default journal mode.
         FULL is safest and preserves durability at the cost of extra fsyncs.
         NORMAL also preserves durability in non-WAL modes and uses checksums to ensure
         integrity although there is a small chance that an error might go unnoticed.
         Choices are: FULL, NORMAL, OFF. -->
    <string name="db_default_sync_mode">FULL</string>

    <!-- The database synchronization mode when using Write-Ahead Logging.
         FULL is safest and preserves durability at the cost of extra fsyncs.
         NORMAL sacrifices durability in WAL mode because syncs are only performed before
         and after checkpoint operations.  If checkpoints are infrequent and power loss
         occurs, then committed transactions could be lost and applications might break.
         Choices are: FULL, NORMAL, OFF. -->
    <string name="db_wal_sync_mode">FULL</string>

    <!-- The Write-Ahead Log auto-checkpoint interval in database pages (typically 1 to 4KB).
         The log is checkpointed automatically whenever it exceeds this many pages.
         When a database is reopened, its journal mode is set back to the default
         journal mode, which may cause a checkpoint operation to occur.  Checkpoints
         can also happen at other times when transactions are committed.
         The bigger the WAL file, the longer a checkpoint operation takes, so we try
         to keep the WAL file relatively small to avoid long delays.
         The size of the WAL file is also constrained by 'db_journal_size_limit'. -->
    <integer name="db_wal_autocheckpoint">100</integer>

    <!-- Max space (in MB) allocated to DownloadManager to store the downloaded
         files if they are to be stored in DownloadManager's data dir,
         which typically is /data/data/com.android.providers.downloads/files -->
    <integer name="config_downloadDataDirSize">200</integer>

    <!-- Max number of downloads allowed to proceed concurrently -->
    <integer name="config_MaxConcurrentDownloadsAllowed">5</integer>

    <!-- When the free space available in DownloadManager's data dir falls
         below the percentage value specified by this param, DownloadManager
         starts removing files to try to make percentage of available
         free space above this threshold value. -->
    <integer name="config_downloadDataDirLowSpaceThreshold">10</integer>

    <!-- The URL that should be sent in an x-wap-profile header with an HTTP request,
         as defined in the Open Mobile Alliance User Agent Profile specification
         OMA-TS-UAProf-V2_0-20060206-A Section 8.1.1.1. If the URL contains a '%s'
         format string then that substring will be replaced with the value of
         Build.MODEL. The format string shall not be escaped. -->
    <string name="config_useragentprofile_url" translatable="false"></string>

    <!-- When a database query is executed, the results retuned are paginated
         in pages of size (in KB) indicated by this value -->
    <integer name="config_cursorWindowSize">2048</integer>

    <!-- Sets whether menu shortcuts should be displayed on panel menus when
         a keyboard is present. -->
    <bool name="config_showMenuShortcutsWhenKeyboardPresent">false</bool>

    <!-- Sets whether IME switcher on statusbar should be shown or not. -->
    <bool name="config_show_IMESwitcher">true</bool>

    <!-- Do not translate. Defines the slots is Two Digit Number for dialing normally not USSD -->
    <string-array name="config_twoDigitNumberPattern" translatable="false">
    </string-array>

    <!-- The VoiceMail default value is displayed to my own number if it is true -->
    <bool name="config_telephony_use_own_number_for_voicemail">false</bool>

    <!-- If this value is true, Sms encoded as octet is decoded by utf8 decoder.
         If false, decoded by Latin decoder. -->
    <bool name="config_sms_utf8_support">false</bool>

    <!-- If this value is true, The mms content-disposition field is supported correctly.
         If false, Content-disposition fragments are ignored -->
    <bool name="config_mms_content_disposition_support">true</bool>

    <!-- MMS user agent string -->
    <string name="config_mms_user_agent" translatable="false"></string>

    <!-- MMS user agent prolfile url -->
    <string name="config_mms_user_agent_profile_url" translatable="false"></string>

    <!-- National Language Identifier codes for the following two config items.
         (from 3GPP TS 23.038 V9.1.1 Table 6.2.1.2.4.1):
          0  - reserved
          1  - Turkish
          2  - Spanish (single shift table only)
          3  - Portuguese
          4  - Bengali
          5  - Gujarati
          6  - Hindi
          7  - Kannada
          8  - Malayalam
          9  - Oriya
         10  - Punjabi
         11  - Tamil
         12  - Telugu
         13  - Urdu
         14+ - reserved -->

    <!-- National language single shift tables to enable for SMS encoding.
         Decoding is always enabled. 3GPP TS 23.038 states that this feature
         should not be enabled until a formal request is issued by the relevant
         national regulatory body. Array elements are codes from the table above.
         Example 1: devices sold in Turkey must include table 1 to conform with
           By-Law Number 27230. (http://www.btk.gov.tr/eng/pdf/2009/BY-LAW_SMS.pdf)
         Example 2: devices sold in India should include tables 4 through 13
           to enable use of the new Release 9 tables for Indic languages. -->
    <integer-array name="config_sms_enabled_single_shift_tables"></integer-array>

    <!-- National language locking shift tables to enable for SMS encoding.
         Decoding is always enabled. 3GPP TS 23.038 states that this feature
         should not be enabled until a formal request is issued by the relevant
         national regulatory body. Array elements are codes from the table above.
         Example 1: devices sold in Turkey must include table 1 after the
           Turkish Telecommunication Authority requires locking shift encoding
           to be enabled (est. July 2012). (http://www.btk.gov.tr/eng/pdf/2009/BY-LAW_SMS.pdf)
           See also: http://www.mobitech.com.tr/tr/ersanozturkblog_en/index.php?entry=entry090223-160014
         Example 2: devices sold in India should include tables 4 through 13
         to enable use of the new Release 9 tables for Indic languages. -->
    <integer-array name="config_sms_enabled_locking_shift_tables"></integer-array>

    <!-- Set to true if the RSSI should always display CDMA signal strength even on EVDO -->
    <bool name="config_alwaysUseCdmaRssi">false</bool>


    <!-- If this value is true, duplicate Source/Destination port fields
         in WDP header of some carriers OMADM wap push are supported.
         ex: MSGTYPE-TotalSegments-CurrentSegment
             -SourcePortDestPort-SourcePortDestPort-OMADM PDU
         If false, not supported. -->
    <bool name="config_duplicate_port_omadm_wappush">false</bool>

    <!-- Maximum numerical value that will be shown in a status bar
         notification icon or in the notification itself. Will be replaced
         with @string/status_bar_notification_info_overflow when shown in the
         UI. -->
    <integer name="status_bar_notification_info_maxnum">999</integer>

    <!-- Path to an ISO image to be shared with via USB mass storage.
         This is intended to allow packaging drivers or tools for installation on a PC. -->
    <string translatable="false" name="config_isoImagePath"></string>

    <!-- Whether a software navigation bar should be shown. NOTE: in the future this may be
         autodetected from the Configuration. -->
    <bool name="config_showNavigationBar">false</bool>

    <!-- Whether action menu items should be displayed in ALLCAPS or not.
         Defaults to true. If this is not appropriate for specific locales
         it should be disabled in that locale's resources. -->
    <bool name="config_actionMenuItemAllCaps">true</bool>

    <!-- Whether action menu items should obey the "withText" showAsAction
         flag. This may be set to false for situations where space is
         extremely limited. -->
    <bool name="config_allowActionMenuItemTextWithIcon">false</bool>

    <!-- Remote server that can provide NTP responses. -->
    <string translatable="false" name="config_ntpServer">2.android.pool.ntp.org</string>
    <!-- Normal polling frequency in milliseconds -->
    <integer name="config_ntpPollingInterval">864000000</integer>
    <!-- Try-again polling interval in milliseconds, in case the network request failed -->
    <integer name="config_ntpPollingIntervalShorter">60000</integer>
    <!-- Number of times to try again with the shorter interval, before backing
         off until the normal polling interval. A value < 0 indicates infinite. -->
    <integer name="config_ntpRetry">3</integer>
    <!-- If the time difference is greater than this threshold in milliseconds,
         then update the time. -->
    <integer name="config_ntpThreshold">5000</integer>
    <!-- Timeout to wait for NTP server response. -->
    <integer name="config_ntpTimeout">20000</integer>

    <!-- Default network policy warning threshold, in megabytes. -->
    <integer name="config_networkPolicyDefaultWarning">2048</integer>

    <!-- Set and Unsets WiMAX -->
    <bool name="config_wimaxEnabled">false</bool>
    <!-- Location of the wimax framwork jar location -->
    <string name="config_wimaxServiceJarLocation" translatable="false"></string>
    <!-- Location of the wimax native library locaiton -->
    <string name="config_wimaxNativeLibLocation" translatable="false"></string>
    <!-- Name of the wimax manager class -->
    <string name="config_wimaxManagerClassname" translatable="false"></string>
    <!-- Name of the wimax service class -->
    <string name="config_wimaxServiceClassname" translatable="false"></string>
    <!-- Name of the wimax state tracker clas -->
    <string name="config_wimaxStateTrackerClassname" translatable="false"></string>

    <!-- Specifies whether the dreams feature should be supported.
         When true, the system will allow the user to configure dreams (screensavers)
         to launch when a user activity timeout occurs or the system is told to nap.
         When false, the dreams feature will be disabled (this does not affect dozing).

         Consider setting this resource to false or disabling dreams by default when a
         doze component is specified below since dreaming will supercede dozing and
         will prevent the system from entering a low power state until the dream ends. -->
    <bool name="config_dreamsSupported">true</bool>

    <!-- If supported, are dreams enabled? (by default) -->
    <bool name="config_dreamsEnabledByDefault">true</bool>
    <!-- If supported and enabled, are dreams activated when docked? (by default) -->
    <bool name="config_dreamsActivatedOnDockByDefault">true</bool>
    <!-- If supported and enabled, are dreams activated when asleep and charging? (by default) -->
    <bool name="config_dreamsActivatedOnSleepByDefault">false</bool>
    <!-- ComponentName of the default dream (Settings.Secure.DEFAULT_SCREENSAVER_COMPONENT) -->
    <string name="config_dreamsDefaultComponent">com.google.android.deskclock/com.android.deskclock.Screensaver</string>

    <!-- Are we allowed to dream while not plugged in? -->
    <bool name="config_dreamsEnabledOnBattery">false</bool>
    <!-- Minimum battery level to allow dreaming when powered.
         Use -1 to disable this safety feature. -->
    <integer name="config_dreamsBatteryLevelMinimumWhenPowered">-1</integer>
    <!-- Minimum battery level to allow dreaming when not powered.
         Use -1 to disable this safety feature. -->
    <integer name="config_dreamsBatteryLevelMinimumWhenNotPowered">15</integer>
    <!-- If the battery level drops by this percentage and the user activity timeout
         has expired, then assume the device is receiving insufficient current to charge
         effectively and terminate the dream.  Use -1 to disable this safety feature.  -->
    <integer name="config_dreamsBatteryLevelDrainCutoff">5</integer>

    <!-- ComponentName of a dream to show whenever the system would otherwise have
         gone to sleep.  When the PowerManager is asked to go to sleep, it will instead
         try to start this dream if possible.  The dream should typically call startDozing()
         to put the display into a low power state and allow the application processor
         to be suspended.  When the dream ends, the system will go to sleep as usual.
         Specify the component name or an empty string if none.

         Note that doze dreams are not subject to the same start conditions as ordinary dreams.
         Doze dreams will run whenever the power manager is in a dozing state. -->
    <string name="config_dozeComponent"></string>

    <!-- If true, the doze component is not started until after the screen has been
         turned off and the screen off animation has been performed. -->
    <bool name="config_dozeAfterScreenOff">false</bool>

    <!-- Wether doze feature is enabled by default in settings. -->
    <bool name="config_doze_enabled_by_default">true</bool>

    <!-- Power Management: Specifies whether to decouple the auto-suspend state of the
         device from the display on/off state.

         When false, autosuspend_disable() will be called before the display is turned on
         and autosuspend_enable() will be called after the display is turned off.
         This mode provides best compatibility for devices using legacy power management
         features such as early suspend / late resume.

         When true, autosuspend_display() and autosuspend_enable() will be called
         independently of whether the display is being turned on or off.  This mode
         enables the power manager to suspend the application processor while the
         display is on.

         This resource should be set to "true" when a doze component has been specified
         to maximize power savings but not all devices support it.

         Refer to autosuspend.h for details.
    -->
    <bool name="config_powerDecoupleAutoSuspendModeFromDisplay">false</bool>

    <!-- Power Management: Specifies whether to decouple the interactive state of the
         device from the display on/off state.

         When false, setInteractive(..., true) will be called before the display is turned on
         and setInteractive(..., false) will be called after the display is turned off.
         This mode provides best compatibility for devices that expect the interactive
         state to be tied to the display state.

         When true, setInteractive(...) will be called independently of whether the display
         is being turned on or off.  This mode enables the power manager to reduce
         clocks and disable the touch controller while the display is on.

         This resource should be set to "true" when a doze component has been specified
         to maximize power savings but not all devices support it.

         Refer to power.h for details.
    -->
    <bool name="config_powerDecoupleInteractiveModeFromDisplay">false</bool>

    <!-- User activity timeout: Minimum screen off timeout in milliseconds.

         Sets a lower bound for the {@link Settings.System#SCREEN_OFF_TIMEOUT} setting
         which determines how soon the device will go to sleep when there is no
         user activity.

         This value must be greater than zero, otherwise the device will immediately
         fall asleep again as soon as it is awoken.
    -->
    <integer name="config_minimumScreenOffTimeout">10000</integer>

    <!-- User activity timeout: Maximum screen dim duration in milliseconds.

         Sets an upper bound for how long the screen will dim before the device goes
         to sleep when there is no user activity.  The dim duration is subtracted from
         the overall screen off timeout to determine the screen dim timeout.
         When the screen dim timeout expires, the screen will dim, shortly thereafter
         the device will go to sleep.

         If the screen off timeout is very short, the dim duration may be reduced
         proportionally.  See config_maximumScreenDimRatio.

         This value may be zero in which case the screen will not dim before the
         device goes to sleep.
    -->
    <integer name="config_maximumScreenDimDuration">7000</integer>

    <!-- User activity timeout: Maximum screen dim duration as a percentage of screen off timeout.

         This resource is similar to config_maximumScreenDimDuration but the maximum
         screen dim duration is defined as a ratio of the overall screen off timeout
         instead of as an absolute value in milliseconds.  This is useful for reducing
         the dim duration when the screen off timeout is very short.

         When computing the screen dim duration, the power manager uses the lesser
         of the effective durations expressed by config_maximumScreenDimDuration and
         config_maximumScreenDimRatio.

         This value must be between 0% and 100%.  If the value is zero, the screen will not
         dim before the device goes to sleep.
    -->
    <fraction name="config_maximumScreenDimRatio">20%</fraction>

    <!-- Base "touch slop" value used by ViewConfiguration as a
         movement threshold where scrolling should begin. -->
    <dimen name="config_viewConfigurationTouchSlop">8dp</dimen>

    <!-- Minimum velocity to initiate a fling, as measured in dips per second. -->
    <dimen name="config_viewMinFlingVelocity">50dp</dimen>

    <!-- Maximum velocity to initiate a fling, as measured in dips per second. -->
    <dimen name="config_viewMaxFlingVelocity">8000dp</dimen>

    <!-- Amount of time in ms the user needs to press the relevant key to bring up the global actions dialog -->
    <integer name="config_globalActionsKeyTimeout">500</integer>

    <!-- Maximum number of grid columns permitted in the ResolverActivity
         used for picking activities to handle an intent. -->
    <integer name="config_maxResolverActivityColumns">3</integer>

    <!-- Array of OEM specific USB mode override config.
         OEM can override a certain USB mode depending on ro.bootmode.
         Specify an array of below items to set override rule.
         [bootmode]:[original USB mode]:[USB mode used]-->
    <integer-array translatable="false" name="config_oemUsbModeOverride">
    </integer-array>

    <!-- Set to true to add links to Cell Broadcast app from Settings and MMS app. -->
    <bool name="config_cellBroadcastAppLinks">false</bool>

    <!-- Boolean indicating if RADIO POWER OFF should be skipped on receiving SIM REFRESH with RESET-->
    <!-- This will be handled by modem if it is true-->
    <bool translatable="false" name="skip_radio_power_off_on_sim_refresh_reset">true</bool>

    <!-- The default value if the SyncStorageEngine should sync automatically or not -->
    <bool name="config_syncstorageengine_masterSyncAutomatically">true</bool>

    <!--  Maximum number of supported users -->
    <integer name="config_multiuserMaximumUsers">1</integer>
    <!-- Whether UI for multi user should be shown -->
    <bool name="config_enableMultiUserUI">false</bool>

    <!-- If true, then we do not ask user for permission for apps to connect to USB devices.
         Do not set this to true for production devices. Doing so will cause you to fail CTS. -->
    <bool name="config_disableUsbPermissionDialogs">false</bool>

    <!-- Minimum span needed to begin a touch scaling gesture.
         If the span is equal to or greater than this size, a scaling gesture
         will begin, where supported. (See android.view.ScaleGestureDetector)

         This also takes into account the size of any active touch points.
         Devices with screens that deviate too far from their assigned density
         bucket should consider tuning this value in a device-specific overlay.
         For best results, care should be taken such that this value remains
         larger than the minimum reported touchMajor/touchMinor values
         reported by the hardware. -->
    <dimen name="config_minScalingSpan">27mm</dimen>

    <!-- Minimum accepted value for touchMajor while scaling. This may be tuned
         per-device in overlays. -->
    <dimen name="config_minScalingTouchMajor">48dp</dimen>

    <!-- Safe headphone volume index. When music stream volume is below this index
    the SPL on headphone output is compliant to EN 60950 requirements for portable music
    players. -->
    <integer name="config_safe_media_volume_index">10</integer>

    <!-- Configure mobile network MTU. The standard default is set here but each carrier
         may have a specific value set in an overlay config.xml file. -->
    <integer name="config_mobile_mtu">1500</integer>

    <!-- Configure mobile tcp buffer sizes in the form:
         rat-name:rmem_min,rmem_def,rmem_max,wmem_min,wmem_def,wmem_max
         If no value is found for the rat-name in use, the system default will be applied.
    -->
    <string-array name="config_mobile_tcp_buffers">
    </string-array>

    <!-- Configure ethernet tcp buffersizes in the form:
         rmem_min,rmem_def,rmem_max,wmem_min,wmem_def,wmem_max -->
    <string name="config_ethernet_tcp_buffers" translatable="false">524288,1048576,3145728,524288,1048576,2097152</string>

    <!-- Configure wifi tcp buffersizes in the form:
         rmem_min,rmem_def,rmem_max,wmem_min,wmem_def,wmem_max -->
    <string name="config_wifi_tcp_buffers" translatable="false">524288,1048576,2097152,262144,524288,1048576</string>
    <!-- Configuration to send sms on 1x when UE is attached to eHRPD and there is an active
         1xRTT voice call, irrespective of IMS registration state  -->
    <bool name="config_send_sms1x_on_voice_call">true</bool>

    <!-- Whether WiFi display is supported by this device.
         There are many prerequisites for this feature to work correctly.
         Here are a few of them:
         * The WiFi radio must support WiFi P2P.
         * The WiFi radio must support concurrent connections to the WiFi display and
           to an access point.
         * The Audio Flinger audio_policy.conf file must specify a rule for the "r_submix"
           remote submix module.  This module is used to record and stream system
           audio output to the WiFi display encoder in the media server.
         * The remote submix module "audio.r_submix.default" must be installed on the device.
         * The device must be provisioned with HDCP keys (for protected content).
    -->
    <bool name="config_enableWifiDisplay">false</bool>

    <!-- When true use the linux /dev/input/event subsystem to detect the switch changes
         on the headphone/microphone jack. When false use the older uevent framework. -->
    <bool name="config_useDevInputEventForAudioJack">false</bool>

    <!-- Whether safe headphone volume is enabled or not (country specific). -->
    <bool name="config_safe_media_volume_enabled">true</bool>

    <!-- Set to true if the wifi display supports compositing content stored
         in gralloc protected buffers.  For this to be true, there must exist
         a protected hardware path for surface flinger to composite and send
         protected buffers to the wifi display video encoder.

         If this flag is false, we advise applications not to use protected
         buffers (if possible) when presenting content to a wifi display because
         the content may be blanked.

         This flag controls whether the {@link Display#FLAG_SUPPORTS_PROTECTED_BUFFERS}
         flag is set for wifi displays.
    -->
    <bool name="config_wifiDisplaySupportsProtectedBuffers">false</bool>

    <!-- Whether camera shutter sound is forced or not  (country specific). -->
    <bool name="config_camera_sound_forced">false</bool>

    <!-- Set to true if we need to not prefer an APN.
         This is being added to enable a simple scenario of pre-paid
         provisioning on some carriers, working around a bug (7305641)
         where if the preferred is used we don't try the others. -->
    <bool name="config_dontPreferApn">false</bool>

    <!-- The list of ril radio technologies (see ServiceState.java) which only support
         a single data connection at one time.  This may change by carrier via
         overlays (some don't support multiple pdp on UMTS).  All unlisted radio
         tech types support unlimited types (practically only 2-4 used). -->
    <integer-array name="config_onlySingleDcAllowed">
        <item>4</item>  <!-- IS95A -->
        <item>5</item>  <!-- IS95B -->
        <item>6</item>  <!-- 1xRTT -->
        <item>7</item>  <!-- EVDO_0 -->
        <item>8</item>  <!-- EVDO_A -->
        <item>12</item> <!-- EVDO_B -->
    </integer-array>

    <!-- Set to true if after a provisioning apn the radio should be restarted -->
    <bool name="config_restartRadioAfterProvisioning">false</bool>

    <!-- Boolean indicating if RADIO POWER OFF is required on receiving SIM REFRESH with RESET.
         This will be handled by modem if it is false. -->
    <bool name="config_requireRadioPowerOffOnSimRefreshReset">false</bool>

    <!-- Vibrator pattern to be used as the default for notifications
         that specify DEFAULT_VIBRATE.
     -->
    <integer-array name="config_defaultNotificationVibePattern">
        <item>0</item>
        <item>350</item>
        <item>250</item>
        <item>350</item>
    </integer-array>

    <!-- Vibrator pattern to be used as the default for notifications
         that do not specify vibration but vibrate anyway because the device
         is in vibrate mode.
     -->
    <integer-array name="config_notificationFallbackVibePattern">
        <item>0</item>
        <item>100</item>
        <item>150</item>
        <item>100</item>
    </integer-array>

    <!-- Vibrator pattern to be used as for notifications while alerts
         are disabled (e.g. during phone calls) if enabled by the user.
     -->
    <integer-array name="config_notificationNoAlertsVibePattern">
        <item>0</item>
        <item>50</item>
        <item>100</item>
        <item>50</item>
    </integer-array>

    <!-- Flag indicating if the speed up audio on mt call code should be executed -->
    <bool name="config_speed_up_audio_on_mt_calls">false</bool>

    <!-- Class name of the framework account picker activity.
         Can be customized for other product types -->
    <string name="config_chooseAccountActivity"
            >android/android.accounts.ChooseAccountActivity</string>
    <!-- Class name of the account type and account picker activity.
         Can be customized for other product types -->
    <string name="config_chooseTypeAndAccountActivity"
            >android/android.accounts.ChooseTypeAndAccountActivity</string>

    <!-- Component name of a custom ResolverActivity (Intent resolver) to be used instead of
         the default framework version. If left empty, then the framework version will be used.
         Example: com.google.android.myapp/.resolver.MyResolverActivity  -->
    <string name="config_customResolverActivity"></string>

    <!-- Name of the activity or service that prompts the user to reject, accept, or whitelist
         an adb host's public key, when an unwhitelisted host connects to the local adbd.
         Can be customized for other product types -->
    <string name="config_customAdbPublicKeyConfirmationComponent"
            >com.android.systemui/com.android.systemui.usb.UsbDebuggingActivity</string>

    <!-- Name of the CustomDialog that is used for VPN -->
    <string name="config_customVpnConfirmDialogComponent"
            >com.android.vpndialogs/com.android.vpndialogs.ConfirmDialog</string>

    <!-- Apps that are authorized to access shared accounts, overridden by product overlays -->
    <string name="config_appsAuthorizedForSharedAccounts">;com.android.settings;</string>

    <!-- Flag indicating that the media framework should not allow changes or mute on any
         stream or master volumes. -->
    <bool name="config_useFixedVolume">false</bool>

    <!-- The list of IMEs which should be disabled until used.
         This function suppresses update notifications for these pre-installed apps.
         We need to set this configuration carefully that they should not have functionarities
         other than "IME" or "Spell Checker". In InputMethodManagerService,
         the listed IMEs are disabled until used when all of the following conditions are met.
         1. Not selected as an enabled IME in the Settings
         2. Not selected as a spell checker in the Settings
         3. Installed
         4. A pre-installed IME
         5. Not enabled
         And the disabled_until_used state for an IME is released by InputMethodManagerService
         when the IME is selected as an enabled IME. -->
    <string-array name="config_disabledUntilUsedPreinstalledImes" translatable="false">
        <item>com.android.inputmethod.latin</item>
    </string-array>

    <!-- The list of classes that should be added to the notification ranking pipline.
     See {@link com.android.server.notification.NotificationSignalExtractor} -->
    <string-array name="config_notificationSignalExtractors">
        <item>com.android.server.notification.ValidateNotificationPeople</item>
        <item>com.android.server.notification.PackagePriorityExtractor</item>
        <item>com.android.server.notification.NotificationIntrusivenessExtractor</item>
        <item>com.android.server.notification.PackageVisibilityExtractor</item>
    </string-array>

    <!-- Flag indicating that this device does not rotate and will always remain in its default
         orientation. Activities that desire to run in a non-compatible orientation will be run
         from an emulated display within the physical display. -->
    <bool name="config_forceDefaultOrientation">false</bool>

    <!-- Default Gravity setting for the system Toast view. Equivalent to: Gravity.CENTER_HORIZONTAL | Gravity.BOTTOM -->
    <integer name="config_toastDefaultGravity">0x00000051</integer>

    <!-- set to false if we need to show user confirmation
         when alpha identifier is not provided by the UICC -->
    <bool name="config_stkNoAlphaUsrCnf">true</bool>

    <!-- Don't use roaming icon for considered operators.
         A match on config_sameNamedOperatorConsideredRoaming supersedes a match on this.
         Can use mcc or mcc+mnc as item. For example, 302 or 21407.
         If operators, 21404 and 21407, make roaming agreements, user of 21404 should not see
         the roaming icon as using 21407 network.
         To do this, add 21407 item to values-mcc214-mnc04/config.xml -->
    <string-array translatable="false" name="config_operatorConsideredNonRoaming">
    </string-array>

    <!-- For some operators, PDU has garbages. To fix it, need to use valid index -->
    <integer name="config_valid_wappush_index">-1</integer>

    <!-- This is NOT just for same named operators unlike the name suggests (will blacklist regardless of name).
         A match on this supersedes a match on config_operatorConsideredNonRoaming.
         Uses "startsWith" so you can use a leading substring like the mcc or
         use the complete mcc+mnc string.
         For a given mcc/mcc-mnc, some operators may want to roam (even if
         config_operatorConsideredNonRoaming has the mcc/mcc-mnc).
         user of 40485 should see the roaming icon as using 40483 network
         though same Reliance network.
         To do this, add 40483 item to values-mcc404-mnc85/config.xml -->
    <string-array translatable="false" name="config_sameNamedOperatorConsideredRoaming">
    </string-array>
    <!-- call barring MMI code from TS 22.030 Annex B -->
    <string-array translatable="false" name="config_callBarringMMI">
        <item>33</item>
        <item>331</item>
        <item>332</item>
        <item>35</item>
        <item>351</item>
        <item>330</item>
        <item>333</item>
        <item>353</item>
    </string-array>

    <!-- Override the default detection behavior for the framework method
         android.view.ViewConfiguration#hasPermanentMenuKey().
         Valid settings are:
         0 - No change. Use the default autodetection behavior.
         1 - The device DOES have a permanent menu key; ignore autodetection.
         2 - The device DOES NOT have a permanent menu key; ignore autodetection. -->
    <integer name="config_overrideHasPermanentMenuKey">0</integer>

    <!-- Override the DPad detection behavior for configuration purposes -->
    <bool name="config_hasPermanentDpad">false</bool>

    <!-- default window inset isRound property -->
    <bool name="config_windowIsRound">false</bool>

    <!-- Package name for default network scorer app; overridden by product overlays. -->
    <string name="config_defaultNetworkScorerPackageName"></string>

    <!-- default device has recents property -->
    <bool name="config_hasRecents">true</bool>

    <!-- default window ShowCircularMask property -->
    <bool name="config_windowShowCircularMask">false</bool>

    <!-- default value for whether circular emulators (ro.emulator.circular)
         should show a display overlay on the screen -->
    <bool name="config_windowEnableCircularEmulatorDisplayOverlay">false</bool>

    <!-- Defines the default set of global actions. Actions may still be disabled or hidden based
         on the current state of the device.
         Each item must be one of the following strings:
         "power" = Power off
         "settings" = An action to launch settings
         "airplane" = Airplane mode toggle
         "bugreport" = Take bug report, if available
         "silent" = silent mode
         "users" = list of users
         -->
    <string-array translatable="false" name="config_globalActionsList">
        <item>power</item>
        <item>reboot</item>
        <item>airplane</item>
        <item>bugreport</item>
        <item>users</item>
        <item>silent</item>
    </string-array>

    <!-- default telephony hardware configuration for this platform.
    -->
    <!-- this string array should be overridden by the device to present a list
         telephony hardware resource.  this is used by the telephony device controller
         (TDC) to offer the basic capabilities of the hardware to the telephony
         framework
    -->
    <!-- an array of "[hardware type],[hardware-uuid],[state],[[hardware-type specific]]"
         with, [[hardware-type specific]] in:
            - "[[ril-model],[rat],[max-active-voice],[max-active-data],[max-active-standby]]"
              for 'modem' hardware
            - "[[associated-modem-uuid]]"
              for 'sim' hardware.
         refer to HardwareConfig in com.android.internal.telephony for specific details/values
         those elements can carry.
    -->
    <string-array translatable="false" name="config_telephonyHardware">
        <!-- modem -->
        <item>"0,modem,0,0,0,1,1,1"</item>
        <!-- sim -->
        <item>"1,sim,0,modem"</item>
    </string-array>

    <!-- This string array can be overriden to add an additional DRM support for WebView EME. -->
    <!-- Array of "[keySystemName],[UuidOfMediaDrm]" @hide @SystemApi -->
    <string-array name="config_keySystemUuidMapping" translatable="false">
        <!-- Example:
        <item>"x-com.microsoft.playready,9A04F079-9840-4286-AB92-E65BE0885F95"</item>
        -->
    </string-array>

    <!-- Flag indicating which package name can access the persistent data partition -->
    <string name="config_persistentDataPackageName" translatable="false"></string>

    <!-- Flag indicating apps will skip sending hold request before merge. In this case
        IMS service implementation will do both.i.e.hold followed by merge. -->
    <bool name="skipHoldBeforeMerge">true</bool>

    <!-- Flag indicating emergency calls will always use IMS irrespective of the state of
    the IMS connection -->
    <bool name="useImsAlwaysForEmergencyCall">true</bool>

    <!-- Flag indicating whether the IMS service can be turned off. If false then
        the service will not be turned-off completely (the ImsManager.turnOffIms() will
        be disabled) but individual Features can be disabled using ImsConfig.setFeatureValue() -->
    <bool name="imsServiceAllowTurnOff">true</bool>

    <!-- Flag specifying whether VoLTE & VT is availasble on device -->
    <bool name="config_device_volte_vt_available">false</bool>

    <!-- Flag specifying whether VoLTE & VT should be available for carrier: independent of
         carrier provisioning. If false: hard disabled. If true: then depends on carrier
         provisioning, availability etc -->
    <bool name="config_carrier_volte_vt_available">false</bool>

    <bool name="config_networkSamplingWakesDevice">true</bool>

    <!-- Path to the library that contains a device specific key handler -->
    <string name="config_deviceKeyHandlerLib" translatable="false"></string>

    <!-- Name of that key handler class -->
    <string name="config_deviceKeyHandlerClass" translatable="false"></string>

    <string-array translatable="false" name="config_cdma_home_system" />

    <!--From SmsMessage-->
    <!--Support decoding the user data payload as pack GSM 8-bit (a GSM alphabet
        string that's stored in 8-bit unpacked format) characters.-->
    <bool translatable="false" name="config_sms_decode_gsm_8bit_data">false</bool>

    <!-- Package name providing WebView implementation. -->
    <string name="config_webViewPackageName" translatable="false">com.android.webview</string>

    <!-- If EMS is not supported, framework breaks down EMS into single segment SMS
         and adds page info " x/y". This config is used to set which carrier doesn't
         support EMS and whether page info should be added at the beginning or the end.
         We use tag 'prefix' for position beginning and 'suffix' for position end.
         And use gid to distinguish different carriers which using same mcc and mnc.
         Examples: <item>simOperatorNumber;position;gid(optional)</item>>
    -->
    <string-array translatable="false" name="no_ems_support_sim_operators">
        <!-- VZW -->
        <item>20404;suffix;BAE0000000000000</item>
    </string-array>

    <bool name="config_auto_attach_data_on_creation">true</bool>

    <!-- Values for GPS configuration -->
    <string-array translatable="false" name="config_gpsParameters">
        <item>SUPL_HOST=supl.google.com</item>
        <item>SUPL_PORT=7275</item>
        <item>NTP_SERVER=north-america.pool.ntp.org</item>
        <item>SUPL_VER=0x20000</item>
        <item>SUPL_MODE=1</item>
    </string-array>

    <!-- If there is no preload VM number in the sim card, carriers such as
         Verizon require to load a default vm number from the configurantion.
         Define config_default_vm_number for this purpose. And there are two
         optional formats for this configuration as below:
         (1)<item>voicemail number</item>
         (2)<item>voicemail number;gid</item>
         The logic to pick up the correct voicemail number:
         (1) If the config_default_vm_number array has no gid special item, the last one will be
         picked
         (2) If the config_default_vm_number array has gid special item and  it matches the current
         sim's gid, it will be picked.
         (3) If the config_default_vm_number array has gid special item but it doesn't match the
         current sim's gid, the last one without gid will be picked -->
    <string-array translatable="false" name="config_default_vm_number" />

    <!-- Sprint need a 70 ms delay for 3way call -->
    <integer name="config_cdma_3waycall_flash_delay">0</integer>

    <!--SIM does not save, but the voice mail number to be changed. -->
    <bool name="editable_voicemailnumber">false</bool>

    <!-- service number convert map in roaming network. -->
    <!-- [dialstring],[replacement][,optional gid] -->
    <string-array translatable="false" name="dial_string_replace">
    </string-array>

    <!-- Flag indicating whether radio is to be restarted on the error of
         PDP_FAIL_REGULAR_DEACTIVATION/0x24 -->
    <bool name="config_restart_radio_on_pdp_fail_regular_deactivation">false</bool>

    <!-- networks that don't want data deactivate when shutdown the phone
         note this is dependent on the operator of the network we're on,
         not operator on the SIM -->
    <string-array translatable="false" name="networks_not_clear_data">
        <item>71203</item>
        <item>71606</item>
        <item>71610</item>
        <item>732101</item>
    </string-array>

    <!-- Config determines whether to update phone object when voice registration
         state changes. Voice radio tech change will always trigger an update of
         phone object irrespective of this config -->
    <bool name="config_switch_phone_on_voice_reg_state_change">true</bool>

    <bool name="config_sms_force_7bit_encoding">false</bool>
<<<<<<< HEAD
    <!-- Configuartion to support 7bit Ascii encoding and decoding
         for long messages. -->
    <bool name="config_ascii_7bit_support_for_long_message">false</bool>

    <!-- Configuration to set delete any partial segments expire age -->
    <!-- 30 days by default (60 * 60 * 1000) * 24 * 30 , no long so use string-->
    <string name="config_partial_segment_expire_age">2592000000</string>

    <!-- The list of components which should be automatically disabled. -->
    <string-array name="config_disabledComponents" translatable="false">
    </string-array>

    <!-- Is the device LTE capable -->
    <bool name="config_lte_capable">true</bool>

    <!-- set this value to true to set network mode as global during boot up -->
    <bool name="config_global_phone_enabled">false</bool>

    <!-- bool value to for enabling motion accelerometer -->
    <bool name="use_motion_accel">false</bool>

    <!-- Configuration to sending and receiving Mms when mobile data is disable.-->
    <bool name="config_enable_mms_with_mobile_data_off">false</bool>

    <!-- Configuartion to support SIM refresh in STK command for dual mode card.-->
    <bool name="config_sim_refresh_for_dual_mode_card">true</bool>

    <!-- Configuartion to support ESN Tracker -->
    <bool name="config_telephony_ESN_Tracker_enabled">false</bool>

    <!-- Configuration that determines if ACTIVATE_REJECT_GGSN is to be treated as
         a permanent error -->
    <bool name="config_reject_ggsn_perm_failure">true</bool>
    <!-- Configuration that determines if PROTOCOL_ERRORS is to be treated as a
         permanent error -->
    <bool name="config_protocol_errors_perm_failure">true</bool>

    <!-- Configuration to restart radio upon PDP_DEACTIVATE with
         error cause as Regular deactivation(36). -->
    <bool name="config_radio_reset_on_regular_deactivation">true</bool>

    <!-- Configuration to enable non-default PDP during IWLAN -->
    <bool name="config_feature_iwlan_enabled">false</bool>
=======
>>>>>>> 0ac9664a

    <!-- This config is used to check if the carrier requires converting destination
         number before sending out a SMS.
         Formats for this configuration as below:
         [true or false][;optional gid]
         The logic to pick up the configuration:
         (1) If the "config_sms_convert_destination_number_support" array has no gid
             special item, the last one will be picked
         (2) If the "config_sms_convert_destination_number_support" array has gid special
             item and it matches the current sim's gid, it will be picked.
         (3) If the "config_sms_convert_destination_number_support" array has gid special
             item but it doesn't match the current sim's gid, the last one without gid
             will be picked -->
    <string-array translatable="false" name="config_sms_convert_destination_number_support">
        <item>false</item>
    </string-array>
<<<<<<< HEAD

    <!-- Default value for proximity check on screen wake
         NOTE ! - Enable for devices that have a fast response proximity sensor (ideally < 300ms)
    -->
    <bool name="config_proximityCheckOnWake">false</bool>
    <integer name="config_proximityCheckTimeout">250</integer>

    <!-- Support for disabling to fetch APN from OMH card
         for some cdma carriers -->
    <bool name="config_fetch_apn_from_omh_card">true</bool>
=======
>>>>>>> 0ac9664a
</resources><|MERGE_RESOLUTION|>--- conflicted
+++ resolved
@@ -1911,54 +1911,6 @@
          phone object irrespective of this config -->
     <bool name="config_switch_phone_on_voice_reg_state_change">true</bool>
 
-    <bool name="config_sms_force_7bit_encoding">false</bool>
-<<<<<<< HEAD
-    <!-- Configuartion to support 7bit Ascii encoding and decoding
-         for long messages. -->
-    <bool name="config_ascii_7bit_support_for_long_message">false</bool>
-
-    <!-- Configuration to set delete any partial segments expire age -->
-    <!-- 30 days by default (60 * 60 * 1000) * 24 * 30 , no long so use string-->
-    <string name="config_partial_segment_expire_age">2592000000</string>
-
-    <!-- The list of components which should be automatically disabled. -->
-    <string-array name="config_disabledComponents" translatable="false">
-    </string-array>
-
-    <!-- Is the device LTE capable -->
-    <bool name="config_lte_capable">true</bool>
-
-    <!-- set this value to true to set network mode as global during boot up -->
-    <bool name="config_global_phone_enabled">false</bool>
-
-    <!-- bool value to for enabling motion accelerometer -->
-    <bool name="use_motion_accel">false</bool>
-
-    <!-- Configuration to sending and receiving Mms when mobile data is disable.-->
-    <bool name="config_enable_mms_with_mobile_data_off">false</bool>
-
-    <!-- Configuartion to support SIM refresh in STK command for dual mode card.-->
-    <bool name="config_sim_refresh_for_dual_mode_card">true</bool>
-
-    <!-- Configuartion to support ESN Tracker -->
-    <bool name="config_telephony_ESN_Tracker_enabled">false</bool>
-
-    <!-- Configuration that determines if ACTIVATE_REJECT_GGSN is to be treated as
-         a permanent error -->
-    <bool name="config_reject_ggsn_perm_failure">true</bool>
-    <!-- Configuration that determines if PROTOCOL_ERRORS is to be treated as a
-         permanent error -->
-    <bool name="config_protocol_errors_perm_failure">true</bool>
-
-    <!-- Configuration to restart radio upon PDP_DEACTIVATE with
-         error cause as Regular deactivation(36). -->
-    <bool name="config_radio_reset_on_regular_deactivation">true</bool>
-
-    <!-- Configuration to enable non-default PDP during IWLAN -->
-    <bool name="config_feature_iwlan_enabled">false</bool>
-=======
->>>>>>> 0ac9664a
-
     <!-- This config is used to check if the carrier requires converting destination
          number before sending out a SMS.
          Formats for this configuration as below:
@@ -1974,7 +1926,52 @@
     <string-array translatable="false" name="config_sms_convert_destination_number_support">
         <item>false</item>
     </string-array>
-<<<<<<< HEAD
+
+    <bool name="config_sms_force_7bit_encoding">false</bool>
+
+    <!-- Configuartion to support 7bit Ascii encoding and decoding
+         for long messages. -->
+    <bool name="config_ascii_7bit_support_for_long_message">false</bool>
+
+    <!-- Configuration to set delete any partial segments expire age -->
+    <!-- 30 days by default (60 * 60 * 1000) * 24 * 30 , no long so use string-->
+    <string name="config_partial_segment_expire_age">2592000000</string>
+
+    <!-- The list of components which should be automatically disabled. -->
+    <string-array name="config_disabledComponents" translatable="false">
+    </string-array>
+
+    <!-- Is the device LTE capable -->
+    <bool name="config_lte_capable">true</bool>
+
+    <!-- set this value to true to set network mode as global during boot up -->
+    <bool name="config_global_phone_enabled">false</bool>
+
+    <!-- bool value to for enabling motion accelerometer -->
+    <bool name="use_motion_accel">false</bool>
+
+    <!-- Configuration to sending and receiving Mms when mobile data is disable.-->
+    <bool name="config_enable_mms_with_mobile_data_off">false</bool>
+
+    <!-- Configuartion to support SIM refresh in STK command for dual mode card.-->
+    <bool name="config_sim_refresh_for_dual_mode_card">true</bool>
+
+    <!-- Configuartion to support ESN Tracker -->
+    <bool name="config_telephony_ESN_Tracker_enabled">false</bool>
+
+    <!-- Configuration that determines if ACTIVATE_REJECT_GGSN is to be treated as
+         a permanent error -->
+    <bool name="config_reject_ggsn_perm_failure">true</bool>
+    <!-- Configuration that determines if PROTOCOL_ERRORS is to be treated as a
+         permanent error -->
+    <bool name="config_protocol_errors_perm_failure">true</bool>
+
+    <!-- Configuration to restart radio upon PDP_DEACTIVATE with
+         error cause as Regular deactivation(36). -->
+    <bool name="config_radio_reset_on_regular_deactivation">true</bool>
+
+    <!-- Configuration to enable non-default PDP during IWLAN -->
+    <bool name="config_feature_iwlan_enabled">false</bool>
 
     <!-- Default value for proximity check on screen wake
          NOTE ! - Enable for devices that have a fast response proximity sensor (ideally < 300ms)
@@ -1985,6 +1982,5 @@
     <!-- Support for disabling to fetch APN from OMH card
          for some cdma carriers -->
     <bool name="config_fetch_apn_from_omh_card">true</bool>
-=======
->>>>>>> 0ac9664a
+
 </resources>