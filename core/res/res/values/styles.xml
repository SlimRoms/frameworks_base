--- conflicted
+++ resolved
@@ -337,17 +337,16 @@
         <item name="android:gravity">center_vertical</item>
     </style>
     
-<<<<<<< HEAD
     <style name="Widget.EditText.TimePicker">
         <item name="android:background">@android:drawable/timepicker_input</item>
         <item name="android:textAppearance">?android:attr/textAppearanceLargeInverse</item>
         <item name="android:gravity">center</item>
         <item name="android:textSize">30sp</item>
-=======
+    </style>
+
     <style name="Widget.TextField">
         <item name="android:paddingLeft">10dp</item>
         <item name="android:paddingRight">10dp</item>
->>>>>>> 9e7c946a
     </style>
     
     <style name="Widget.ExpandableListView" parent="Widget.ListView">
