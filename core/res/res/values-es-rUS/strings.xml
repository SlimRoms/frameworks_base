<?xml version="1.0" encoding="UTF-8"?>
<!-- 
/* //device/apps/common/assets/res/any/strings.xml
**
** Copyright 2006, The Android Open Source Project
**
** Licensed under the Apache License, Version 2.0 (the "License");
** you may not use this file except in compliance with the License.
** You may obtain a copy of the License at
**
**     http://www.apache.org/licenses/LICENSE-2.0
**
** Unless required by applicable law or agreed to in writing, software
** distributed under the License is distributed on an "AS IS" BASIS,
** WITHOUT WARRANTIES OR CONDITIONS OF ANY KIND, either express or implied.
** See the License for the specific language governing permissions and
** limitations under the License.
*/
 -->

<resources xmlns:android="http://schemas.android.com/apk/res/android"
    xmlns:xliff="urn:oasis:names:tc:xliff:document:1.2">
    <string name="byteShort" msgid="8340973892742019101">"B"</string>
    <string name="kilobyteShort" msgid="5973789783504771878">"KB"</string>
    <string name="megabyteShort" msgid="6355851576770428922">"MB"</string>
    <string name="gigabyteShort" msgid="3259882455212193214">"GB"</string>
    <string name="terabyteShort" msgid="231613018159186962">"TB"</string>
    <string name="petabyteShort" msgid="5637816680144990219">"PB"</string>
    <string name="fileSizeSuffix" msgid="9164292791500531949">"<xliff:g id="NUMBER">%1$s</xliff:g> <xliff:g id="UNIT">%2$s</xliff:g>"</string>
    <string name="durationDays" msgid="6652371460511178259">"<xliff:g id="DAYS">%1$d</xliff:g> días"</string>
    <string name="durationDayHours" msgid="2713107458736744435">"<xliff:g id="DAYS">%1$d</xliff:g> día <xliff:g id="HOURS">%2$d</xliff:g> h"</string>
    <string name="durationDayHour" msgid="7293789639090958917">"<xliff:g id="DAYS">%1$d</xliff:g> día <xliff:g id="HOURS">%2$d</xliff:g> h"</string>
    <string name="durationHours" msgid="4266858287167358988">"<xliff:g id="HOURS">%1$d</xliff:g> h"</string>
    <string name="durationHourMinutes" msgid="9029176248692041549">"<xliff:g id="HOURS">%1$d</xliff:g> h <xliff:g id="MINUTES">%2$d</xliff:g> min"</string>
    <string name="durationHourMinute" msgid="2741677355177402539">"<xliff:g id="HOURS">%1$d</xliff:g> h <xliff:g id="MINUTES">%2$d</xliff:g> min"</string>
    <string name="durationMinutes" msgid="3134226679883579347">"<xliff:g id="MINUTES">%1$d</xliff:g> min"</string>
    <string name="durationMinute" msgid="7155301744174623818">"<xliff:g id="MINUTES">%1$d</xliff:g> min"</string>
    <string name="durationMinuteSeconds" msgid="1424656185379003751">"<xliff:g id="MINUTES">%1$d</xliff:g> min <xliff:g id="SECONDS">%2$d</xliff:g> s"</string>
    <string name="durationMinuteSecond" msgid="3989228718067466680">"<xliff:g id="MINUTES">%1$d</xliff:g> min <xliff:g id="SECONDS">%2$d</xliff:g> s"</string>
    <string name="durationSeconds" msgid="8050088505238241405">"<xliff:g id="SECONDS">%1$d</xliff:g> s"</string>
    <string name="durationSecond" msgid="985669622276420331">"<xliff:g id="SECONDS">%1$d</xliff:g> s"</string>
    <string name="untitled" msgid="4638956954852782576">"&lt;Sin título&gt;"</string>
    <string name="emptyPhoneNumber" msgid="7694063042079676517">"(No hay número de teléfono)"</string>
    <string name="unknownName" msgid="6867811765370350269">"Desconocido"</string>
    <string name="defaultVoiceMailAlphaTag" msgid="2660020990097733077">"Correo de voz"</string>
    <string name="defaultMsisdnAlphaTag" msgid="2850889754919584674">"MSISDN1"</string>
    <string name="mmiError" msgid="5154499457739052907">"Problema de conexión o código incorrecto de MMI."</string>
    <string name="mmiFdnError" msgid="5224398216385316471">"La operación está limitada a números de marcación fija."</string>
    <string name="serviceEnabled" msgid="8147278346414714315">"Se ha activado el servicio."</string>
    <string name="serviceEnabledFor" msgid="6856228140453471041">"Se activó el servicio para:"</string>
    <string name="serviceDisabled" msgid="1937553226592516411">"Se ha desactivado el servicio."</string>
    <string name="serviceRegistered" msgid="6275019082598102493">"El registro se ha realizado correctamente."</string>
    <string name="serviceErased" msgid="1288584695297200972">"Se ha borrado correctamente."</string>
    <string name="passwordIncorrect" msgid="7612208839450128715">"Contraseña incorrecta."</string>
    <string name="mmiComplete" msgid="8232527495411698359">"MMI completa."</string>
    <string name="badPin" msgid="9015277645546710014">"El PIN anterior que escribiste no es correcto."</string>
    <string name="badPuk" msgid="5487257647081132201">"El código PUK que escribiste no es correcto."</string>
    <string name="mismatchPin" msgid="609379054496863419">"Los PIN que ingresaste no coinciden."</string>
    <string name="invalidPin" msgid="3850018445187475377">"Escribir un PIN que contenga entre 4 y 8 números."</string>
    <string name="invalidPuk" msgid="8761456210898036513">"Ingresa un código PUK de ocho números o más."</string>
    <string name="needPuk" msgid="919668385956251611">"Tu tarjeta SIM está bloqueada con PUK. Escribe el código PUK para desbloquearla."</string>
    <string name="needPuk2" msgid="4526033371987193070">"Escribir PUK2 para desbloquear la tarjeta SIM."</string>
    <string name="enablePin" msgid="209412020907207950">"Error; habilita el bloqueo de SIM/RUIM."</string>
  <plurals name="pinpuk_attempts">
    <item quantity="one" msgid="6596245285809790142">"Te queda <xliff:g id="NUMBER">%d</xliff:g> intento antes de que se bloquee la tarjeta SIM."</item>
    <item quantity="other" msgid="7530597808358774740">"Te quedan <xliff:g id="NUMBER">%d</xliff:g> intentos antes de que se bloquee la tarjeta SIM."</item>
  </plurals>
    <string name="imei" msgid="2625429890869005782">"IMEI"</string>
    <string name="meid" msgid="4841221237681254195">"MEID"</string>
    <string name="ClipMmi" msgid="6952821216480289285">"Identificador de llamadas entrantes"</string>
    <string name="ClirMmi" msgid="7784673673446833091">"Identificador de llamadas salientes"</string>
    <string name="ColpMmi" msgid="3065121483740183974">"ID de línea conectada"</string>
    <string name="ColrMmi" msgid="4996540314421889589">"Restricción de ID de línea conectada"</string>
    <string name="CfMmi" msgid="5123218989141573515">"Desvío de llamadas"</string>
    <string name="CwMmi" msgid="9129678056795016867">"Llamada en espera"</string>
    <string name="BaMmi" msgid="455193067926770581">"Restricción de llamadas"</string>
    <string name="PwdMmi" msgid="7043715687905254199">"Cambio de contraseña"</string>
    <string name="PinMmi" msgid="3113117780361190304">"Cambio de PIN"</string>
    <string name="CnipMmi" msgid="3110534680557857162">"Número de llamada presente"</string>
    <string name="CnirMmi" msgid="3062102121430548731">"Número de llamada restringido"</string>
    <string name="ThreeWCMmi" msgid="9051047170321190368">"Llamada de tres direcciones"</string>
    <string name="RuacMmi" msgid="7827887459138308886">"Rechazo de llamadas molestas no deseadas"</string>
    <string name="CndMmi" msgid="3116446237081575808">"Entrega de número de llamada"</string>
    <string name="DndMmi" msgid="1265478932418334331">"No molestar"</string>
    <string name="CLIRDefaultOnNextCallOn" msgid="429415409145781923">"El identificador de llamadas está predeterminado en restringido. Llamada siguiente: restringida"</string>
    <string name="CLIRDefaultOnNextCallOff" msgid="3092918006077864624">"El Identificador de llamadas está predeterminado en restringido. Llamada siguiente: no restringido"</string>
    <string name="CLIRDefaultOffNextCallOn" msgid="6179425182856418465">"El identificador de llamadas está predeterminado en no restringido. Llamada siguiente: restringida"</string>
    <string name="CLIRDefaultOffNextCallOff" msgid="2567998633124408552">"El Identificador de llamadas está predeterminado en no restringido. Llamada siguiente: no restringido"</string>
    <string name="serviceNotProvisioned" msgid="8614830180508686666">"Servicio no suministrado."</string>
    <string name="CLIRPermanent" msgid="3377371145926835671">"No puedes cambiar la configuración del identificador de llamadas."</string>
    <string name="RestrictedChangedTitle" msgid="5592189398956187498">"Se ha cambiado el acceso restringido"</string>
    <string name="RestrictedOnData" msgid="8653794784690065540">"El servicio de datos está bloqueado."</string>
    <string name="RestrictedOnEmergency" msgid="6581163779072833665">"El servicio de emergencias está bloqueado."</string>
    <string name="RestrictedOnNormal" msgid="4953867011389750673">"El servicio de voz está bloqueado."</string>
    <string name="RestrictedOnAllVoice" msgid="3396963652108151260">"Todos los servicios de voz están bloqueados."</string>
    <string name="RestrictedOnSms" msgid="8314352327461638897">"El servicio de SMS está bloqueado."</string>
    <string name="RestrictedOnVoiceData" msgid="996636487106171320">"Los servicios de voz o datos están bloqueados."</string>
    <string name="RestrictedOnVoiceSms" msgid="1888588152792023873">"Los servicios de voz/SMS están bloqueados."</string>
    <string name="RestrictedOnAll" msgid="5643028264466092821">"Todos los servicios de voz, datos o SMS están bloqueados."</string>
    <string name="peerTtyModeFull" msgid="6165351790010341421">"El dispositivo del mismo nivel solicitó el modo TTY FULL."</string>
    <string name="peerTtyModeHco" msgid="5728602160669216784">"El dispositivo del mismo nivel solicitó el modo TTY HCO."</string>
    <string name="peerTtyModeVco" msgid="1742404978686538049">"El dispositivo del mismo nivel solicitó el modo TTY VCO."</string>
    <string name="peerTtyModeOff" msgid="3280819717850602205">"El dispositivo del mismo nivel solicitó el modo TTY OFF."</string>
    <string name="serviceClassVoice" msgid="1258393812335258019">"Voz"</string>
    <string name="serviceClassData" msgid="872456782077937893">"Datos"</string>
    <string name="serviceClassFAX" msgid="5566624998840486475">"FAX"</string>
    <string name="serviceClassSMS" msgid="2015460373701527489">"SMS"</string>
    <string name="serviceClassDataAsync" msgid="4523454783498551468">"Datos asíncronos"</string>
    <string name="serviceClassDataSync" msgid="7530000519646054776">"Sincronización"</string>
    <string name="serviceClassPacket" msgid="6991006557993423453">"Paquete"</string>
    <string name="serviceClassPAD" msgid="3235259085648271037">"PAD"</string>
    <string name="roamingText0" msgid="7170335472198694945">"Indicador de roaming activado"</string>
    <string name="roamingText1" msgid="5314861519752538922">"Indicador de roaming desactivado"</string>
    <string name="roamingText2" msgid="8969929049081268115">"Indicador de roaming titilando"</string>
    <string name="roamingText3" msgid="5148255027043943317">"Fuera del vecindario"</string>
    <string name="roamingText4" msgid="8808456682550796530">"Fuera de construcción"</string>
    <string name="roamingText5" msgid="7604063252850354350">"Roaming: sistema preferido"</string>
    <string name="roamingText6" msgid="2059440825782871513">"Roaming: sistema disponible"</string>
    <string name="roamingText7" msgid="7112078724097233605">"Roaming: socio de alianza"</string>
    <string name="roamingText8" msgid="5989569778604089291">"Roaming: socio premium"</string>
    <string name="roamingText9" msgid="7969296811355152491">"Roaming: funcionalidad de servicio completa"</string>
    <string name="roamingText10" msgid="3992906999815316417">"Roaming: funcionalidad de servicio parcial"</string>
    <string name="roamingText11" msgid="4154476854426920970">"Banner de roaming activado"</string>
    <string name="roamingText12" msgid="1189071119992726320">"Banner de roaming desactivado"</string>
    <string name="roamingTextSearching" msgid="8360141885972279963">"Buscando servicio"</string>
    <string name="cfTemplateNotForwarded" msgid="1683685883841272560">"<xliff:g id="BEARER_SERVICE_CODE">{0}</xliff:g>: no se ha remitido"</string>
    <string name="cfTemplateForwarded" msgid="1302922117498590521">"<xliff:g id="BEARER_SERVICE_CODE">{0}</xliff:g>: <xliff:g id="DIALING_NUMBER">{1}</xliff:g>"</string>
    <string name="cfTemplateForwardedTime" msgid="9206251736527085256">"<xliff:g id="BEARER_SERVICE_CODE">{0}</xliff:g>: <xliff:g id="DIALING_NUMBER">{1}</xliff:g> después de <xliff:g id="TIME_DELAY">{2}</xliff:g> segundos"</string>
    <string name="cfTemplateRegistered" msgid="5073237827620166285">"<xliff:g id="BEARER_SERVICE_CODE">{0}</xliff:g>: no se ha remitido"</string>
    <string name="cfTemplateRegisteredTime" msgid="6781621964320635172">"<xliff:g id="BEARER_SERVICE_CODE">{0}</xliff:g>: no se ha remitido"</string>
    <string name="fcComplete" msgid="3118848230966886575">"Código de función completo."</string>
    <string name="fcError" msgid="3327560126588500777">"Problema de conexión o código de función no válido."</string>
    <string name="httpErrorOk" msgid="1191919378083472204">"Aceptar"</string>
    <string name="httpError" msgid="7956392511146698522">"Se ha producido un error de red."</string>
    <string name="httpErrorLookup" msgid="4711687456111963163">"No se pudo encontrar la URL."</string>
    <string name="httpErrorUnsupportedAuthScheme" msgid="6299980280442076799">"No se admite el programa de autenticación del sitio."</string>
    <string name="httpErrorAuth" msgid="1435065629438044534">"No se pudo autenticar."</string>
    <string name="httpErrorProxyAuth" msgid="1788207010559081331">"La autenticación a través del servidor proxy no se ha realizado correctamente."</string>
    <string name="httpErrorConnect" msgid="8714273236364640549">"No se pudo establecer conexión con el servidor."</string>
    <string name="httpErrorIO" msgid="2340558197489302188">"No se pudo establecer comunicación con el servidor. Inténtalo de nuevo más tarde."</string>
    <string name="httpErrorTimeout" msgid="4743403703762883954">"Se ha agotado el tiempo de espera para la conexión al servidor."</string>
    <string name="httpErrorRedirectLoop" msgid="8679596090392779516">"La página contiene demasiados redireccionamientos de servidor."</string>
    <string name="httpErrorUnsupportedScheme" msgid="5015730812906192208">"No se admite el protocolo."</string>
    <string name="httpErrorFailedSslHandshake" msgid="96549606000658641">"No se ha podido establecer una conexión segura."</string>
    <string name="httpErrorBadUrl" msgid="3636929722728881972">"No se pudo abrir la página porque la URL no es válida."</string>
    <string name="httpErrorFile" msgid="2170788515052558676">"No se pudo acceder al archivo."</string>
    <string name="httpErrorFileNotFound" msgid="6203856612042655084">"No se pudo encontrar el archivo solicitado."</string>
    <string name="httpErrorTooManyRequests" msgid="1235396927087188253">"Se están procesando demasiadas solicitudes. Vuelve a intentarlo más tarde."</string>
    <string name="notification_title" msgid="8967710025036163822">"Error de acceso de <xliff:g id="ACCOUNT">%1$s</xliff:g>"</string>
    <string name="contentServiceSync" msgid="8353523060269335667">"Sincronización"</string>
    <string name="contentServiceSyncNotificationTitle" msgid="397743349191901458">"Sincronización"</string>
    <string name="contentServiceTooManyDeletesNotificationDesc" msgid="8100981435080696431">"Demasiadas eliminaciones de <xliff:g id="CONTENT_TYPE">%s</xliff:g>"</string>
    <string name="low_memory" product="tablet" msgid="6494019234102154896">"Se ha agotado el espacio de almacenamiento de la tablet. Elimina algunos archivos para liberar espacio."</string>
    <string name="low_memory" product="watch" msgid="4415914910770005166">"El almacenamiento del reloj está completo. Elimina algunos archivos para liberar espacio."</string>
    <string name="low_memory" product="tv" msgid="516619861191025923">"El almacenamiento de la TV está completo. Elimina algunos archivos para liberar espacio."</string>
    <string name="low_memory" product="default" msgid="3475999286680000541">"Se ha agotado el espacio de almacenamiento del dispositivo. Elimina algunos archivos para liberar espacio."</string>
    <string name="ssl_ca_cert_warning" msgid="5848402127455021714">"Es posible que la red esté supervisada"</string>
    <string name="ssl_ca_cert_noti_by_unknown" msgid="4475437862189850602">"Por un tercero desconocido"</string>
    <string name="ssl_ca_cert_noti_by_administrator" msgid="550758088185764312">"Por el administrador del perfil de trabajo"</string>
    <string name="ssl_ca_cert_noti_managed" msgid="4030263497686867141">"Por <xliff:g id="MANAGING_DOMAIN">%s</xliff:g>"</string>
    <string name="work_profile_deleted" msgid="5005572078641980632">"Perfil de trabajo eliminado"</string>
    <string name="work_profile_deleted_description" msgid="6305147513054341102">"Se eliminó el perfil de trabajo debido a la falta de una aplicación de administración."</string>
    <string name="work_profile_deleted_details" msgid="226615743462361248">"La aplicación de administración de perfil de trabajo no se encuentra o está dañada. Por lo tanto, se eliminaron tu perfil de trabajo y los datos relacionados. Para obtener asistencia, comunícate con el administrador."</string>
    <string name="factory_reset_warning" msgid="5423253125642394387">"Se borrarán los datos del dispositivo"</string>
    <string name="factory_reset_message" msgid="4905025204141900666">"La aplicación de administración no cuenta con algunos componentes o está dañada, de modo que no puede usarse. Se borrarán los datos del dispositivo. Para obtener asistencia, comunícate con el administrador."</string>
    <string name="me" msgid="6545696007631404292">"Yo"</string>
    <string name="power_dialog" product="tablet" msgid="8545351420865202853">"Opciones de tablet"</string>
    <string name="power_dialog" product="tv" msgid="6153888706430556356">"Opciones de TV"</string>
    <string name="power_dialog" product="default" msgid="1319919075463988638">"Opciones de dispositivo"</string>
    <string name="silent_mode" msgid="7167703389802618663">"Modo silencioso"</string>
    <string name="turn_on_radio" msgid="3912793092339962371">"Activar conexión inalámbrica"</string>
    <string name="turn_off_radio" msgid="8198784949987062346">"Desactivar conexión inalámbrica"</string>
    <string name="screen_lock" msgid="799094655496098153">"Bloqueo de pantalla"</string>
    <string name="power_off" msgid="4266614107412865048">"Apagar"</string>
    <string name="silent_mode_silent" msgid="319298163018473078">"Timbre desactivado"</string>
    <string name="silent_mode_vibrate" msgid="7072043388581551395">"Modo vibración"</string>
    <string name="silent_mode_ring" msgid="8592241816194074353">"Timbre activado"</string>
    <string name="shutdown_progress" msgid="2281079257329981203">"Apagando…"</string>
    <string name="shutdown_confirm" product="tablet" msgid="3385745179555731470">"Tu tablet se apagará."</string>
    <string name="shutdown_confirm" product="tv" msgid="476672373995075359">"Se apagará la TV."</string>
    <string name="shutdown_confirm" product="watch" msgid="3490275567476369184">"Se apagará el reloj."</string>
    <string name="shutdown_confirm" product="default" msgid="649792175242821353">"Tu dispositivo se apagará."</string>
    <string name="shutdown_confirm_question" msgid="2906544768881136183">"¿Deseas apagarlo?"</string>
    <string name="reboot_safemode_title" msgid="7054509914500140361">"Reiniciar en modo seguro"</string>
    <string name="reboot_safemode_confirm" msgid="55293944502784668">"¿Deseas reiniciar el dispositivo en modo seguro? Las aplicaciones de terceros que instalaste se desactivarán y se restablecerán cuando vuelvas a reiniciar el dispositivo."</string>
    <string name="recent_tasks_title" msgid="3691764623638127888">"Reciente"</string>
    <string name="no_recent_tasks" msgid="8794906658732193473">"No hay aplicaciones recientes."</string>
    <string name="global_actions" product="tablet" msgid="408477140088053665">"Opciones de tablet"</string>
    <string name="global_actions" product="tv" msgid="7240386462508182976">"Opciones de TV"</string>
    <string name="global_actions" product="default" msgid="2406416831541615258">"Opciones de dispositivo"</string>
    <string name="global_action_lock" msgid="2844945191792119712">"Bloqueo de pantalla"</string>
    <string name="global_action_power_off" msgid="4471879440839879722">"Apagar"</string>
    <string name="global_action_bug_report" msgid="7934010578922304799">"Informe de errores"</string>
    <string name="bugreport_title" msgid="2667494803742548533">"Iniciar informe de errores"</string>
    <string name="bugreport_message" msgid="398447048750350456">"Se recopilará información sobre el estado actual de tu dispositivo, que se enviará por correo. Pasarán unos minutos desde que se inicie el informe de errores hasta que se envíe, por lo que te recomendamos que tengas paciencia."</string>
    <string name="global_action_toggle_silent_mode" msgid="8219525344246810925">"Modo silencioso"</string>
    <string name="global_action_silent_mode_on_status" msgid="3289841937003758806">"El sonido está Desactivado"</string>
    <string name="global_action_silent_mode_off_status" msgid="1506046579177066419">"El sonido está Activado"</string>
    <string name="global_actions_toggle_airplane_mode" msgid="5884330306926307456">"Modo avión"</string>
    <string name="global_actions_airplane_mode_on_status" msgid="2719557982608919750">"El modo avión está Activado"</string>
    <string name="global_actions_airplane_mode_off_status" msgid="5075070442854490296">"El modo avión está Desactivado"</string>
    <string name="global_action_settings" msgid="1756531602592545966">"Configuración"</string>
    <string name="global_action_voice_assist" msgid="7751191495200504480">"Asistente voz"</string>
    <string name="global_action_lockdown" msgid="8751542514724332873">"Bloquear ahora"</string>
    <string name="status_bar_notification_info_overflow" msgid="5301981741705354993">"999+"</string>
    <string name="safeMode" msgid="2788228061547930246">"Modo seguro"</string>
    <string name="android_system_label" msgid="6577375335728551336">"Sistema Android"</string>
    <string name="user_owner_label" msgid="6465364741001216388">"Aplicaciones personales"</string>
    <string name="managed_profile_label" msgid="6260850669674791528">"Trabajo"</string>
    <string name="permgrouplab_costMoney" msgid="5429808217861460401">"Servicios que te cuestan dinero"</string>
    <string name="permgroupdesc_costMoney" msgid="3293301903409869495">"Permite que las aplicaciones realicen actividades con cargo."</string>
    <string name="permgrouplab_messages" msgid="7521249148445456662">"Tus mensajes"</string>
    <string name="permgroupdesc_messages" msgid="7821999071003699236">"Lee y escribe tus SMS, mensajes de correo y otros mensajes."</string>
    <string name="permgrouplab_personalInfo" msgid="3519163141070533474">"Tu información personal"</string>
    <string name="permgroupdesc_personalInfo" msgid="8426453129788861338">"Acceso directo a tu información, almacenada en tu tarjeta de contacto"</string>
    <string name="permgrouplab_socialInfo" msgid="5799096623412043791">"Tu información social"</string>
    <string name="permgroupdesc_socialInfo" msgid="7129842457611643493">"Acceso directo a información sobre tus contactos y conexiones sociales"</string>
    <string name="permgrouplab_location" msgid="635149742436692049">"Tu ubicación"</string>
    <string name="permgroupdesc_location" msgid="5704679763124170100">"Controlar tu ubicación física"</string>
    <string name="permgrouplab_network" msgid="5808983377727109831">"Comunicación de red"</string>
    <string name="permgroupdesc_network" msgid="4478299413241861987">"Acceder a distintas funciones de red"</string>
    <string name="permgrouplab_bluetoothNetwork" msgid="1585403544162128109">"Bluetooth"</string>
    <string name="permgroupdesc_bluetoothNetwork" msgid="5625288577164282391">"Acceder a dispositivos y redes a través de Bluetooth"</string>
    <string name="permgrouplab_audioSettings" msgid="8329261670151871235">"Configuración de audio"</string>
    <string name="permgroupdesc_audioSettings" msgid="2641515403347568130">"Cambiar la configuración de audio"</string>
    <string name="permgrouplab_affectsBattery" msgid="6209246653424798033">"Afecta la batería"</string>
    <string name="permgroupdesc_affectsBattery" msgid="6441275320638916947">"Uso de las características que se pueden agotar rápidamente la batería"</string>
    <string name="permgrouplab_calendar" msgid="5863508437783683902">"Calendario"</string>
    <string name="permgroupdesc_calendar" msgid="5777534316982184416">"Acceso directo a calendario y eventos"</string>
    <string name="permgrouplab_dictionary" msgid="4148597128843641379">"Leer el diccionario del usuario"</string>
    <string name="permgroupdesc_dictionary" msgid="7921166355964764490">"Leer palabras del diccionario del usuario"</string>
    <string name="permgrouplab_writeDictionary" msgid="8090237702432576788">"Escribir en el diccionario del usuario"</string>
    <string name="permgroupdesc_writeDictionary" msgid="2711561994497361646">"Agregar palabras al diccionario del usuario"</string>
    <string name="permgrouplab_bookmarks" msgid="1949519673103968229">"Marcadores e historial"</string>
    <string name="permgroupdesc_bookmarks" msgid="4169771606257963028">"Acceso directo a marcadores e historial del navegador"</string>
    <string name="permgrouplab_deviceAlarms" msgid="6117704629728824101">"Alarma"</string>
    <string name="permgroupdesc_deviceAlarms" msgid="4769356362251641175">"Ajusta el despertador."</string>
    <string name="permgrouplab_voicemail" msgid="4162237145027592133">"Correo de voz"</string>
    <string name="permgroupdesc_voicemail" msgid="2498403969862951393">"Acceso directo al correo de voz"</string>
    <string name="permgrouplab_microphone" msgid="171539900250043464">"Micrófono"</string>
    <string name="permgroupdesc_microphone" msgid="7106618286905738408">"Acceso directo a micrófono para grabar audio"</string>
    <string name="permgrouplab_camera" msgid="4820372495894586615">"Cámara"</string>
    <string name="permgroupdesc_camera" msgid="2933667372289567714">"Acceso directo a cámara para imagen o captura de video"</string>
    <string name="permgrouplab_screenlock" msgid="8275500173330718168">"Bloquear pantalla"</string>
    <string name="permgroupdesc_screenlock" msgid="7067497128925499401">"Capacidad para afectar el comportamiento de la pantalla de bloqueo del dispositivo."</string>
    <string name="permgrouplab_appInfo" msgid="8028789762634147725">"Información de tus aplicaciones"</string>
    <string name="permgroupdesc_appInfo" msgid="3950378538049625907">"Capacidad para influir en el comportamiento de otras aplicaciones en el dispositivo"</string>
    <string name="permgrouplab_wallpaper" msgid="3850280158041175998">"Fondo de pantalla"</string>
    <string name="permgroupdesc_wallpaper" msgid="5630417854750540154">"Cambiar la configuración de fondo de pantalla del dispositivo"</string>
    <string name="permgrouplab_systemClock" msgid="406535759236612992">"Reloj"</string>
    <string name="permgroupdesc_systemClock" msgid="3944359833624094992">"Cambiar la hora del dispositivo o la zona horaria"</string>
    <string name="permgrouplab_statusBar" msgid="2095862568113945398">"Barra de estado"</string>
    <string name="permgroupdesc_statusBar" msgid="6242593432226807171">"Cambiar la configuración de la barra de estado del dispositivo"</string>
    <string name="permgrouplab_syncSettings" msgid="3341990986147826541">"Configuración de sincronización"</string>
    <string name="permgroupdesc_syncSettings" msgid="7603195265129031797">"Acceso a los ajustes de sincronización"</string>
    <string name="permgrouplab_accounts" msgid="3359646291125325519">"Tus cuentas"</string>
    <string name="permgroupdesc_accounts" msgid="4948732641827091312">"Acceder a las cuentas disponibles."</string>
    <string name="permgrouplab_hardwareControls" msgid="7998214968791599326">"Controles de hardware"</string>
    <string name="permgroupdesc_hardwareControls" msgid="4357057861225462702">"Acceso directo al hardware en el dispositivo."</string>
    <string name="permgrouplab_phoneCalls" msgid="9067173988325865923">"Llamadas telefónicas"</string>
    <string name="permgroupdesc_phoneCalls" msgid="7489701620446183770">"Controlar, grabar y procesar llamadas telefónicas."</string>
    <string name="permgrouplab_systemTools" msgid="4652191644082714048">"Herramientas del sistema"</string>
    <string name="permgroupdesc_systemTools" msgid="8162102602190734305">"Acceso y control de nivel más bajo del sistema."</string>
    <string name="permgrouplab_developmentTools" msgid="3446164584710596513">"Herramientas de desarrollo"</string>
    <string name="permgroupdesc_developmentTools" msgid="7058828032358142018">"Funciones únicamente necesarias para los programadores de aplicaciones."</string>
    <string name="permgrouplab_display" msgid="4279909676036402636">"Interfaz de usuario de otra aplicación"</string>
    <string name="permgroupdesc_display" msgid="6051002031933013714">"Influir la interfaz de usuario de otras aplicaciones"</string>
    <string name="permgrouplab_storage" msgid="1971118770546336966">"Espacio de almacenamiento"</string>
    <string name="permgroupdesc_storage" product="nosdcard" msgid="7442318502446874999">"Acceder al almacenamiento USB."</string>
    <string name="permgroupdesc_storage" product="default" msgid="9203302214915355774">"Acceder a la tarjeta SD."</string>
    <string name="permgrouplab_accessibilityFeatures" msgid="7919025602283593907">"Funciones de accesibilidad"</string>
    <string name="permgroupdesc_accessibilityFeatures" msgid="4205196881678144335">"Funciones que la tecnología de asistencia puede solicitar."</string>
    <string name="capability_title_canRetrieveWindowContent" msgid="3901717936930170320">"Recuperar el contenido de las ventanas"</string>
    <string name="capability_desc_canRetrieveWindowContent" msgid="3772225008605310672">"Inspecciona el contenido de la ventana con la que estés interactuando."</string>
    <string name="capability_title_canRequestTouchExploration" msgid="3108723364676667320">"Activar la Exploración táctil"</string>
    <string name="capability_desc_canRequestTouchExploration" msgid="5800552516779249356">"Los elementos que toques se dirán en voz alta, y podrás explorar la pantalla mediante gestos."</string>
    <string name="capability_title_canRequestEnhancedWebAccessibility" msgid="1739881766522594073">"Activar la accesibilidad web mejorada"</string>
    <string name="capability_desc_canRequestEnhancedWebAccessibility" msgid="7881063961507511765">"Es posible que se instalen secuencias de comandos para que el contenido de las aplicaciones sea más accesible."</string>
    <string name="capability_title_canRequestFilterKeyEvents" msgid="2103440391902412174">"Observar el texto que escribes"</string>
    <string name="capability_desc_canRequestFilterKeyEvents" msgid="7463135292204152818">"Incluye datos personales, como números de tarjeta de crédito y contraseñas."</string>
    <string name="permlab_statusBar" msgid="7417192629601890791">"desactivar o modificar la barra de estado"</string>
    <string name="permdesc_statusBar" msgid="8434669549504290975">"Permite que la aplicación inhabilite la barra de estado o que agregue y elimine íconos del sistema."</string>
    <string name="permlab_statusBarService" msgid="7247281911387931485">"barra de estado"</string>
    <string name="permdesc_statusBarService" msgid="716113660795976060">"Permite que la aplicación sea la barra de estado."</string>
    <string name="permlab_expandStatusBar" msgid="1148198785937489264">"expandir o reducir la barra de estado"</string>
    <string name="permdesc_expandStatusBar" msgid="6917549437129401132">"Permite que la aplicación muestre y oculte la barra de estado."</string>
    <string name="permlab_install_shortcut" msgid="4279070216371564234">"instalar accesos directos"</string>
    <string name="permdesc_install_shortcut" msgid="8341295916286736996">"Permite que una aplicación agregue accesos directos a la pantalla principal sin que el usuario intervenga."</string>
    <string name="permlab_uninstall_shortcut" msgid="4729634524044003699">"desinstalar accesos directos"</string>
    <string name="permdesc_uninstall_shortcut" msgid="6745743474265057975">"Permite que la aplicación elimine accesos directos de la pantalla principal sin que el usuario intervenga."</string>
    <string name="permlab_processOutgoingCalls" msgid="3906007831192990946">"redireccionar llamadas salientes"</string>
    <string name="permdesc_processOutgoingCalls" msgid="5156385005547315876">"Permite que la aplicación vea el número marcado al realizar una llamada, con la opción de redirigir esta llamada a un número distinto o cancelarla completamente."</string>
    <string name="permlab_receiveSms" msgid="8673471768947895082">"recibir mensajes de texto (SMS)"</string>
    <string name="permdesc_receiveSms" msgid="6424387754228766939">"Permite que la aplicación reciba y procese mensajes SMS, lo que significa que podría controlar o eliminar mensajes enviados al dispositivo sin mostrártelos."</string>
    <string name="permlab_receiveMms" msgid="1821317344668257098">"recibir mensajes de texto (MMS)"</string>
    <string name="permdesc_receiveMms" msgid="533019437263212260">"Permite que la aplicación reciba y procese mensajes MMS, lo que significa que podría controlar o eliminar mensajes enviados al dispositivo sin mostrártelos."</string>
    <string name="permlab_receiveEmergencyBroadcast" msgid="1803477660846288089">"recibir mensajes de emergencia"</string>
    <string name="permdesc_receiveEmergencyBroadcast" msgid="848524070262431974">"Permite que la aplicación reciba y procese mensajes de emergencia. Este permiso sólo está disponible para las aplicaciones del sistema."</string>
    <string name="permlab_readCellBroadcasts" msgid="1598328843619646166">"Leer mensajes de difusión móvil"</string>
    <string name="permdesc_readCellBroadcasts" msgid="6361972776080458979">"Permite a la aplicación leer los mensajes de difusión móvil que recibe tu dispositivo. En algunas ubicaciones, las alertas de difusión móvil se envían para informar situaciones de emergencia. Las aplicaciones maliciosas pueden afectar el rendimiento o funcionamiento de tu dispositivo cuando se recibe un un mensaje de difusión móvil de emergencia."</string>
    <string name="permlab_sendSms" msgid="5600830612147671529">"enviar mensajes SMS"</string>
    <string name="permdesc_sendSms" msgid="7094729298204937667">"Permite que la aplicación envíe mensajes SMS, lo que puede generar cargos inesperados. Las aplicaciones malintencionadas pueden causarte gastos imprevistos al enviar mensajes sin tu confirmación."</string>
    <string name="permlab_sendRespondViaMessageRequest" msgid="8713889105305943200">"enviar eventos de respuesta por mensaje"</string>
    <string name="permdesc_sendRespondViaMessageRequest" msgid="7107648548468778734">"Permite que la aplicación envíe solicitudes a otras aplicaciones de mensajería para administrar eventos de respuesta por mensaje para las llamadas entrantes."</string>
    <string name="permlab_readSms" msgid="8745086572213270480">"leer tus mensajes de texto (SMS o MMS)"</string>
    <string name="permdesc_readSms" product="tablet" msgid="2467981548684735522">"Permite que la aplicación consulte los mensajes SMS almacenados en la tablet o en la tarjeta SIM. La aplicación puede utilizar este permiso para leer todos los mensajes SMS, independientemente de cuál sea su contenido o su nivel de confidencialidad."</string>
    <string name="permdesc_readSms" product="tv" msgid="5102425513647038535">"Permite que la aplicación lea mensajes SMS en la TV o la tarjeta SIM. Esta opción permite que la aplicación lea todos los mensajes SMS, independientemente del contenido o de la confidencialidad."</string>
    <string name="permdesc_readSms" product="default" msgid="3695967533457240550">"Permite que la aplicación consulte los mensajes SMS almacenados en el dispositivo o en la tarjeta SIM. La aplicación puede utilizar este permiso para leer todos los mensajes SMS, independientemente de cuál sea su contenido o su nivel de confidencialidad."</string>
    <string name="permlab_writeSms" msgid="3216950472636214774">"editar tus mensajes de texto (SMS o MMS)"</string>
    <string name="permdesc_writeSms" product="tablet" msgid="5160413947794501538">"Permite que la aplicación escriba en mensajes SMS almacenados en tu tablet o tarjeta SIM. Las aplicaciones maliciosas pueden eliminar tus mensajes."</string>
    <string name="permdesc_writeSms" product="tv" msgid="955871498983538187">"Permite que la aplicación escriba en mensajes SMS almacenados en la TV o la tarjeta SIM. Las aplicaciones malintencionadas pueden eliminar los mensajes."</string>
    <string name="permdesc_writeSms" product="default" msgid="7268668709052328567">"Permite que la aplicación escriba en mensajes SMS almacenados en tu dispositivo o tarjeta SIM. Las aplicaciones maliciosas pueden eliminar tus mensajes."</string>
    <string name="permlab_receiveWapPush" msgid="5991398711936590410">"recibir mensajes de texto (WAP)"</string>
    <string name="permdesc_receiveWapPush" msgid="748232190220583385">"Permite que la aplicación reciba y procese mensajes WAP, lo que significa que podría controlar o eliminar mensajes enviados al usuario sin mostrártelos."</string>
    <string name="permlab_receiveBluetoothMap" msgid="7593811487142360528">"Recibir mensajes por Bluetooth (MAP)"</string>
    <string name="permdesc_receiveBluetoothMap" msgid="8656755936919466345">"Permite que la aplicación reciba y procese mensajes por Bluetooth (MAP), lo que significa que podría controlar o eliminar mensajes enviados al dispositivo sin mostrártelos."</string>
    <string name="permlab_getTasks" msgid="6466095396623933906">"recuperar aplicaciones en ejecución"</string>
    <string name="permdesc_getTasks" msgid="7454215995847658102">"Permite que la aplicación recupere información sobre las tareas que se estén ejecutando en ese momento o que se hayan ejecutado recientemente. La aplicación puede utilizar este permiso para descubrir cuáles son las aplicaciones que se utilizan en el dispositivo."</string>
    <string name="permlab_startTasksFromRecents" msgid="8990073877885690623">"iniciar una tarea desde recientes"</string>
    <string name="permdesc_startTasksFromRecents" msgid="7382133554871222235">"Permite que la aplicación use un objeto ActivityManager.RecentTaskInfo para iniciar una tarea caducada que se devolvió desde ActivityManager.getRecentTaskList()."</string>
    <string name="permlab_interactAcrossUsers" msgid="7114255281944211682">"Interactuar con los usuarios"</string>
    <string name="permdesc_interactAcrossUsers" msgid="364670963623385786">"Permite que la aplicación lleve a cabo acciones entre los diferentes usuarios del dispositivo. Las aplicaciones maliciosas pueden utilizar este permiso para infringir la protección entre usuarios."</string>
    <string name="permlab_interactAcrossUsersFull" msgid="2567734285545074105">"Licencia completa para interactuar con los usuarios"</string>
    <string name="permdesc_interactAcrossUsersFull" msgid="376841368395502366">"Permite todas las interacciones posibles con los usuarios."</string>
    <string name="permlab_manageUsers" msgid="1676150911672282428">"administrar usuarios"</string>
    <string name="permdesc_manageUsers" msgid="8409306667645355638">"Permite a las aplicaciones administrar los usuarios del dispositivo, lo que incluye buscarlos, crearlos y eliminarlos."</string>
    <string name="permlab_getDetailedTasks" msgid="6229468674753529501">"recuperar información sobre las aplicaciones en ejecución"</string>
    <string name="permdesc_getDetailedTasks" msgid="153824741440717599">"Permite que la aplicación recupere información detallada sobre tareas en ejecución y recientemente ejecutadas. Las aplicaciones malintencionadas pueden hallar información privada sobre otras aplicaciones."</string>
    <string name="permlab_reorderTasks" msgid="2018575526934422779">"reorganizar aplicaciones en ejecución"</string>
    <string name="permdesc_reorderTasks" msgid="7734217754877439351">"Permite que la aplicación mueva tareas a segundo o a primer plano. La aplicación puede utilizar este permiso para realizar estos movimientos sin indicártelo."</string>
    <string name="permlab_removeTasks" msgid="6821513401870377403">"detener las aplicaciones en ejecución"</string>
    <string name="permdesc_removeTasks" msgid="1394714352062635493">"Permite que la aplicación elimine tareas y cierre sus aplicaciones. Las aplicaciones malintencionadas pueden usar este permiso para interferir en el comportamiento de otras aplicaciones."</string>
    <string name="permlab_manageActivityStacks" msgid="7391191384027303065">"administrar pilas de actividad"</string>
    <string name="permdesc_manageActivityStacks" msgid="1615881933034084440">"Permite que la aplicación agregue, elimine y modifique las pilas de actividad en las que se ejecutan otras aplicaciones. Las aplicaciones maliciosas pueden interrumpir el comportamiento de otras aplicaciones."</string>
    <string name="permlab_startAnyActivity" msgid="2918768238045206456">"Iniciar cualquier actividad"</string>
    <string name="permdesc_startAnyActivity" msgid="997823695343584001">"Permite a la aplicación iniciar una actividad, sin importar si fue exportada ni si se encuentra protegida por permisos."</string>
    <string name="permlab_setScreenCompatibility" msgid="6975387118861842061">"Definir compatibilidad de pantalla"</string>
    <string name="permdesc_setScreenCompatibility" msgid="692043618693917374">"Permite a la aplicación controlar el modo de compatibilidad de las pantallas de otras aplicaciones. Las aplicaciones malintencionadas pueden interrumpir el funcionamiento de otras aplicaciones."</string>
    <string name="permlab_setDebugApp" msgid="3022107198686584052">"activar depuración de aplicación"</string>
    <string name="permdesc_setDebugApp" msgid="4474512416299013256">"Permite que la aplicación active la depuración de otra aplicación. Las aplicaciones malintencionadas pueden usar este permiso para interrumpir la ejecución de otras aplicaciones."</string>
    <string name="permlab_changeConfiguration" msgid="4162092185124234480">"cambiar la configuración de visualización del sistema"</string>
    <string name="permdesc_changeConfiguration" msgid="4372223873154296076">"Permite que la aplicación cambie la configuración actual como, por ejemplo, la configuración regional o el tamaño de fuente general."</string>
    <string name="permlab_enableCarMode" msgid="5684504058192921098">"activar el modo de auto"</string>
    <string name="permdesc_enableCarMode" msgid="4853187425751419467">"Permite que la aplicación habilite el modo automóvil."</string>
    <string name="permlab_killBackgroundProcesses" msgid="3914026687420177202">"cerrar otras aplicaciones"</string>
    <string name="permdesc_killBackgroundProcesses" msgid="4593353235959733119">"Este permiso autoriza a la aplicación a interrumpir procesos en segundo plano de otras aplicaciones y puede hacer, por lo tanto, que esas aplicaciones dejen de ejecutarse."</string>
    <string name="permlab_forceStopPackages" msgid="2329627428832067700">"forzar la detención de otras aplicaciones"</string>
    <string name="permdesc_forceStopPackages" msgid="5253157296183940812">"Permite que la aplicación fuerce la detención de otras aplicaciones."</string>
    <string name="permlab_forceBack" msgid="652935204072584616">"forzar el cierre de la aplicación"</string>
    <string name="permdesc_forceBack" msgid="3892295830419513623">"Permite que la aplicación fuerce el cierre de cualquier actividad en primer plano y vuelva a la pantalla anterior. Las aplicaciones normales no deberían necesitar este permiso."</string>
    <string name="permlab_dump" msgid="1681799862438954752">"recuperar el estado interno del sistema"</string>
    <string name="permdesc_dump" msgid="1778299088692290329">"Permite que la aplicación recupere el estado interno del sistema. Las aplicaciones maliciosas pueden recuperar una amplia variedad de información privada y segura que normalmente no necesitarían."</string>
    <string name="permlab_retrieve_window_content" msgid="8022588608994589938">"recuperar contenido de la pantalla"</string>
    <string name="permdesc_retrieve_window_content" msgid="3193269069469700265">"Permite que la aplicación recupere el contenido de la ventana activa. Las aplicaciones maliciosas pueden recuperar el contenido completo de la ventana y examinar todo el texto, excepto las contraseñas."</string>
    <string name="permlab_temporary_enable_accessibility" msgid="2312612135127310254">"Activación temporal de la accesibilidad"</string>
    <string name="permdesc_temporary_enable_accessibility" msgid="8079456293182975464">"Permite a una aplicación activar temporalmente la accesibilidad en el dispositivo. Las aplicaciones maliciosas pueden activar la accesibilidad sin el consentimiento del usuario."</string>
    <string name="permlab_retrieveWindowToken" msgid="7154762602367758602">"recuperar token de ventana"</string>
    <string name="permdesc_retrieveWindowToken" msgid="668173747687795074">"Permite que una aplicación recupere el token de ventana. Las aplicaciones maliciosas pueden interaccionar sin autorización con la ventana de la aplicación al hacerse pasar por el sistema."</string>
    <string name="permlab_frameStats" msgid="7056374987314361639">"recuperar estadísticas de marcos"</string>
    <string name="permdesc_frameStats" msgid="4758001089491284919">"Permite que una aplicación recopile estadísticas de marcos. Las aplicaciones maliciosas pueden observar estas estadísticas de ventanas desde otras aplicaciones."</string>
    <string name="permlab_filter_events" msgid="8675535648807427389">"filtrar eventos"</string>
    <string name="permdesc_filter_events" msgid="8006236315888347680">"Permite que una aplicación registre un filtro de entrada que filtre la transmisión de todos los eventos del usuario antes de ser enviados. Las aplicaciones maliciosas pueden controlar la IU del sistema sin la intervención del usuario."</string>
    <string name="permlab_shutdown" msgid="7185747824038909016">"cierre parcial"</string>
    <string name="permdesc_shutdown" msgid="7046500838746291775">"Pone al administrador de la actividad en estado de cierre. No realiza un cierre completo."</string>
    <string name="permlab_stopAppSwitches" msgid="4138608610717425573">"impedir conmutadores de aplicación"</string>
    <string name="permdesc_stopAppSwitches" msgid="8262195802582255021">"Evita que el usuario cambie a otra aplicación."</string>
    <string name="permlab_getTopActivityInfo" msgid="2537922311411546016">"obtener información de aplicación actual"</string>
    <string name="permdesc_getTopActivityInfo" msgid="2512448855496067131">"Permite que el titular recupere información privada sobre la aplicación actual en el primer plano de la pantalla."</string>
    <string name="permlab_runSetActivityWatcher" msgid="892239094867182656">"supervisar y controlar la ejecución de todas las aplicaciones"</string>
    <string name="permdesc_runSetActivityWatcher" msgid="6003603162578577406">"Permite que la aplicación supervise y controle la manera en la que el sistema inicia actividades. Las aplicaciones maliciosas pueden comprometer el sistema por completo. Este permiso es necesario solo para el desarrollo, nunca para el uso habitual."</string>
    <string name="permlab_broadcastPackageRemoved" msgid="2576333434893532475">"enviar emisión de paquete eliminado"</string>
    <string name="permdesc_broadcastPackageRemoved" msgid="6621901216207931089">"Permite que la aplicación transmita una notificación acerca de la eliminación de un paquete de aplicaciones. Las aplicaciones maliciosas pueden utilizar este permiso para eliminar cualquier otra aplicación en ejecución."</string>
    <string name="permlab_broadcastSmsReceived" msgid="5689095009030336593">"enviar emisiones de SMS recibidos"</string>
    <string name="permdesc_broadcastSmsReceived" msgid="4152037720034365492">"Permite que la aplicación transmita una notificación acerca de la recepción de un mensaje SMS. Las aplicaciones maliciosas pueden utilizar este permiso para falsificar mensajes SMS entrantes."</string>
    <string name="permlab_broadcastWapPush" msgid="3145347413028582371">"enviar emisiones WAP-PUSH-recibido"</string>
    <string name="permdesc_broadcastWapPush" msgid="4783402525039442729">"Permite que la aplicación transmita una notificación acerca de la recepción de un mensaje WAP PUSH. Las aplicaciones maliciosas pueden utilizar este permiso para falsificar la recepción de mensajes MMS o para reemplazar sin aviso el contenido de cualquier página web con variantes maliciosas."</string>
    <string name="permlab_setProcessLimit" msgid="2451873664363662666">"limitar la cantidad de procesos en ejecución"</string>
    <string name="permdesc_setProcessLimit" msgid="7318061314040879542">"Permite que la aplicación controle la cantidad máxima de procesos que se ejecutarán. Las aplicaciones normales no deben utilizar este permiso."</string>
    <string name="permlab_setAlwaysFinish" msgid="550958507798796965">"forzar el cierre de aplicaciones de fondo"</string>
    <string name="permdesc_setAlwaysFinish" msgid="7471310652868841499">"Permite que la aplicación controle si las actividades se deben finalizar al pasar a segundo plano. Las aplicaciones normales no deben utilizar este permiso."</string>
    <string name="permlab_batteryStats" msgid="2789610673514103364">"leer estadísticas de la batería"</string>
    <string name="permdesc_batteryStats" msgid="5897346582882915114">"Permite a una aplicación leer los datos actuales de uso de batería de bajo nivel. Puede permitir a la aplicación buscar información detallada sobre las aplicaciones que usas."</string>
    <string name="permlab_updateBatteryStats" msgid="3719689764536379557">"modificar las estadísticas de la batería"</string>
    <string name="permdesc_updateBatteryStats" msgid="6862817857178025002">"Permite a la aplicación modificar las estadísticas recopiladas de la batería. Las aplicaciones normales no deben utilizarlo."</string>
    <string name="permlab_getAppOpsStats" msgid="1508779687436585744">"Recuperar estadísticas de operaciones de la aplicación"</string>
    <string name="permdesc_getAppOpsStats" msgid="6243887041577912877">"Permite que la aplicación recupere las estadísticas recopiladas de operación de la aplicación. Las aplicaciones normales no deben utilizar este permiso."</string>
    <string name="permlab_updateAppOpsStats" msgid="8829097373851521505">"modificar estadísticas de uso de aplicaciones"</string>
    <string name="permdesc_updateAppOpsStats" msgid="50784596594403483">"Permite que la aplicación modifique las estadísticas recopiladas sobre el uso de aplicaciones. Las aplicaciones normales no deben utilizar este permiso."</string>
    <string name="permlab_backup" msgid="470013022865453920">"copia de seguridad y restauración del sistema de control"</string>
    <string name="permdesc_backup" msgid="6912230525140589891">"Permite que la aplicación controle el mecanismo de copia de seguridad y restauración del sistema. Las aplicaciones normales no deben utilizar este permiso."</string>
    <string name="permlab_confirm_full_backup" msgid="5557071325804469102">"Confirmar una copia completa de seguridad o una operación de restauración"</string>
    <string name="permdesc_confirm_full_backup" msgid="1748762171637699562">"Permite que la aplicación inicie la IU de confirmación de copia de seguridad completa. No todas las aplicaciones pueden utilizar este permiso."</string>
    <string name="permlab_internalSystemWindow" msgid="2148563628140193231">"mostrar ventanas no autorizadas"</string>
    <string name="permdesc_internalSystemWindow" msgid="7458387759461466397">"Permite que la aplicación cree ventanas para la interfaz de usuario interna del sistema. Las aplicaciones normales no deben usar este permiso."</string>
    <string name="permlab_systemAlertWindow" msgid="3543347980839518613">"mostrar sobre otras aplicaciones"</string>
    <string name="permdesc_systemAlertWindow" msgid="8584678381972820118">"Permite a la aplicación escribir por encima de otras aplicaciones o partes de la interfaz de usuario que pueden interferir en tu uso de la interfaz en cualquier aplicación o cambiar lo que crees que ves en otras aplicaciones."</string>
    <string name="permlab_setAnimationScale" msgid="2805103241153907174">"modificar la velocidad de la animación global"</string>
    <string name="permdesc_setAnimationScale" msgid="7690063428924343571">"Permite que la aplicación cambie la velocidad de animación global (animaciones más rápidas o más lentas) en cualquier momento."</string>
    <string name="permlab_manageAppTokens" msgid="1286505717050121370">"administrar tokens de aplicación"</string>
    <string name="permdesc_manageAppTokens" msgid="8043431713014395671">"Permite que la aplicación cree y administre sus propios tokens al ignorar su orden z normal. Las aplicaciones normales no deben utilizar este permiso."</string>
    <string name="permlab_freezeScreen" msgid="4708181184441880175">"suspender la pantalla"</string>
    <string name="permdesc_freezeScreen" msgid="8558923789222670064">"Permite que la aplicación suspenda temporalmente la pantalla para una transición a pantalla completa."</string>
    <string name="permlab_injectEvents" msgid="1378746584023586600">"presionar teclas y botones de control"</string>
    <string name="permdesc_injectEvents" product="tablet" msgid="206352565599968632">"Permite que la aplicación ofrezca sus propios eventos de entrada (pulsaciones de teclas, etc.) a otras aplicaciones. Las aplicaciones maliciosas pueden utilizar este permiso para controlar la tablet."</string>
    <string name="permdesc_injectEvents" product="tv" msgid="4681361983270791611">"Permite que la aplicación envíe sus propios eventos de entrada (por ejemplo, presión de teclas) a otras aplicaciones. Las aplicaciones malintencionadas pueden usar esta información para tomar el control de la TV."</string>
    <string name="permdesc_injectEvents" product="default" msgid="653128057572326253">"Permite que la aplicación ofrezca sus propios eventos de entrada (pulsaciones de teclas, etc.) a otras aplicaciones. Las aplicaciones maliciosas pueden utilizar este permiso para controlar el dispositivo."</string>
    <string name="permlab_readInputState" msgid="469428900041249234">"grabar tu tipo y las medidas que tomes"</string>
    <string name="permdesc_readInputState" msgid="8387754901688728043">"Permite que la aplicación observe las teclas que presionas, incluso al interactuar con otra aplicación (como cuando escribes una contraseña). Las aplicaciones normales no deberían necesitar este permiso."</string>
    <string name="permlab_bindInputMethod" msgid="3360064620230515776">"vincular a un método de entrada"</string>
    <string name="permdesc_bindInputMethod" msgid="3250440322807286331">"Permite al propietario vincularse a la interfaz de nivel superior de un método de entrada. Las aplicaciones normales no deberían necesitar este permiso."</string>
    <string name="permlab_bindAccessibilityService" msgid="5357733942556031593">"vincular a un servicio de accesibilidad"</string>
    <string name="permdesc_bindAccessibilityService" msgid="7034615928609331368">"Permite al propietario vincularse a la interfaz de nivel superior de un servicio de accesibilidad. Las aplicaciones normales no deberían necesitar este permiso."</string>
    <string name="permlab_bindPrintService" msgid="8462815179572748761">"vincular a un servicio de impresión"</string>
    <string name="permdesc_bindPrintService" msgid="7960067623209111135">"Permite al propietario vincularse a la interfaz de nivel superior de un servicio de impresión. Las aplicaciones normales no deberían necesitar este permiso."</string>
    <string name="permlab_bindPrintSpoolerService" msgid="6807762783744125954">"Vincular a un servicio de administración de trabajos de impresión"</string>
    <string name="permdesc_bindPrintSpoolerService" msgid="3680552285933318372">"Permite al propietario vincularse con la interfaz de nivel superior de un servicio de administración de trabajos de impresión. Las aplicaciones normales no deberían necesitar este permiso."</string>
    <string name="permlab_bindNfcService" msgid="2752731300419410724">"Vincular con servicio NFC"</string>
    <string name="permdesc_bindNfcService" msgid="6120647629174066862">"Permite vincular con aplicaciones que emulen tarjetas NFC. Las aplicaciones normales no deberían necesitar este permiso."</string>
    <string name="permlab_bindTextService" msgid="7358378401915287938">"vincular a un servicio de texto"</string>
    <string name="permdesc_bindTextService" msgid="8151968910973998670">"Permite al titular vincularse a la interfaz de nivel superior de un servicio de texto (p. ej., SpellCheckerService). Las aplicaciones normales no deberían necesitar este permiso."</string>
    <string name="permlab_bindVpnService" msgid="4708596021161473255">"vincular con un servicio de VPN"</string>
    <string name="permdesc_bindVpnService" msgid="2067845564581693905">"Permite al titular vincularse a la interfaz de nivel superior de un servicio de VPN. Las aplicaciones normales no deberían necesitar este permiso."</string>
    <string name="permlab_bindWallpaper" msgid="8716400279937856462">"vincular a un fondo de pantalla"</string>
    <string name="permdesc_bindWallpaper" msgid="7108428692595491668">"Permite al propietario vincularse a la interfaz de nivel superior de un fondo de pantalla. Las aplicaciones normales no deben utilizar este permiso."</string>
    <string name="permlab_bindVoiceInteraction" msgid="5334852580713715068">"vincular con un servicio de interacción por voz"</string>
    <string name="permdesc_bindVoiceInteraction" msgid="2345721766501778101">"Permite vincular con la interfaz de nivel superior de un servicio de interacción por voz. Las aplicaciones normales no deberían necesitar este permiso."</string>
    <string name="permlab_manageVoiceKeyphrases" msgid="1252285102392793548">"administrar frases clave de voz"</string>
    <string name="permdesc_manageVoiceKeyphrases" msgid="8476560722907530008">"Permite administrar las frases clave para detección de palabras activas de voz. Las aplicaciones normales no deberían necesitar este permiso."</string>
    <string name="permlab_bindRemoteDisplay" msgid="1782923938029941960">"vincular a una pantalla remota"</string>
    <string name="permdesc_bindRemoteDisplay" msgid="1261242718727295981">"Permite al propietario vincularse a la interfaz de nivel superior de una pantalla remota. Las aplicaciones normales no deberían necesitar este permiso."</string>
    <string name="permlab_bindRemoteViews" msgid="5697987759897367099">"vincular a un servicio de widget"</string>
    <string name="permdesc_bindRemoteViews" msgid="4717987810137692572">"Permite al propietario vincularse a la interfaz de nivel superior del servicio de widget. Las aplicaciones normales no deberían necesitar este permiso."</string>
    <string name="permlab_bindRouteProvider" msgid="4869394607915096847">"vincular con un servicio de proveedor de rutas"</string>
    <string name="permdesc_bindRouteProvider" msgid="4703804520859960329">"Permite al propietario vincular con proveedores de rutas registrados. No debe ser necesario para las aplicaciones normales."</string>
    <string name="permlab_bindDeviceAdmin" msgid="8704986163711455010">"interactuar con un administrador de dispositivos"</string>
    <string name="permdesc_bindDeviceAdmin" msgid="569715419543907930">"Permite enviar intentos a un administrador de dispositivos. Las aplicaciones normales no deberían necesitar este permiso."</string>
    <string name="permlab_bindTvInput" msgid="5601264742478168987">"vincular a una entrada de TV"</string>
    <string name="permdesc_bindTvInput" msgid="2371008331852001924">"Permite al propietario vincularse a la interfaz de nivel superior de una entrada de TV. Las aplicaciones normales no deberían necesitar este permiso."</string>
    <string name="permlab_modifyParentalControls" msgid="4611318225997592242">"modificar los controles parentales"</string>
    <string name="permdesc_modifyParentalControls" msgid="7438482894162282039">"Permite modificar los datos de controles parentales del sistema. Las aplicaciones normales no deberían necesitar este permiso."</string>
    <string name="permlab_manageDeviceAdmins" msgid="4248828900045808722">"agregar o eliminar un administrador de dispositivos"</string>
    <string name="permdesc_manageDeviceAdmins" msgid="5025608167709942485">"Permite al propietario agregar o eliminar administradores de dispositivos activos. Las aplicaciones normales no deberían necesitar este permiso."</string>
    <string name="permlab_setOrientation" msgid="3365947717163866844">"cambiar la orientación de la pantalla"</string>
    <string name="permdesc_setOrientation" msgid="3046126619316671476">"Permite que la aplicación cambie la rotación de la pantalla en cualquier momento. Las aplicaciones normales no deberían necesitar este permiso."</string>
    <string name="permlab_setPointerSpeed" msgid="9175371613322562934">"cambiar velocidad del puntero"</string>
    <string name="permdesc_setPointerSpeed" msgid="6866563234274104233">"Permite que la aplicación cambie la velocidad del puntero del mouse o el trackpad en cualquier momento. Las aplicaciones normales no deben utilizar este permiso."</string>
    <string name="permlab_setKeyboardLayout" msgid="4778731703600909340">"cambiar el diseño del teclado"</string>
    <string name="permdesc_setKeyboardLayout" msgid="8480016771134175879">"Permite que la aplicación cambie el diseño del teclado. Las aplicaciones normales no deberían necesitar este permiso."</string>
    <string name="permlab_signalPersistentProcesses" msgid="4539002991947376659">"enviar señales de Linux a las aplicaciones"</string>
    <string name="permdesc_signalPersistentProcesses" msgid="4896992079182649141">"Permite que la aplicación solicite que la señal suministrada se envíe a todos los procesos persistentes."</string>
    <string name="permlab_persistentActivity" msgid="8841113627955563938">"hacer que la aplicación se ejecute siempre"</string>
    <string name="permdesc_persistentActivity" product="tablet" msgid="8525189272329086137">"Permite que la aplicación haga que algunas de sus partes se mantengan persistentes en la memoria. Esto puede limitar la memoria disponible para otras aplicaciones y ralentizar la tablet."</string>
    <string name="permdesc_persistentActivity" product="tv" msgid="5086862529499103587">"Permite que la aplicación cree partes de sí misma que queden en la memoria. Esta opción puede limitar la memoria disponible para otras aplicaciones y reducir la velocidad de la TV."</string>
    <string name="permdesc_persistentActivity" product="default" msgid="4384760047508278272">"Permite que la aplicación haga que algunas de sus partes se mantengan persistentes en la memoria. Esto puede limitar la memoria disponible para otras aplicaciones y ralentizar el dispositivo."</string>
    <string name="permlab_deletePackages" msgid="184385129537705938">"eliminar aplicaciones"</string>
    <string name="permdesc_deletePackages" msgid="7411480275167205081">"Permite que la aplicación elimine paquetes de Android. Las aplicaciones maliciosas pueden utilizar este permiso para eliminar aplicaciones importantes."</string>
    <string name="permlab_clearAppUserData" msgid="274109191845842756">"eliminar datos de otras aplicaciones"</string>
    <string name="permdesc_clearAppUserData" msgid="4625323684125459488">"Permite que la aplicación borre los datos de usuario."</string>
    <string name="permlab_deleteCacheFiles" msgid="3128665571837408675">"eliminar memorias caché de otras aplicaciones"</string>
    <string name="permdesc_deleteCacheFiles" msgid="3812998599006730196">"Permite que la aplicación elimine archivos de la memoria caché."</string>
    <string name="permlab_getPackageSize" msgid="7472921768357981986">"medir el espacio de almacenamiento de la aplicación"</string>
    <string name="permdesc_getPackageSize" msgid="3921068154420738296">"Permite que la aplicación recupere su código, sus datos y los tamaños de la memoria caché."</string>
    <string name="permlab_installPackages" msgid="2199128482820306924">"instalar aplicaciones directamente"</string>
    <string name="permdesc_installPackages" msgid="5628530972548071284">"Permite que la aplicación instale paquetes de Android nuevos o actualizados. Las aplicaciones maliciosas pueden utilizar este permiso para agregar nuevas aplicaciones con permisos arbitrarios potentes."</string>
    <string name="permlab_clearAppCache" msgid="7487279391723526815">"eliminar todos los datos de caché de la aplicación"</string>
    <string name="permdesc_clearAppCache" product="tablet" msgid="8974640871945434565">"Permite a la aplicación liberar almacenamiento de la tablet al eliminar archivos en los directorios de la memoria cache de otras aplicaciones. Esto puede ocasionar que otras aplicaciones arranquen más lentamente, ya que deben volver a recuperar sus datos."</string>
    <string name="permdesc_clearAppCache" product="tv" msgid="244647416303997022">"Permite que la aplicación libere espacio de la TV mediante la eliminación de archivos en los directorios de caché de otras aplicaciones. Esta opción puede lentificar el inicio de otras aplicaciones, ya que necesitan volver a recuperar sus datos."</string>
    <string name="permdesc_clearAppCache" product="default" msgid="2459441021956436779">"Permite a la aplicación liberar almacenamiento del dispositivo al borrar los archivos en los directorios de la memoria cache de otras aplicaciones. Esto puede ocasionar que otras aplicaciones arranquen más lentamente, ya que deben volver a recuperar sus datos."</string>
    <string name="permlab_movePackage" msgid="3289890271645921411">"mover recursos de la aplicación"</string>
    <string name="permdesc_movePackage" msgid="319562217778244524">"Permite que la aplicación traslade recursos de la aplicación de medios internos a medios externos y viceversa."</string>
    <string name="permlab_readLogs" msgid="6615778543198967614">"lee los datos confidenciales del registro"</string>
    <string name="permdesc_readLogs" product="tablet" msgid="82061313293455151">"Permite que la aplicación lea diversos archivos de registro del sistema. Esto le permite descubrir información general acerca de lo que haces con la tablet, lo que podría incluir información personal o privada."</string>
    <string name="permdesc_readLogs" product="tv" msgid="9023899974809538988">"Permite que la aplicación lea los diferentes archivos de registro del sistema. Esta opción permite encontrar información general sobre lo que estás haciendo con la TV, que puede incluir información personal o privada."</string>
    <string name="permdesc_readLogs" product="default" msgid="2063438140241560443">"Permite que la aplicación lea los diversos archivos de registro del sistema. Esto le permite descubrir información general acerca de lo que haces con el dispositivo, que puede incluir información personal o privada."</string>
    <string name="permlab_anyCodecForPlayback" msgid="715805555823881818">"Usar cualquier decodificador de medios para la reproducción"</string>
    <string name="permdesc_anyCodecForPlayback" msgid="8283912488433189010">"Permite que la aplicación use cualquier decodificador de archivos multimedia instalado para la reproducción."</string>
    <string name="permlab_manageCaCertificates" msgid="1678391896786882014">"administrar credenciales de confianza"</string>
    <string name="permdesc_manageCaCertificates" msgid="4015644047196937014">"Permite que la aplicación instale y desinstale certificados de CA como credenciales de confianza."</string>
    <string name="permlab_bindJobService" msgid="3637568367978271086">"Ejecutar el trabajo en segundo plano programado de la aplicación"</string>
    <string name="permdesc_bindJobService" msgid="3473288460524119838">"Con este permiso, el sistema Android puede ejecutar la aplicación en segundo plano cuando sea necesario."</string>
    <string name="permlab_diagnostic" msgid="8076743953908000342">"leer y escribir a recursos dentro del grupo de diagnóstico"</string>
    <string name="permdesc_diagnostic" msgid="6608295692002452283">"Permite que la aplicación lea y escriba en cualquier recurso propiedad del grupo de diagnóstico como, por ejemplo, archivos in/dev. Este permiso podría afectar la seguridad y estabilidad del sistema. SOLO se debe utilizar para diagnósticos específicos de hardware realizados por el fabricante o el operador."</string>
    <string name="permlab_changeComponentState" msgid="6335576775711095931">"activar o desactivar componentes de la aplicación"</string>
    <string name="permdesc_changeComponentState" product="tablet" msgid="8887435740982237294">"Permite que la aplicación determine si un componente de otra aplicación está habilitado o no. Las aplicaciones maliciosas pueden utilizar este permiso para desactivar funciones importantes de la tablet. Es necesario ser precavido con este permiso, ya que es posible que los componentes de la aplicación queden inservibles, incoherentes o inestables."</string>
    <string name="permdesc_changeComponentState" product="tv" msgid="9151634188264231389">"Permite que la aplicación determine si un componente de otra aplicación está habilitado o no. Las aplicaciones malintencionadas pueden utilizar este permiso para inhabilitar funciones importantes de la TV. Es necesario tener cuidado con este permiso, ya que es posible que los componentes de la aplicación queden inservibles, inconsistentes o inestables."</string>
    <string name="permdesc_changeComponentState" product="default" msgid="1827232484416505615">"Permite que la aplicación determine si un componente de otra aplicación está habilitado o no. Las aplicaciones maliciosas pueden utilizar este permiso para desactivar funciones importantes del dispositivo. Es necesario ser precavido con este permiso, ya que es posible que los componentes de la aplicación queden inservibles, incoherentes o inestables."</string>
    <string name="permlab_grantRevokePermissions" msgid="4627315351093508795">"Otorgar o revocar permisos"</string>
    <string name="permdesc_grantRevokePermissions" msgid="4088642654085850662">"Permite a una aplicación otorgar permisos específicos a otras aplicaciones, autoconcedérselos o revocarlos. Las aplicaciones maliciosas pueden así acceder a funciones para las que no les otorgaste permiso."</string>
    <string name="permlab_setPreferredApplications" msgid="8463181628695396391">"establecer aplicaciones preferidas"</string>
    <string name="permdesc_setPreferredApplications" msgid="4973986762241783712">"Permite que la aplicación modifique tus aplicaciones preferidas. Las aplicaciones maliciosas pueden modificar sin aviso las aplicaciones que se ejecutan y así engañar a tus aplicaciones existentes para que recopilen tu información privada."</string>
    <string name="permlab_writeSettings" msgid="2226195290955224730">"modificar la configuración del sistema"</string>
    <string name="permdesc_writeSettings" msgid="7775723441558907181">"Permite que la aplicación modifique los datos de configuración del sistema. Las aplicaciones maliciosas pueden dañar la configuración del sistema."</string>
    <string name="permlab_writeSecureSettings" msgid="204676251876718288">"modificar la configuración segura del sistema"</string>
    <string name="permdesc_writeSecureSettings" msgid="8159535613020137391">"Permite que la aplicación modifique los datos de la configuración segura del sistema. Las aplicaciones normales no deben utilizar este permiso."</string>
    <string name="permlab_writeGservices" msgid="2149426664226152185">"modificar el mapa de servicios de Google"</string>
    <string name="permdesc_writeGservices" msgid="1287309437638380229">"Permite que la aplicación modifique el mapa de servicios de Google. Las aplicaciones normales no deben utilizar este permiso."</string>
    <string name="permlab_receiveBootCompleted" msgid="5312965565987800025">"ejecutarse al inicio"</string>
    <string name="permdesc_receiveBootCompleted" product="tablet" msgid="7390304664116880704">"Permite que la aplicación se inicie en cuanto el sistema haya finalizado la inicialización. Esto puede ocasionar que la tablet tarde más en inicializarse y que la aplicación ralentice el funcionamiento general de la tablet al estar en ejecución constante."</string>
    <string name="permdesc_receiveBootCompleted" product="tv" msgid="4525890122209673621">"Permite que la aplicación arranque apenas termina de iniciarse el sistema. Esta opción puede provocar que la TV tarde más tiempo en iniciarse y que la aplicación reduzca la velocidad general de la tablet al estar siempre ejecutándose."</string>
    <string name="permdesc_receiveBootCompleted" product="default" msgid="513950589102617504">"Permite que la aplicación se inicie en cuanto el sistema haya finalizado la inicialización. Esto puede ocasionar que el dispositivo tarde más en inicializarse y que la aplicación ralentice el funcionamiento general del dispositivo al estar en ejecución constante."</string>
    <string name="permlab_broadcastSticky" msgid="7919126372606881614">"enviar emisiones pegajosas"</string>
    <string name="permdesc_broadcastSticky" product="tablet" msgid="7749760494399915651">"Permite que la aplicación envíe transmisiones persistentes que permanecen después de que finaliza la transmisión. Un uso excesivo podría ralentizar la tablet o hacer que funcione de manera inestable al forzarla a utilizar mucha memoria."</string>
    <string name="permdesc_broadcastSticky" product="tv" msgid="6839285697565389467">"Permite que la aplicación transmita emisiones atractivas, que permanecen una vez que termina la emisión. El uso excesivo puede provocar que la TV esté lenta o poco estable debido al gran uso de memoria."</string>
    <string name="permdesc_broadcastSticky" product="default" msgid="2825803764232445091">"Permite que la aplicación envíe transmisiones persistentes que permanecen después de que finaliza la transmisión. Un uso excesivo podría ralentizar el dispositivo o hacer que funcione de manera inestable al forzarlo a utilizar mucha memoria."</string>
    <string name="permlab_readContacts" msgid="8348481131899886131">"leer tus contactos"</string>
    <string name="permdesc_readContacts" product="tablet" msgid="5294866856941149639">"Permite que la aplicación consulte información sobre los contactos almacenados en la tablet, incluida la frecuencia con la que los has llamado, les has enviado correos o te has puesto en contacto con ellos de otro modo. Las aplicaciones pueden utilizar este permiso para guardar los datos de los contactos, y las aplicaciones malintencionadas podrían compartirlos sin tu consentimiento."</string>
    <string name="permdesc_readContacts" product="tv" msgid="1839238344654834087">"Permite que la aplicación lea datos sobre los contactos almacenados en la TV, lo que incluye la frecuencia de llamadas, correos electrónicos u otro tipo de comunicaciones con personas específicas. Esta opción permite que las aplicaciones guarden tus datos de contacto y que las aplicaciones malintencionadas puedan usar esta información sin que lo sepas."</string>
    <string name="permdesc_readContacts" product="default" msgid="8440654152457300662">"Permite que la aplicación consulte información sobre contactos almacenados en el dispositivo, incluida la frecuencia con la que los has llamado, les has enviado correos o te has puesto en contacto con ellos de otro modo. Las aplicaciones pueden utilizar este permiso para guardar los datos de los contactos, y las aplicaciones malintencionadas podrían compartirlos sin tu consentimiento."</string>
    <string name="permlab_writeContacts" msgid="5107492086416793544">"modificar tus contactos"</string>
    <string name="permdesc_writeContacts" product="tablet" msgid="897243932521953602">"Permite que la aplicación modifique los datos de los contactos almacenados en la tablet, incluida la frecuencia con la que los has llamado, les has enviado correos o te has puesto en contacto con ellos de otro modo. Las aplicaciones pueden utilizar este permiso para eliminar datos de contactos."</string>
    <string name="permdesc_writeContacts" product="tv" msgid="5438230957000018959">"Permite que la aplicación modifique datos sobre los contactos almacenados en la TV, lo que incluye la frecuencia de llamadas, correos electrónicos u otro tipo de comunicaciones con contactos específicos. Las aplicaciones pueden usar este permiso para eliminar datos de contactos."</string>
    <string name="permdesc_writeContacts" product="default" msgid="589869224625163558">"Permite que la aplicación modifique los datos de los contactos almacenados en el dispositivo, incluida la frecuencia con la que los has llamado, les has enviado correos o te has puesto en contacto con ellos de otro modo. Las aplicaciones pueden utilizar este permiso para eliminar datos de contactos."</string>
    <string name="permlab_readCallLog" msgid="3478133184624102739">"leer el registro de llamadas"</string>
    <string name="permdesc_readCallLog" product="tablet" msgid="3700645184870760285">"Permite que la aplicación consulte el registro de llamadas de la tablet, incluidos los datos sobre llamadas entrantes y salientes. Las aplicaciones pueden utilizar este permiso para guardar los datos del registro de llamadas, y las aplicaciones malintencionadas podrían compartirlos sin tu consentimiento."</string>
    <string name="permdesc_readCallLog" product="tv" msgid="5611770887047387926">"Permite que la aplicación lea el registro de llamadas de la TV, incluidos los datos de llamadas entrantes y salientes. Esta opción permite que las aplicaciones guarden los datos de registro de llamadas y que las aplicaciones malintencionadas puedan compartir estos datos sin que lo sepas."</string>
    <string name="permdesc_readCallLog" product="default" msgid="5777725796813217244">"Permite que la aplicación consulte el registro de llamadas del dispositivo, incluidos los datos sobre llamadas entrantes y salientes. Las aplicaciones pueden utilizar este permiso para guardar los datos del registro de llamadas, y las aplicaciones malintencionadas podrían compartirlos sin tu consentimiento."</string>
    <string name="permlab_writeCallLog" msgid="8552045664743499354">"escribir en el registro de llamadas"</string>
    <string name="permdesc_writeCallLog" product="tablet" msgid="6661806062274119245">"Permite que la aplicación modifique el registro de llamadas de la tablet, incluidos los datos sobre llamadas entrantes y salientes. Las aplicaciones malintencionadas pueden usar este permiso para borrar o modificar el registro de llamadas."</string>
    <string name="permdesc_writeCallLog" product="tv" msgid="4225034892248398019">"Permite que la aplicación modifique el registro de llamadas de la TV, incluidos los datos sobre llamadas entrantes y salientes. Las aplicaciones malintencionadas pueden usar este permiso para borrar o modificar el registro de llamadas."</string>
    <string name="permdesc_writeCallLog" product="default" msgid="683941736352787842">"Permite que la aplicación modifique el registro de llamadas del dispositivo, incluidos los datos sobre llamadas entrantes y salientes. Las aplicaciones malintencionadas pueden usar este permiso para borrar o modificar el registro de llamadas."</string>
    <string name="permlab_readProfile" msgid="4701889852612716678">"leer tarjeta contacto propia"</string>
    <string name="permdesc_readProfile" product="default" msgid="5462475151849888848">"Permite que la aplicación consulte la información del perfil personal almacenada en el dispositivo, como el nombre o la información de contacto, lo que significa que la aplicación puede identificar al usuario y enviar la información de su perfil a otros usuarios."</string>
    <string name="permlab_writeProfile" msgid="907793628777397643">"modif. tarjeta contacto propia"</string>
    <string name="permdesc_writeProfile" product="default" msgid="5552084294598465899">"Permite que la aplicación modifique la información del perfil personal almacenada en el dispositivo, como el nombre o la información de contacto, o que agregue contenido a esa información. Esto significa que puede identificarte y enviar la información de tu perfil a otros usuarios."</string>
    <string name="permlab_bodySensors" msgid="4871091374767171066">"sensores corporales (frec. card)"</string>
    <string name="permdesc_bodySensors" product="default" msgid="4380015021754180431">"Permite que la aplicación acceda a datos de sensores que controlan tu condición física, como el ritmo cardíaco."</string>
    <string name="permlab_readSocialStream" product="default" msgid="1268920956152419170">"Lectura de tu muro social"</string>
    <string name="permdesc_readSocialStream" product="default" msgid="4255706027172050872">"Permite que la aplicación acceda a las actualizaciones de tus redes sociales y las de tus amigos, y que las sincronice. Ten cuidado al compartir información, ya que la aplicación puede utilizar este permiso para leer las conversaciones que tengas con tus amigos en las redes sociales sin tener en cuenta si son confidenciales. Nota: Este permiso no se puede utilizar en todas las redes sociales."</string>
    <string name="permlab_writeSocialStream" product="default" msgid="3504179222493235645">"Escritura en tu muro social"</string>
    <string name="permdesc_writeSocialStream" product="default" msgid="3086557552204114849">"Permite que la aplicación muestre actualizaciones de las redes sociales de tus amigos. Ten cuidado al compartir información, ya que la aplicación puede generar mensajes que parezcan proceder de amigos. Nota: Este permiso no se puede utilizar en todas las redes sociales."</string>
    <string name="permlab_readCalendar" msgid="5972727560257612398">"Leer eventos de calendario e información confidencial"</string>
    <string name="permdesc_readCalendar" product="tablet" msgid="4216462049057658723">"Permite que la aplicación consulte todos los eventos de calendario almacenados en la tablet, incluidos los de amigos y compañeros de trabajo. La aplicación puede utilizar este permiso para compartir o guardar datos del calendario del usuario sin tener en cuenta si son privados o confidenciales."</string>
    <string name="permdesc_readCalendar" product="tv" msgid="3191352452242394196">"Permite que la aplicación lea todos los eventos de calendario almacenados en la TV, incluidos aquellos de amigos o colegas. Esta opción puede permitir que la aplicación comparta o guarde datos de calendario, independientemente de la confidencialidad o la privacidad."</string>
    <string name="permdesc_readCalendar" product="default" msgid="7434548682470851583">"Permite que la aplicación consulte todos los eventos de calendario almacenados en el dispositivo, incluidos los de amigos y compañeros de trabajo. La aplicación puede utilizar este permiso para compartir o guardar los datos del calendario sin tener en cuenta si son privados o confidenciales."</string>
    <string name="permlab_writeCalendar" msgid="8438874755193825647">"Agregar o modificar los eventos de calendario y enviar un correo a los invitados sin que los propietarios lo sepan"</string>
    <string name="permdesc_writeCalendar" product="tablet" msgid="6679035520113668528">"Permite que la aplicación agregue, elimine y cambie eventos que se pueden modificar en la tablet, incluidos los de amigos o compañeros de trabajo. La aplicación puede utilizar este permiso para enviar mensajes que parezcan proceder de propietarios de un calendario o para modificar eventos sin el consentimiento de los propietarios."</string>
    <string name="permdesc_writeCalendar" product="tv" msgid="1273290605500902507">"Permite que la aplicación agregue, elimine y cambie eventos que puedes modificar en la TV, incluidos aquellos de amigos o colegas. Esta opción puede permitir que la aplicación envíe mensajes que parecen ser de propietarios del calendario o modifique eventos sin que lo sepan los propietarios."</string>
    <string name="permdesc_writeCalendar" product="default" msgid="2324469496327249376">"Permite que la aplicación agregue, elimine y cambie eventos que se pueden modificar en el dispositivo, incluidos los de amigos o compañeros de trabajo. La aplicación puede utilizar este permiso para enviar mensajes que parezcan proceder de propietarios de un calendario o para modificar los eventos sin el consentimiento de los propietarios."</string>
    <string name="permlab_accessMockLocation" msgid="8688334974036823330">"crear fuentes de ubicación de prueba"</string>
    <string name="permdesc_accessMockLocation" msgid="5808711039482051824">"Permite crear fuentes de ubicación simuladas para hacer pruebas o instalar un nuevo proveedor de ubicación. Esto autoriza a la aplicación a sobrescribir la ubicación o el estado proporcionados por otras fuentes de ubicación, como los proveedores de ubicación o GPS."</string>
    <string name="permlab_accessLocationExtraCommands" msgid="2836308076720553837">"acceder a comandos adicionales del proveedor del lugar"</string>
    <string name="permdesc_accessLocationExtraCommands" msgid="6078307221056649927">"Permite que la aplicación acceda a comandos adicionales del proveedor de ubicación. Esto puede permitirle a la aplicación interferir con el funcionamiento del GPS o de otras fuentes de ubicación."</string>
    <string name="permlab_installLocationProvider" msgid="6578101199825193873">"autorización para instalar un proveedor de ubicación"</string>
    <string name="permdesc_installLocationProvider" msgid="9066146120470591509">"Permite crear fuentes de ubicación simuladas para hacer pruebas o instalar un nuevo proveedor de ubicación. Este permiso autoriza a la aplicación a sobrescribir la ubicación o el estado proporcionados por otras fuentes de ubicación, como los proveedores de ubicación o GPS."</string>
    <string name="permlab_accessFineLocation" msgid="1191898061965273372">"ubicación precisa (según el GPS y la red)"</string>
    <string name="permdesc_accessFineLocation" msgid="5295047563564981250">"Permite a la aplicación obtener tu ubicación precisa mediante el Sistema de Posicionamiento Global (GPS) o las fuentes de ubicación de red, como las torres de celulares y Wi-Fi. Estos servicios de ubicación deben estar encendidos y disponibles en tu dispositivo para que los use la aplicación. Las aplicaciones pueden usarlo para determinar tu ubicación, lo cual puede consumir más batería."</string>
    <string name="permlab_accessCoarseLocation" msgid="4887895362354239628">"ubicación aproximada (según la red)"</string>
    <string name="permdesc_accessCoarseLocation" msgid="2538200184373302295">"Permite a la aplicación obtener tu ubicación aproximada. Esta ubicación deriva de los servicios de ubicación que usan fuentes de ubicación de red, como torres de celulares y Wi-Fi. Estos servicios de ubicación deben estar encendidos y disponibles en tu dispositivo para que los use la aplicación. Las aplicaciones pueden usarlo para determinar tu ubicación aproximada."</string>
    <string name="permlab_accessSurfaceFlinger" msgid="2363969641792388947">"acceder a SurfaceFlinger"</string>
    <string name="permdesc_accessSurfaceFlinger" msgid="1041619516733293551">"Permite que la aplicación utilice funciones de SurfaceFlinger de bajo nivel."</string>
    <string name="permlab_readFrameBuffer" msgid="6690504248178498136">"leer el búfer de tramas"</string>
    <string name="permdesc_readFrameBuffer" msgid="4937405521809454680">"Permite que la aplicación lea el contenido del búfer de tramas."</string>
    <string name="permlab_accessInputFlinger" msgid="5348635270689553857">"acceder a InputFlinger"</string>
    <string name="permdesc_accessInputFlinger" msgid="2104864941201226616">"Permite que la aplicación utilice funciones de InputFlinger de bajo nivel."</string>
    <string name="permlab_configureWifiDisplay" msgid="5595661694746742168">"configurar pantallas Wi-Fi"</string>
    <string name="permdesc_configureWifiDisplay" msgid="7916815158690218065">"Permite que la aplicación configure y se conecte a pantallas Wi-Fi."</string>
    <string name="permlab_controlWifiDisplay" msgid="393641276723695496">"controlar pantallas Wi-Fi"</string>
    <string name="permdesc_controlWifiDisplay" msgid="4543912292681826986">"Permite que la aplicación controle funciones de bajo nivel de las pantallas Wi-Fi."</string>
    <string name="permlab_controlVpn" msgid="2618442789397588200">"controlar redes privadas virtuales"</string>
    <string name="permdesc_controlVpn" msgid="762852603315861214">"Permite que la aplicación controle las funciones de bajo nivel de las redes privadas virtuales."</string>
    <string name="permlab_captureAudioOutput" msgid="6857134498402346708">"Capturar salida de audio"</string>
    <string name="permdesc_captureAudioOutput" msgid="6210597754212208853">"Permite que la aplicación capture y redirija la salida de audio."</string>
    <string name="permlab_captureAudioHotword" msgid="1890553935650349808">"Detectar palabras activas"</string>
    <string name="permdesc_captureAudioHotword" msgid="9151807958153056810">"Permite que la aplicación capture audio para la detección de palabras activas. La captura puede realizarse en segundo plano, pero no impide otras capturas de audio (por ejemplo, de la videocámara)."</string>
    <string name="permlab_modifyAudioRouting" msgid="7738060354490807723">"Enrutamiento de audio"</string>
    <string name="permdesc_modifyAudioRouting" msgid="7205731074267199735">"Permite que la aplicación controle directamente el enrutamiento de audio y anule las decisiones de políticas de audio."</string>
    <string name="permlab_captureVideoOutput" msgid="2246828773589094023">"Capturar salida de video"</string>
    <string name="permdesc_captureVideoOutput" msgid="359481658034149860">"Permite que la aplicación capture y redirija la salida de video."</string>
    <string name="permlab_captureSecureVideoOutput" msgid="7815398969303382016">"Capturar salida de video segura"</string>
    <string name="permdesc_captureSecureVideoOutput" msgid="2779793064709350289">"Permite que la aplicación capture y redirija la salida de video segura."</string>
    <string name="permlab_mediaContentControl" msgid="8749790560720562511">"controlar la reproducción de archivos multimedia y el acceso a metadatos"</string>
    <string name="permdesc_mediaContentControl" msgid="1637478200272062">"Permite que la aplicación controle la reproducción de archivos multimedia y acceda a la información de esos archivos (título, autor, etc.)."</string>
    <string name="permlab_modifyAudioSettings" msgid="6095859937069146086">"cambiar tu configuración de audio"</string>
    <string name="permdesc_modifyAudioSettings" msgid="3522565366806248517">"Permite que la aplicación modifique la configuración de audio global, por ejemplo, el volumen y el altavoz de salida."</string>
    <string name="permlab_recordAudio" msgid="3876049771427466323">"grabar audio"</string>
    <string name="permdesc_recordAudio" msgid="4906839301087980680">"Permite que la aplicación grabe audio con el micrófono. La aplicación puede utilizar este permiso para grabar audio en cualquier momento sin tener tu confirmación."</string>
    <string name="permlab_sim_communication" msgid="1180265879464893029">"Comunicación con tarjeta SIM"</string>
    <string name="permdesc_sim_communication" msgid="5725159654279639498">"Permite que la aplicación envíe comandos a la tarjeta SIM. Usar este permiso es peligroso."</string>
    <string name="permlab_camera" msgid="3616391919559751192">"tomar fotografías y grabar videos"</string>
    <string name="permdesc_camera" msgid="8497216524735535009">"Permite que la aplicación saque fotos o grabe videos con la cámara. Este permiso autoriza a la aplicación a utilizar la cámara en cualquier momento sin tu confirmación."</string>
    <string name="permlab_cameraDisableTransmitLed" msgid="2651072630501126222">"Inhabilitar el indicador LED de transmisión mientras se utiliza la cámara"</string>
    <string name="permdesc_cameraDisableTransmitLed" msgid="4764585465480295341">"Permite que una aplicación del sistema instalada previamente inhabilite el indicador LED de uso de la cámara."</string>
    <string name="permlab_brick" product="tablet" msgid="2961292205764488304">"desactivar tablet de forma permanente"</string>
    <string name="permlab_brick" product="tv" msgid="4912674222121249410">"inhabilitar la TV permanentemente"</string>
    <string name="permlab_brick" product="default" msgid="8337817093326370537">"desactivar dispositivo de manera permanente"</string>
    <string name="permdesc_brick" product="tablet" msgid="4334818808001699530">"Permite que la aplicación inhabilite toda la tablet de manera permanente. Esto es muy peligroso."</string>
    <string name="permdesc_brick" product="tv" msgid="7070924544316356349">"Permite que la aplicación inhabilite toda la TV permanentemente. Esta opción es muy peligrosa."</string>
    <string name="permdesc_brick" product="default" msgid="5788903297627283099">"Permite que la aplicación inhabilite el dispositivo de forma permanente. Este permiso es muy peligroso."</string>
    <string name="permlab_reboot" product="tablet" msgid="3436634972561795002">"forzar reinicio del tablet"</string>
    <string name="permlab_reboot" product="tv" msgid="2112102119558886236">"forzar el reinicio de la TV"</string>
    <string name="permlab_reboot" product="default" msgid="2898560872462638242">"forzar reinicio del dispositivo"</string>
    <string name="permdesc_reboot" product="tablet" msgid="8172056180063700741">"Permite que la aplicación provoque el reinicio de la tablet."</string>
    <string name="permdesc_reboot" product="tv" msgid="7116222694344401650">"Permite que la aplicación fuerce el reinicio de la TV."</string>
    <string name="permdesc_reboot" product="default" msgid="5326008124289989969">"Permite que la aplicación fuerce el reinicio del dispositivo."</string>
    <string name="permlab_mount_unmount_filesystems" product="nosdcard" msgid="2927361537942591841">"acceder sistema de archivos USB"</string>
    <string name="permlab_mount_unmount_filesystems" product="default" msgid="4402305049890953810">"acceder al sistema de archivos de la tarjeta SD"</string>
    <string name="permdesc_mount_unmount_filesystems" msgid="1829290701658992347">"Permite que la aplicación active y desactive sistemas de archivos para un almacenamiento extraíble."</string>
    <string name="permlab_mount_format_filesystems" product="nosdcard" msgid="6227819582624904972">"borrar almacenamiento USB"</string>
    <string name="permlab_mount_format_filesystems" product="default" msgid="262582698639274056">"borrar tarjeta SD"</string>
    <string name="permdesc_mount_format_filesystems" msgid="8784268246779198627">"Permite que la aplicación formatee un almacenamiento extraíble."</string>
    <string name="permlab_asec_access" msgid="3411338632002193846">"obtener información sobre el almacenamiento interno"</string>
    <string name="permdesc_asec_access" msgid="3094563844593878548">"Permite que la aplicación obtenga información sobre el almacenamiento interno."</string>
    <string name="permlab_asec_create" msgid="6414757234789336327">"crear almacenamiento interno"</string>
    <string name="permdesc_asec_create" msgid="4558869273585856876">"Permite que la aplicación cree un almacenamiento interno."</string>
    <string name="permlab_asec_destroy" msgid="526928328301618022">"destruir almacenamiento interno"</string>
    <string name="permdesc_asec_destroy" msgid="7218749286145526537">"Permite que la aplicación destruya el almacenamiento interno."</string>
    <string name="permlab_asec_mount_unmount" msgid="8877998101944999386">"activar o desactivar el almacenamiento interno"</string>
    <string name="permdesc_asec_mount_unmount" msgid="3451360114902490929">"Permite que la aplicación active o desactive el almacenamiento interno."</string>
    <string name="permlab_asec_rename" msgid="7496633954080472417">"cambiar el nombre del almacenamiento interno"</string>
    <string name="permdesc_asec_rename" msgid="1794757588472127675">"Permite que la aplicación cambie el nombre del almacenamiento interno."</string>
    <string name="permlab_vibrate" msgid="7696427026057705834">"controlar la vibración"</string>
    <string name="permdesc_vibrate" msgid="6284989245902300945">"Permite que la aplicación controle la vibración."</string>
    <string name="permlab_flashlight" msgid="2155920810121984215">"controlar linterna"</string>
    <string name="permdesc_flashlight" msgid="6522284794568368310">"Permite que la aplicación controle la función de linterna."</string>
    <string name="permlab_manageUsb" msgid="1113453430645402723">"administrar preferencias y permisos para los dispositivos USB"</string>
    <string name="permdesc_manageUsb" msgid="7776155430218239833">"Permite que la aplicación administre las preferencias y los permisos de los dispositivos USB."</string>
    <string name="permlab_accessMtp" msgid="4953468676795917042">"implementar protocolo MTP"</string>
    <string name="permdesc_accessMtp" msgid="6532961200486791570">"Permite acceso al driver kernel MTP para implementar el protocolo MTP USB."</string>
    <string name="permlab_hardware_test" msgid="4148290860400659146">"probar el hardware"</string>
    <string name="permdesc_hardware_test" msgid="6597964191208016605">"Permite que la aplicación controle distintos periféricos con fines de prueba del hardware."</string>
    <string name="permlab_fm" msgid="8749504526866832">"acceder a la radio FM"</string>
    <string name="permdesc_fm" msgid="4145699441237962818">"Permite que la aplicación acceda a la radio FM para escuchar programas."</string>
    <string name="permlab_callPhone" msgid="3925836347681847954">"llamar directamente a números de teléfono"</string>
    <string name="permdesc_callPhone" msgid="3740797576113760827">"Permite que la aplicación haga llamadas a números de teléfono sin intervención del usuario, lo que puede dar lugar a llamadas o cargos inesperados. Ten en cuenta que las aplicaciones no pueden usar este servicio para realizar llamadas a números de emergencia, pero las aplicaciones malintencionadas pueden causarte gastos imprevistos al realizar llamadas sin tu confirmación."</string>
    <string name="permlab_callPrivileged" msgid="4198349211108497879">"llamar directamente a cualquier número de teléfono"</string>
    <string name="permdesc_callPrivileged" msgid="1689024901509996810">"Permite que la aplicación llame a cualquier número de teléfono, incluidos números de emergencia, sin tu intervención. Las aplicaciones maliciosas pueden realizar llamadas innecesarias e ilegales a servicios de emergencia."</string>
    <string name="permlab_performCdmaProvisioning" product="tablet" msgid="4842576994144604821">"iniciar directamente la configuración CDMA del tablet"</string>
    <string name="permlab_performCdmaProvisioning" product="tv" msgid="3485391974208100809">"iniciar directamente la configuración de la TV CDMA"</string>
    <string name="permlab_performCdmaProvisioning" product="default" msgid="5604848095315421425">"iniciar directamente la configuración CDMA del dispositivo"</string>
    <string name="permdesc_performCdmaProvisioning" msgid="1994193538802314186">"Permite que la aplicación inicie el método de acceso CDMA. Las aplicaciones maliciosas pueden iniciar el método CDMA de forma innecesaria."</string>
    <string name="permlab_locationUpdates" msgid="7785408253364335740">"controlar las notificaciones de actualización de ubicación"</string>
    <string name="permdesc_locationUpdates" msgid="1120741557891438876">"Permite que la aplicación habilite/deshabilite notificaciones de actualización de ubicación de la radio. Las aplicaciones normales no deben utilizar este permiso."</string>
    <string name="permlab_checkinProperties" msgid="7855259461268734914">"acceder a las propiedades de protección"</string>
    <string name="permdesc_checkinProperties" msgid="4024526968630194128">"Permite que la aplicación lea/escriba el acceso a propiedades subidas por el servicio de registro. Las aplicaciones normales no deben usar este permiso."</string>
    <string name="permlab_bindGadget" msgid="776905339015863471">"elegir widgets"</string>
    <string name="permdesc_bindGadget" msgid="8261326938599049290">"Permite que la aplicación le indique al sistema qué widgets se pueden utilizar con cada aplicación. Una aplicación con este permiso puede proporcionar acceso a información personal por parte de otras aplicaciones. Las aplicaciones normales no deben utilizar este permiso."</string>
    <string name="permlab_modifyPhoneState" msgid="8423923777659292228">"modificar el estado del dispositivo"</string>
    <string name="permdesc_modifyPhoneState" msgid="1029877529007686732">"Permite que la aplicación controle las funciones de teléfono del dispositivo. Una aplicación con este permiso puede cambiar redes, encender y apagar la radio del teléfono y tareas similares sin siquiera notificártelo."</string>
    <string name="permlab_readPhoneState" msgid="9178228524507610486">"leer la identidad y el estado del dispositivo"</string>
    <string name="permdesc_readPhoneState" msgid="1639212771826125528">"Permite que la aplicación acceda a las funciones de teléfono del dispositivo. La aplicación puede utilizar este permiso para descubrir identificadores de dispositivos y números de teléfono, para saber si una llamada está activa y para conocer el número remoto con el que se ha establecido conexión mediante una llamada."</string>
    <string name="permlab_readPrecisePhoneState" msgid="5476483020282007597">"leer estados precisos del teléfono"</string>
    <string name="permdesc_readPrecisePhoneState" msgid="6648009074263855418">"Permite que la aplicación acceda a los estados precisos del teléfono y determine el estado real de la llamada, si hay una llamada activa o en segundo plano, si se produjeron fallos en la llamada, el estado preciso de la conexión de datos y si hubo fallos relacionados con la conexión de datos."</string>
    <string name="permlab_wakeLock" product="tablet" msgid="1531731435011495015">"evitar que el tablet entre en estado de inactividad"</string>
    <string name="permlab_wakeLock" product="tv" msgid="2601193288949154131">"evitar que la TV entre en suspensión"</string>
    <string name="permlab_wakeLock" product="default" msgid="573480187941496130">"evitar que el dispositivo entre en estado de inactividad"</string>
    <string name="permdesc_wakeLock" product="tablet" msgid="7311319824400447868">"Permite que la aplicación evite que la tablet entre en estado de inactividad."</string>
    <string name="permdesc_wakeLock" product="tv" msgid="3208534859208996974">"Permite que la aplicación evite que la TV se suspenda."</string>
    <string name="permdesc_wakeLock" product="default" msgid="8559100677372928754">"Permite que la aplicación evite que el dispositivo entre en estado de inactividad."</string>
    <string name="permlab_transmitIr" msgid="7545858504238530105">"Transmitir por infrarrojos"</string>
    <string name="permdesc_transmitIr" product="tablet" msgid="5358308854306529170">"Permite que la aplicación utilice el transmisor infrarrojo de la tablet."</string>
    <string name="permdesc_transmitIr" product="tv" msgid="3926790828514867101">"Permite que la aplicación use el transmisor infrarrojo de la TV."</string>
    <string name="permdesc_transmitIr" product="default" msgid="7957763745020300725">"Permite que la aplicación utilice el transmisor infrarrojo del teléfono."</string>
    <string name="permlab_devicePower" product="tablet" msgid="2787034722616350417">"apagar o encender el tablet"</string>
    <string name="permlab_devicePower" product="tv" msgid="7579718349658943416">"encender o apagar la TV"</string>
    <string name="permlab_devicePower" product="default" msgid="4928622470980943206">"apagar o encender el dispositivo"</string>
    <string name="permdesc_devicePower" product="tablet" msgid="6689862878984631831">"Permite que la aplicación encienda o apague la tablet."</string>
    <string name="permdesc_devicePower" product="tv" msgid="1334908641773273512">"Permite que la aplicación encienda o apague la TV."</string>
    <string name="permdesc_devicePower" product="default" msgid="6037057348463131032">"Permite que la aplicación encienda o apague el dispositivo."</string>
    <string name="permlab_userActivity" msgid="1677844893921729548">"restablecer el tiempo de espera de la pantalla"</string>
    <string name="permdesc_userActivity" msgid="651746160252248024">"Permite que la aplicación restablezca el tiempo de espera de la pantalla."</string>
    <string name="permlab_factoryTest" msgid="3715225492696416187">"ejecutar en el modo de prueba de fábrica"</string>
    <string name="permdesc_factoryTest" product="tablet" msgid="3952059318359653091">"Se ejecuta como una prueba de fábrica de bajo nivel que permite un acceso completo al hardware del tablet. Sólo disponible cuando el tablet se ejecuta en el modo de prueba de fábrica."</string>
    <string name="permdesc_factoryTest" product="tv" msgid="2105643629211155695">"Permite que la aplicación ejecute la TV como una prueba del fabricante de bajo nivel, lo que brinda acceso total al hardware de la TV. Solo está disponible cuando la TV se ejecuta en el modo de prueba del fabricante."</string>
    <string name="permdesc_factoryTest" product="default" msgid="8136644990319244802">"Se ejecuta como una prueba de fábrica de bajo nivel que permite un acceso completo al hardware del dispositivo. Sólo disponible cuando un dispositivo se ejecuta en el modo de prueba de fábrica."</string>
    <string name="permlab_setWallpaper" msgid="6627192333373465143">"establecer papel tapiz"</string>
    <string name="permdesc_setWallpaper" msgid="7373447920977624745">"Permite que la aplicación establezca el fondo de pantalla del sistema."</string>
    <string name="permlab_setWallpaperHints" msgid="3278608165977736538">"ajustar el tamaño del fondo de pantalla"</string>
    <string name="permdesc_setWallpaperHints" msgid="8235784384223730091">"Permite que la aplicación establezca el tamaño del fondo de pantalla del sistema."</string>
    <string name="permlab_masterClear" msgid="2315750423139697397">"restablecer el sistema a las configuraciones predeterminadas de fábrica"</string>
    <string name="permdesc_masterClear" msgid="3665380492633910226">"Permite que la aplicación restablezca por completo el sistema a su configuración de fábrica al eliminar todos los datos, la configuración y las aplicaciones instaladas."</string>
    <string name="permlab_setTime" msgid="2021614829591775646">"establecer la hora"</string>
    <string name="permdesc_setTime" product="tablet" msgid="1896341438151152881">"Permite que la aplicación cambie la hora del reloj de la tablet."</string>
    <string name="permdesc_setTime" product="tv" msgid="1826398919861882682">"Permite que la aplicación cambie la hora del reloj de la TV."</string>
    <string name="permdesc_setTime" product="default" msgid="1855702730738020">"Permite que la aplicación cambie la hora del reloj del dispositivo."</string>
    <string name="permlab_setTimeZone" msgid="2945079801013077340">"establecer zona horaria"</string>
    <string name="permdesc_setTimeZone" product="tablet" msgid="1676983712315827645">"Permite que la aplicación cambie la zona horaria de la tablet."</string>
    <string name="permdesc_setTimeZone" product="tv" msgid="888864653946175955">"Permite que la aplicación cambie la zona horaria de la TV."</string>
    <string name="permdesc_setTimeZone" product="default" msgid="4499943488436633398">"Permite que la aplicación cambie la zona horaria del dispositivo."</string>
    <string name="permlab_accountManagerService" msgid="4829262349691386986">"actuar como cuenta, administrador o servicio"</string>
    <string name="permdesc_accountManagerService" msgid="1948455552333615954">"Permite que la aplicación haga llamadas a los autenticadores de cuentas."</string>
    <string name="permlab_getAccounts" msgid="1086795467760122114">"buscar cuentas en el dispositivo"</string>
    <string name="permdesc_getAccounts" product="tablet" msgid="2741496534769660027">"Permite que la aplicación obtenga una lista de las cuentas reconocidas por la tablet, entre las que se pueden incluir las cuentas creadas por las aplicaciones que hayas instalado."</string>
    <string name="permdesc_getAccounts" product="tv" msgid="4190633395633907543">"Permite que la aplicación obtenga la lista de cuentas de la TV. Esta opción puede incluir cualquier cuenta creada por las aplicaciones que instalaste."</string>
    <string name="permdesc_getAccounts" product="default" msgid="3448316822451807382">"Permite que la aplicación obtenga una lista de las cuentas reconocidas por el dispositivo, entre las que se pueden incluir las cuentas creadas por las aplicaciones que hayas instalado."</string>
    <string name="permlab_authenticateAccounts" msgid="5265908481172736933">"crear cuentas y establecer contraseñas"</string>
    <string name="permdesc_authenticateAccounts" msgid="5472124296908977260">"Permite que la aplicación utilice las capacidades del autenticador de cuentas del administrador de cuentas, incluida la creación de cuentas y la obtención y configuración de sus contraseñas."</string>
    <string name="permlab_manageAccounts" msgid="4983126304757177305">"agregar o eliminar cuentas"</string>
    <string name="permdesc_manageAccounts" msgid="8698295625488292506">"Permite que la aplicación ejecute operaciones, como agregar y eliminar cuentas, y eliminar sus contraseñas."</string>
    <string name="permlab_useCredentials" msgid="235481396163877642">"utilizar las cuentas del dispositivo"</string>
    <string name="permdesc_useCredentials" msgid="7984227147403346422">"Permite que la aplicación solicite tokens de autenticación."</string>
    <string name="permlab_accessNetworkState" msgid="4951027964348974773">"ver conexiones de red"</string>
    <string name="permdesc_accessNetworkState" msgid="8318964424675960975">"Permite que la aplicación vea información sobre las conexiones de red, por ejemplo, qué redes existen y están conectadas."</string>
    <string name="permlab_createNetworkSockets" msgid="8018758136404323658">"acceso completo a la red"</string>
    <string name="permdesc_createNetworkSockets" msgid="3403062187779724185">"Permite que la aplicación cree sockets de red y utilice protocolos de red personalizados. El navegador y otras aplicaciones proporcionan los medios necesarios para el envío de datos a Internet, por lo que no hace falta utilizar este permiso para eso."</string>
    <string name="permlab_writeApnSettings" msgid="505660159675751896">"Cambiar/interceptar el tráfico y la configuración de red"</string>
    <string name="permdesc_writeApnSettings" msgid="5333798886412714193">"Permite que la aplicación cambie la configuración de red e intercepte e inspeccione todo el tráfico de red; por ejemplo, para cambiar el proxy y el puerto de cualquier APN. Las aplicaciones maliciosas pueden controlar, redireccionar o modificar paquetes de red sin que tú lo sepas."</string>
    <string name="permlab_changeNetworkState" msgid="958884291454327309">"cambiar la conectividad de la red"</string>
    <string name="permdesc_changeNetworkState" msgid="6789123912476416214">"Permite que la aplicación cambie el estado de la conectividad de red."</string>
    <string name="permlab_changeTetherState" msgid="5952584964373017960">"cambiar la conectividad de anclaje a red"</string>
    <string name="permdesc_changeTetherState" msgid="1524441344412319780">"Permite que la aplicación cambie el estado de la conectividad de anclaje a la red."</string>
    <string name="permlab_changeBackgroundDataSetting" msgid="1400666012671648741">"cambiar la configuración del uso de datos del fondo"</string>
    <string name="permdesc_changeBackgroundDataSetting" msgid="5347729578468744379">"Permite que la aplicación cambe la configuración de uso de los datos en segundo plano."</string>
    <string name="permlab_accessWifiState" msgid="5202012949247040011">"ver conexiones Wi-Fi"</string>
    <string name="permdesc_accessWifiState" msgid="5002798077387803726">"Permite que la aplicación vea información sobre la conexión a redes Wi-Fi, por ejemplo, si la conexión Wi-Fi está activada y cuál es el nombre de los dispositivos Wi-Fi conectados."</string>
    <string name="permlab_changeWifiState" msgid="6550641188749128035">"conectarse y desconectarse de la red Wi-Fi"</string>
    <string name="permdesc_changeWifiState" msgid="7137950297386127533">"Permite que la aplicación se conecte a puntos de acceso Wi-Fi y se desconecte de ellos, y que realice modificaciones en la configuración de las redes Wi-Fi."</string>
    <string name="permlab_changeWifiMulticastState" msgid="1368253871483254784">"permitir recepción de multidifusión Wi-Fi"</string>
    <string name="permdesc_changeWifiMulticastState" product="tablet" msgid="7969774021256336548">"Permite que la aplicación reciba paquetes enviados a todos los dispositivos de una red Wi-Fi que utilicen direcciones de multidifusión, no solo a la tablet. Utiliza más batería que el modo que no es de multidifusión."</string>
    <string name="permdesc_changeWifiMulticastState" product="tv" msgid="9031975661145014160">"Permite que la aplicación reciba paquetes enviados a todos los dispositivos de una red Wi-Fi que utilicen direcciones de multidifusión, no solo a la TV. Utiliza más batería que el modo de no multidifusión."</string>
    <string name="permdesc_changeWifiMulticastState" product="default" msgid="6851949706025349926">"Permite que la aplicación reciba paquetes enviados a todos los dispositivos de una red Wi-Fi que utilicen direcciones de multidifusión, no solo a tu dispositivo. Utiliza más batería que el modo que no es de multidifusión."</string>
    <string name="permlab_bluetoothAdmin" msgid="6006967373935926659">"acceder a la configuración de Bluetooth"</string>
    <string name="permdesc_bluetoothAdmin" product="tablet" msgid="6921177471748882137">"Permite que la aplicación configure la tablet Bluetooth local y descubra y se sincronice con dispositivos remotos."</string>
    <string name="permdesc_bluetoothAdmin" product="tv" msgid="3373125682645601429">"Permite que la aplicación configure la TV con Bluetooth local y que detecte dispositivos remotos y se sincronice con ellos."</string>
    <string name="permdesc_bluetoothAdmin" product="default" msgid="8931682159331542137">"Permite que la aplicación configure el dispositivo Bluetooth local y descubra y se sincronice con dispositivos remotos."</string>
    <string name="permlab_bluetoothPriv" msgid="4009494246009513828">"permitir que la aplicación realice la sincronización por Bluetooth"</string>
    <string name="permdesc_bluetoothPriv" product="tablet" msgid="8045735193417468857">"Permite que la aplicación se sincronice con dispositivos remotos sin la interacción del usuario."</string>
    <string name="permdesc_bluetoothPriv" product="tv" msgid="8045735193417468857">"Permite que la aplicación se sincronice con dispositivos remotos sin la interacción del usuario."</string>
    <string name="permdesc_bluetoothPriv" product="default" msgid="8045735193417468857">"Permite que la aplicación se sincronice con dispositivos remotos sin la interacción del usuario."</string>
    <string name="permlab_bluetoothMap" msgid="6372198338939197349">"acceder a datos de Bluetooth MAP"</string>
    <string name="permdesc_bluetoothMap" product="tablet" msgid="5784090105926959958">"Permite que la aplicación acceda a los datos de Bluetooth MAP."</string>
    <string name="permdesc_bluetoothMap" product="tv" msgid="5784090105926959958">"Permite que la aplicación acceda a los datos de Bluetooth MAP."</string>
    <string name="permdesc_bluetoothMap" product="default" msgid="5784090105926959958">"Permite que la aplicación acceda a los datos de Bluetooth MAP."</string>
    <string name="permlab_accessWimaxState" msgid="4195907010610205703">"conectarse y desconectarse de WiMAX"</string>
    <string name="permdesc_accessWimaxState" msgid="6360102877261978887">"Permite que la aplicación determine si está activada la conexión WiMAX y que obtenga información sobre las redes WiMAX que están conectadas."</string>
    <string name="permlab_changeWimaxState" msgid="2405042267131496579">"Cambiar el estado de WiMAX"</string>
    <string name="permdesc_changeWimaxState" product="tablet" msgid="3156456504084201805">"Permite que la aplicación conecte la tablet a una red WiMAX y que la desconecte de ella."</string>
    <string name="permdesc_changeWimaxState" product="tv" msgid="6022307083934827718">"Permite que la aplicación conecte la TV a las redes WiMAX y que la desconecte de ellas."</string>
    <string name="permdesc_changeWimaxState" product="default" msgid="697025043004923798">"Permite que la aplicación conecte el dispositivo a una red WiMAX y que lo desconecte de ella."</string>
    <string name="permlab_scoreNetworks" msgid="6445777779383587181">"puntuar redes"</string>
    <string name="permdesc_scoreNetworks" product="tablet" msgid="1304304745850215556">"Permite que la aplicación clasifique redes e influya en las redes que la tablet debería preferir."</string>
    <string name="permdesc_scoreNetworks" product="tv" msgid="5444434643862417649">"Permite que la aplicación clasifique las redes y que sugiera qué redes debería elegir la TV."</string>
    <string name="permdesc_scoreNetworks" product="default" msgid="1831501848178651379">"Permite que la aplicación clasifique redes e influya en las redes que el teléfono debería preferir."</string>
    <string name="permlab_bluetooth" msgid="6127769336339276828">"vincular con dispositivos Bluetooth"</string>
    <string name="permdesc_bluetooth" product="tablet" msgid="3480722181852438628">"Permite que la aplicación vea la configuración de Bluetooth de la tablet y que cree y acepte conexiones con los dispositivos sincronizados."</string>
    <string name="permdesc_bluetooth" product="tv" msgid="3974124940101104206">"Permite que la aplicación vea la configuración de Bluetooth en la TV y que realice y acepte conexiones con los dispositivos sincronizados."</string>
    <string name="permdesc_bluetooth" product="default" msgid="3207106324452312739">"Permite que la aplicación vea la configuración de Bluetooth del dispositivo y que cree y acepte conexiones con los dispositivos sincronizados."</string>
    <string name="permlab_nfc" msgid="4423351274757876953">"controlar la Transmisión de datos en proximidad"</string>
    <string name="permdesc_nfc" msgid="7120611819401789907">"Permite que la aplicación se comunique con lectores, tarjetas y etiquetas de Comunicación de campo cercano (NFC)."</string>
    <string name="permlab_disableKeyguard" msgid="3598496301486439258">"desactivar el bloqueo de pantalla"</string>
    <string name="permdesc_disableKeyguard" msgid="6034203065077122992">"Permite que la aplicación desactive el bloqueo del teclado y cualquier protección con contraseña asociada. Por ejemplo, el dispositivo puede desactivar el bloqueo del teclado cuando recibe una llamada telefónica y volver a activarlo cuando finaliza la llamada."</string>
    <string name="permlab_readSyncSettings" msgid="6201810008230503052">"leer la configuración de sincronización"</string>
    <string name="permdesc_readSyncSettings" msgid="2706745674569678644">"Este permiso permite que la aplicación consulte la configuración de sincronización de una cuenta. Esto permite, por ejemplo, determinar si la aplicación Personas está sincronizada con una cuenta."</string>
    <string name="permlab_writeSyncSettings" msgid="5408694875793945314">"activar y desactivar la sincronización"</string>
    <string name="permdesc_writeSyncSettings" msgid="8956262591306369868">"Permite que la aplicación modifique la configuración de sincronización de una cuenta. Este permiso se puede utilizar, por ejemplo, para activar la sincronización de la aplicación Personas con una cuenta."</string>
    <string name="permlab_readSyncStats" msgid="7396577451360202448">"leer estadística de sincronización"</string>
    <string name="permdesc_readSyncStats" msgid="1510143761757606156">"Permite que la aplicación consulte las estadísticas de sincronización de una cuenta, por ejemplo, el historial de eventos sincronizados y la cantidad de datos sincronizados."</string>
    <string name="permlab_subscribedFeedsRead" msgid="4756609637053353318">"leer canales suscritos"</string>
    <string name="permdesc_subscribedFeedsRead" msgid="5557058907906144505">"Permite que la aplicación obtenga detalles sobre los feeds sincronizados en este momento."</string>
    <string name="permlab_subscribedFeedsWrite" msgid="9015246325408209296">"escribir canales suscritos"</string>
    <string name="permdesc_subscribedFeedsWrite" msgid="6928930188826089413">"Permite que la aplicación modifique los feeds actualmente sincronizados. Las aplicaciones maliciosas pueden cambiar tus feeds sincronizados."</string>
    <string name="permlab_readDictionary" msgid="4107101525746035718">"leer los términos que agregaste al diccionario"</string>
    <string name="permdesc_readDictionary" msgid="659614600338904243">"Permite que la aplicación consulte cualquier palabra, nombre o frase que el usuario haya almacenado en su diccionario."</string>
    <string name="permlab_writeDictionary" msgid="2183110402314441106">"agregar palabras en el diccionario definido por el usuario"</string>
    <string name="permdesc_writeDictionary" msgid="8185385716255065291">"Permite que la aplicación ingrese palabras nuevas en el diccionario del usuario."</string>
    <string name="permlab_sdcardRead" product="nosdcard" msgid="367275095159405468">"leer contenido dispositivo USB"</string>
    <string name="permlab_sdcardRead" product="default" msgid="2188156462934977940">"leer el contenido de tu tarjeta SD"</string>
    <string name="permdesc_sdcardRead" product="nosdcard" msgid="3446988712598386079">"Permite leer contenido de USB."</string>
    <string name="permdesc_sdcardRead" product="default" msgid="2607362473654975411">"Permite que la aplicación lea el contenido de la tarjeta SD."</string>
    <string name="permlab_sdcardWrite" product="nosdcard" msgid="8485979062254666748">"modificar/borrar contenido USB"</string>
    <string name="permlab_sdcardWrite" product="default" msgid="8805693630050458763">"modificar o eliminar el contenido de la tarjeta SD"</string>
    <string name="permdesc_sdcardWrite" product="nosdcard" msgid="6175406299445710888">"Permite que la aplicación escriba en el almacenamiento USB."</string>
    <string name="permdesc_sdcardWrite" product="default" msgid="4337417790936632090">"Admite que la aplicación escriba en la tarjeta SD."</string>
    <string name="permlab_mediaStorageWrite" product="default" msgid="6859839199706879015">"modificar/eliminar los contenidos del almacenamientos de medios internos"</string>
    <string name="permdesc_mediaStorageWrite" product="default" msgid="8189160597698529185">"Permite que la aplicación modifique el contenido del almacenamiento de medios interno."</string>
    <string name="permlab_manageDocs" product="default" msgid="5778318598448849829">"Administrar almac. de documen."</string>
    <string name="permdesc_manageDocs" product="default" msgid="8704323176914121484">"Permite que la aplicación administre el almacenamiento de documentos."</string>
    <string name="permlab_sdcardAccessAll" msgid="8150613823900460576">"acceder almacenamiento externo"</string>
    <string name="permdesc_sdcardAccessAll" msgid="3215208357415891320">"Permite que la aplicación acceda al almacenamiento externo de todos los usuarios."</string>
    <string name="permlab_cache_filesystem" msgid="5656487264819669824">"Acceder al sistema de archivos caché"</string>
    <string name="permdesc_cache_filesystem" msgid="5578967642265550955">"Permite que la aplicación lea y escriba el sistema de archivos almacenado en caché."</string>
    <string name="permlab_use_sip" msgid="2052499390128979920">"realizar/recibir llamadas SIP"</string>
    <string name="permdesc_use_sip" msgid="2297804849860225257">"Permite que la aplicación realice y reciba llamadas SIP."</string>
    <string name="permlab_register_sim_subscription" msgid="3166535485877549177">"Registrar nuevas conexiones SIM de telecomunicaciones"</string>
    <string name="permdesc_register_sim_subscription" msgid="2138909035926222911">"Permite que la aplicación registre nuevas conexiones SIM de telecomunicaciones."</string>
    <string name="permlab_register_call_provider" msgid="108102120289029841">"Registrar nuevas conexiones de telecomunicaciones"</string>
    <string name="permdesc_register_call_provider" msgid="7034310263521081388">"Permite que la aplicación registre las conexiones de telecomunicaciones nuevas."</string>
    <string name="permlab_connection_manager" msgid="1116193254522105375">"administrar conexiones de telecomunicaciones"</string>
    <string name="permdesc_connection_manager" msgid="5925480810356483565">"Permite que la aplicación administre las conexiones de telecomunicaciones."</string>
    <string name="permlab_bind_incall_service" msgid="6773648341975287125">"interactuar con la pantalla de llamada"</string>
    <string name="permdesc_bind_incall_service" msgid="8343471381323215005">"Permite que la aplicación controle cuándo y cómo el usuario ve la pantalla de llamada."</string>
    <string name="permlab_bind_connection_service" msgid="3557341439297014940">"interaccionar con servicios de telefonía"</string>
    <string name="permdesc_bind_connection_service" msgid="4008754499822478114">"Permite que la aplicación interaccione con servicios de telefonía para hacer y recibir llamadas."</string>
    <string name="permlab_control_incall_experience" msgid="9061024437607777619">"ofrecer una experiencia de usuario de llamada"</string>
    <string name="permdesc_control_incall_experience" msgid="915159066039828124">"Permite que la aplicación proporcione una experiencia de usuario de llamada."</string>
    <string name="permlab_readNetworkUsageHistory" msgid="7862593283611493232">"leer uso histórico de la red"</string>
    <string name="permdesc_readNetworkUsageHistory" msgid="7689060749819126472">"Permite que la aplicación lea el uso histórico de la red en redes y aplicaciones específicas."</string>
    <string name="permlab_manageNetworkPolicy" msgid="2562053592339859990">"gestionar la política de la red"</string>
    <string name="permdesc_manageNetworkPolicy" msgid="7537586771559370668">"Permite que la aplicación administre las políticas de red y defina reglas específicas de la aplicación."</string>
    <string name="permlab_modifyNetworkAccounting" msgid="5088217309088729650">"Modificar la administración del uso de redes"</string>
    <string name="permdesc_modifyNetworkAccounting" msgid="5443412866746198123">"Permite que la aplicación modifique cómo se registra el uso de red en relación con las aplicaciones. Las aplicaciones normales no deben usar este permiso."</string>
    <string name="permlab_accessNotifications" msgid="7673416487873432268">"acceder a las notificaciones"</string>
    <string name="permdesc_accessNotifications" msgid="458457742683431387">"Permite que la aplicación recupere, examine y elimine notificaciones, incluidas aquellas publicadas por otras aplicaciones."</string>
    <string name="permlab_bindNotificationListenerService" msgid="7057764742211656654">"Vincular a un servicio de agente de escucha de notificaciones"</string>
    <string name="permdesc_bindNotificationListenerService" msgid="985697918576902986">"Permite al propietario vincularse a la interfaz de nivel superior de un servicio de agente de escucha de notificaciones. Las aplicaciones normales no deberían necesitar este permiso."</string>
    <string name="permlab_bindConditionProviderService" msgid="1180107672332704641">"vincular con un servicio de proveedor de condiciones"</string>
    <string name="permdesc_bindConditionProviderService" msgid="1680513931165058425">"Permite vincular con la interfaz de nivel superior de un servicio de proveedor de condiciones. Las aplicaciones normales no deberían necesitar este permiso."</string>
    <string name="permlab_bindMediaRouteService" msgid="6637740382272686835">"vincular a un servicio de enrutamiento de contenido multimedia"</string>
    <string name="permdesc_bindMediaRouteService" msgid="6436655024972496687">"Permite vincular con la interfaz de nivel superior de un servicio de enrutamiento de contenido multimedia. Las aplicaciones normales no deberían necesitar este permiso."</string>
    <string name="permlab_bindDreamService" msgid="4153646965978563462">"vincularse a un servicio de protector de pantalla interactivo"</string>
    <string name="permdesc_bindDreamService" msgid="7325825272223347863">"Permite al propietario vincularse a la interfaz de nivel superior de un servicio de protector de pantalla interactivo. Las aplicaciones normales no deberían necesitar este permiso."</string>
    <string name="permlab_invokeCarrierSetup" msgid="3699600833975117478">"ejecutar la aplicación de configuración proporcionada por el proveedor"</string>
    <string name="permdesc_invokeCarrierSetup" msgid="4159549152529111920">"Permite al propietario ejecutar la aplicación de configuración proporcionada por el proveedor. Las aplicaciones normales no deberían necesitar este permiso."</string>
    <string name="permlab_accessNetworkConditions" msgid="8206077447838909516">"Detectar cambios en el estado de la red"</string>
    <string name="permdesc_accessNetworkConditions" msgid="6899102075825272211">"Permite que una aplicación detecte cambios en el estado de la red. Las aplicaciones normales no deberían necesitar este permiso."</string>
    <string name="permlab_setInputCalibration" msgid="4902620118878467615">"cambiar la calibración del dispositivo de entrada"</string>
    <string name="permdesc_setInputCalibration" msgid="4527511047549456929">"Permite que la aplicación modifique los parámetros de calibración de la pantalla táctil. Las aplicaciones normales no deberían necesitar este permiso."</string>
    <string name="permlab_accessDrmCertificates" msgid="7436886640723203615">"Acceder a certificados DRM"</string>
    <string name="permdesc_accessDrmCertificates" msgid="8073288354426159089">"Permite que una aplicación proporcione y utilice certificados DRM. Las aplicaciones normales no deberían necesitar este permiso."</string>
    <string name="permlab_handoverStatus" msgid="1159132046126626731">"Recibir estado de transferencias de Android Beam"</string>
    <string name="permdesc_handoverStatus" msgid="4788144087245714948">"Permite que esta aplicación reciba información sobre las transferencias actuales de Android Beam"</string>
    <string name="permlab_removeDrmCertificates" msgid="7044888287209892751">"eliminar certificados DRM"</string>
    <string name="permdesc_removeDrmCertificates" msgid="7272999075113400993">"Permite que una aplicación elimine certificados DRM. Las aplicaciones normales no deberían necesitar este permiso."</string>
    <string name="permlab_bindCarrierMessagingService" msgid="1490229371796969158">"vincular al servicio de mensajería del proveedor"</string>
    <string name="permdesc_bindCarrierMessagingService" msgid="2762882888502113944">"Permite al propietario vincularse a la interfaz de nivel superior del servicio de mensajería del proveedor. Las aplicaciones regulares no lo necesitan."</string>
    <string name="policylab_limitPassword" msgid="4497420728857585791">"Establecer reglas de contraseña"</string>
    <string name="policydesc_limitPassword" msgid="3252114203919510394">"Controlar la longitud y los caracteres permitidos en las contraseñas para desbloquear la pantalla"</string>
    <string name="policylab_watchLogin" msgid="914130646942199503">"Supervisa los intentos para desbloquear la pantalla"</string>
    <string name="policydesc_watchLogin" product="tablet" msgid="3215729294215070072">"Controla la cantidad de contraseñas incorrectas ingresadas al desbloquear la pantalla y bloquea la tablet o borra todos los datos de la tablet si se ingresaron demasiadas contraseñas incorrectas."</string>
    <string name="policydesc_watchLogin" product="TV" msgid="2707817988309890256">"Permite controlar la cantidad de contraseñas incorrectas que se escriben al desbloquear la pantalla y permite bloquear la TV o borrar todos los datos de la TV si se escriben demasiadas contraseñas incorrectas."</string>
    <string name="policydesc_watchLogin" product="default" msgid="5712323091846761073">"Controla la cantidad de contraseñas ingresadas incorrectamente al desbloquear la pantalla y bloquea el dispositivo o borra todos sus datos si se ingresan demasiadas contraseñas incorrectas."</string>
    <string name="policylab_resetPassword" msgid="2620077191242688955">"Cambiar la contraseña para desbloquear la pantalla"</string>
    <string name="policydesc_resetPassword" msgid="605963962301904458">"Cambiar la contraseña para desbloquear la pantalla"</string>
    <string name="policylab_forceLock" msgid="2274085384704248431">"Bloquear la pantalla"</string>
    <string name="policydesc_forceLock" msgid="1141797588403827138">"Controlar cómo y cuándo se bloquea la pantalla"</string>
    <string name="policylab_wipeData" msgid="3910545446758639713">"Eliminar todos los datos"</string>
    <string name="policydesc_wipeData" product="tablet" msgid="4306184096067756876">"Eliminar los datos de la tablet sin avisar y restablecer la configuración de fábrica"</string>
    <string name="policydesc_wipeData" product="tv" msgid="5816221315214527028">"Permite borrar los datos de la TV sin previo aviso mediante el restablecimiento de la configuración de fábrica."</string>
    <string name="policydesc_wipeData" product="default" msgid="5096895604574188391">"Eliminar los datos del dispositivo sin avisar y restablecer la configuración de fábrica"</string>
    <string name="policylab_setGlobalProxy" msgid="2784828293747791446">"Configura el proxy global de dispositivo"</string>
    <string name="policydesc_setGlobalProxy" msgid="6387497466660154931">"Configuración del proxy global de dispositivo que se utilizará mientras se habilita la política. Sólo la primera administración de dispositivo configura el proxy global efectivo."</string>
    <string name="policylab_expirePassword" msgid="885279151847254056">"Establecer la caducidad del bloqueo de pantalla"</string>
    <string name="policydesc_expirePassword" msgid="1729725226314691591">"Controlar la frecuencia con la que se debe cambiar la contraseña de bloqueo de pantalla"</string>
    <string name="policylab_encryptedStorage" msgid="8901326199909132915">"Establecer la encriptación del almacenamiento"</string>
    <string name="policydesc_encryptedStorage" msgid="2637732115325316992">"Exige que se encripten los datos de la aplicación almacenados."</string>
    <string name="policylab_disableCamera" msgid="6395301023152297826">"Desactivar cámaras"</string>
    <string name="policydesc_disableCamera" msgid="2306349042834754597">"Evita el uso de todas las cámaras del dispositivo."</string>
    <string name="policylab_disableKeyguardFeatures" msgid="266329104542638802">"Desactiv. funciones en bloqueo"</string>
    <string name="policydesc_disableKeyguardFeatures" msgid="3467082272186534614">"Evita el uso de algunas funciones con el bloqueo del teclado."</string>
  <string-array name="phoneTypes">
    <item msgid="8901098336658710359">"Casa"</item>
    <item msgid="869923650527136615">"Móvil"</item>
    <item msgid="7897544654242874543">"Trabajo"</item>
    <item msgid="1103601433382158155">"Fax laboral"</item>
    <item msgid="1735177144948329370">"Fax residencial"</item>
    <item msgid="603878674477207394">"Localizador"</item>
    <item msgid="1650824275177931637">"Otros"</item>
    <item msgid="9192514806975898961">"Personalización"</item>
  </string-array>
  <string-array name="emailAddressTypes">
    <item msgid="8073994352956129127">"Casa"</item>
    <item msgid="7084237356602625604">"Trabajo"</item>
    <item msgid="1112044410659011023">"Otros"</item>
    <item msgid="2374913952870110618">"Personalización"</item>
  </string-array>
  <string-array name="postalAddressTypes">
    <item msgid="6880257626740047286">"Casa"</item>
    <item msgid="5629153956045109251">"Trabajo"</item>
    <item msgid="4966604264500343469">"Otros"</item>
    <item msgid="4932682847595299369">"Personalización"</item>
  </string-array>
  <string-array name="imAddressTypes">
    <item msgid="1738585194601476694">"Casa"</item>
    <item msgid="1359644565647383708">"Trabajo"</item>
    <item msgid="7868549401053615677">"Otros"</item>
    <item msgid="3145118944639869809">"Personalización"</item>
  </string-array>
  <string-array name="organizationTypes">
    <item msgid="7546335612189115615">"Trabajo"</item>
    <item msgid="4378074129049520373">"Otros"</item>
    <item msgid="3455047468583965104">"Personalización"</item>
  </string-array>
  <string-array name="imProtocols">
    <item msgid="8595261363518459565">"AIM"</item>
    <item msgid="7390473628275490700">"Windows Live"</item>
    <item msgid="7882877134931458217">"Yahoo"</item>
    <item msgid="5035376313200585242">"Skype"</item>
    <item msgid="7532363178459444943">"QQ"</item>
    <item msgid="3713441034299660749">"Google Talk"</item>
    <item msgid="2506857312718630823">"ICQ"</item>
    <item msgid="1648797903785279353">"Jabber"</item>
  </string-array>
    <string name="phoneTypeCustom" msgid="1644738059053355820">"Personalizado"</string>
    <string name="phoneTypeHome" msgid="2570923463033985887">"Casa"</string>
    <string name="phoneTypeMobile" msgid="6501463557754751037">"Móvil"</string>
    <string name="phoneTypeWork" msgid="8863939667059911633">"Trabajo"</string>
    <string name="phoneTypeFaxWork" msgid="3517792160008890912">"Fax laboral"</string>
    <string name="phoneTypeFaxHome" msgid="2067265972322971467">"Fax personal"</string>
    <string name="phoneTypePager" msgid="7582359955394921732">"Localizador"</string>
    <string name="phoneTypeOther" msgid="1544425847868765990">"Otro"</string>
    <string name="phoneTypeCallback" msgid="2712175203065678206">"Devolución de llamada"</string>
    <string name="phoneTypeCar" msgid="8738360689616716982">"Automóvil"</string>
    <string name="phoneTypeCompanyMain" msgid="540434356461478916">"Empresa principal"</string>
    <string name="phoneTypeIsdn" msgid="8022453193171370337">"ISDN"</string>
    <string name="phoneTypeMain" msgid="6766137010628326916">"Principal"</string>
    <string name="phoneTypeOtherFax" msgid="8587657145072446565">"Otro fax"</string>
    <string name="phoneTypeRadio" msgid="4093738079908667513">"Radio"</string>
    <string name="phoneTypeTelex" msgid="3367879952476250512">"Télex"</string>
    <string name="phoneTypeTtyTdd" msgid="8606514378585000044">"TTY TDD"</string>
    <string name="phoneTypeWorkMobile" msgid="1311426989184065709">"Celular del trabajo"</string>
    <string name="phoneTypeWorkPager" msgid="649938731231157056">"Localizador del trabajo"</string>
    <string name="phoneTypeAssistant" msgid="5596772636128562884">"Asistente"</string>
    <string name="phoneTypeMms" msgid="7254492275502768992">"MMS"</string>
    <string name="eventTypeCustom" msgid="7837586198458073404">"Personalizado"</string>
    <string name="eventTypeBirthday" msgid="2813379844211390740">"Cumpleaños"</string>
    <string name="eventTypeAnniversary" msgid="3876779744518284000">"Aniversario"</string>
    <string name="eventTypeOther" msgid="7388178939010143077">"Otro"</string>
    <string name="emailTypeCustom" msgid="8525960257804213846">"Personalizado"</string>
    <string name="emailTypeHome" msgid="449227236140433919">"Casa"</string>
    <string name="emailTypeWork" msgid="3548058059601149973">"Trabajo"</string>
    <string name="emailTypeOther" msgid="2923008695272639549">"Otro"</string>
    <string name="emailTypeMobile" msgid="119919005321166205">"Móvil"</string>
    <string name="postalTypeCustom" msgid="8903206903060479902">"Personalizado"</string>
    <string name="postalTypeHome" msgid="8165756977184483097">"Casa"</string>
    <string name="postalTypeWork" msgid="5268172772387694495">"Trabajo"</string>
    <string name="postalTypeOther" msgid="2726111966623584341">"Otro"</string>
    <string name="imTypeCustom" msgid="2074028755527826046">"Personalizado"</string>
    <string name="imTypeHome" msgid="6241181032954263892">"Casa"</string>
    <string name="imTypeWork" msgid="1371489290242433090">"Trabajo"</string>
    <string name="imTypeOther" msgid="5377007495735915478">"Otro"</string>
    <string name="imProtocolCustom" msgid="6919453836618749992">"Personalizado"</string>
    <string name="imProtocolAim" msgid="7050360612368383417">"AIM"</string>
    <string name="imProtocolMsn" msgid="144556545420769442">"Windows Live"</string>
    <string name="imProtocolYahoo" msgid="8271439408469021273">"Yahoo"</string>
    <string name="imProtocolSkype" msgid="9019296744622832951">"Skype"</string>
    <string name="imProtocolQq" msgid="8887484379494111884">"QQ"</string>
    <string name="imProtocolGoogleTalk" msgid="493902321140277304">"Hangouts"</string>
    <string name="imProtocolIcq" msgid="1574870433606517315">"ICQ"</string>
    <string name="imProtocolJabber" msgid="2279917630875771722">"Jabber"</string>
    <string name="imProtocolNetMeeting" msgid="8287625655986827971">"NetMeeting"</string>
    <string name="orgTypeWork" msgid="29268870505363872">"Trabajo"</string>
    <string name="orgTypeOther" msgid="3951781131570124082">"Otro"</string>
    <string name="orgTypeCustom" msgid="225523415372088322">"Personalizado"</string>
    <string name="relationTypeCustom" msgid="3542403679827297300">"Personalizado"</string>
    <string name="relationTypeAssistant" msgid="6274334825195379076">"Asistente"</string>
    <string name="relationTypeBrother" msgid="8757913506784067713">"Hermano"</string>
    <string name="relationTypeChild" msgid="1890746277276881626">"Hijo"</string>
    <string name="relationTypeDomesticPartner" msgid="6904807112121122133">"Pareja de hecho"</string>
    <string name="relationTypeFather" msgid="5228034687082050725">"Padre"</string>
    <string name="relationTypeFriend" msgid="7313106762483391262">"Amigo"</string>
    <string name="relationTypeManager" msgid="6365677861610137895">"Gerente"</string>
    <string name="relationTypeMother" msgid="4578571352962758304">"Madre"</string>
    <string name="relationTypeParent" msgid="4755635567562925226">"Padre"</string>
    <string name="relationTypePartner" msgid="7266490285120262781">"Socio"</string>
    <string name="relationTypeReferredBy" msgid="101573059844135524">"Recomendado por"</string>
    <string name="relationTypeRelative" msgid="1799819930085610271">"Pariente"</string>
    <string name="relationTypeSister" msgid="1735983554479076481">"Hermana"</string>
    <string name="relationTypeSpouse" msgid="394136939428698117">"Cónyuge"</string>
    <string name="sipAddressTypeCustom" msgid="2473580593111590945">"Personalizado"</string>
    <string name="sipAddressTypeHome" msgid="6093598181069359295">"Casa"</string>
    <string name="sipAddressTypeWork" msgid="6920725730797099047">"Trabajo"</string>
    <string name="sipAddressTypeOther" msgid="4408436162950119849">"Otro"</string>
    <string name="quick_contacts_not_available" msgid="746098007828579688">"No se encontró ninguna aplicación para ver este contacto."</string>
    <string name="keyguard_password_enter_pin_code" msgid="3037685796058495017">"Ingresa el código PIN"</string>
    <string name="keyguard_password_enter_puk_code" msgid="4800725266925845333">"Escribe el código PUK y un nuevo código PIN."</string>
    <string name="keyguard_password_enter_puk_prompt" msgid="1341112146710087048">"Código PUK"</string>
    <string name="keyguard_password_enter_pin_prompt" msgid="8027680321614196258">"Nuevo código PIN"</string>
    <string name="keyguard_password_entry_touch_hint" msgid="7858547464982981384"><font size="17">"Toca para ingresar la contraseña"</font></string>
    <string name="keyguard_password_enter_password_code" msgid="1054721668279049780">"Ingresar contraseña para desbloquear"</string>
    <string name="keyguard_password_enter_pin_password_code" msgid="6391755146112503443">"Ingresa el PIN para desbloquear"</string>
    <string name="keyguard_password_wrong_pin_code" msgid="2422225591006134936">"Código PIN incorrecto"</string>
    <string name="keyguard_label_text" msgid="861796461028298424">"Para desbloquear, presiona el menú y luego 0."</string>
    <string name="emergency_call_dialog_number_for_display" msgid="696192103195090970">"Número de emergencia"</string>
    <string name="lockscreen_carrier_default" msgid="8963839242565653192">"Sin servicio"</string>
    <string name="lockscreen_screen_locked" msgid="7288443074806832904">"Pantalla bloqueada."</string>
    <string name="lockscreen_instructions_when_pattern_enabled" msgid="46154051614126049">"Presiona el Menú para desbloquear o realizar una llamada de emergencia."</string>
    <string name="lockscreen_instructions_when_pattern_disabled" msgid="686260028797158364">"Presionar Menú para desbloquear."</string>
    <string name="lockscreen_pattern_instructions" msgid="7478703254964810302">"Dibujar el patrón de desbloqueo"</string>
    <string name="lockscreen_emergency_call" msgid="5347633784401285225">"Realizar llamada de emergencia"</string>
    <string name="lockscreen_return_to_call" msgid="5244259785500040021">"Regresar a llamada"</string>
    <string name="lockscreen_pattern_correct" msgid="9039008650362261237">"Correcto"</string>
    <string name="lockscreen_pattern_wrong" msgid="4317955014948108794">"Vuelve a intentarlo."</string>
    <string name="lockscreen_password_wrong" msgid="5737815393253165301">"Volver a intentarlo"</string>
    <string name="faceunlock_multiple_failures" msgid="754137583022792429">"Se superó el máximo de intentos permitido para el desbloqueo facial del dispositivo."</string>
    <string name="lockscreen_missing_sim_message_short" msgid="5099439277819215399">"Sin tarjeta SIM"</string>
    <string name="lockscreen_missing_sim_message" product="tablet" msgid="151659196095791474">"No hay tarjeta SIM en el tablet."</string>
    <string name="lockscreen_missing_sim_message" product="tv" msgid="1943633865476989599">"No hay ninguna tarjeta SIM en la TV."</string>
    <string name="lockscreen_missing_sim_message" product="default" msgid="2186920585695169078">"No hay tarjeta SIM en el dispositivo."</string>
    <string name="lockscreen_missing_sim_instructions" msgid="5372787138023272615">"Inserta una tarjeta SIM."</string>
    <string name="lockscreen_missing_sim_instructions_long" msgid="3526573099019319472">"Falta la tarjeta SIM o no se puede leer. Introduce una tarjeta SIM."</string>
    <string name="lockscreen_permanent_disabled_sim_message_short" msgid="5096149665138916184">"Tarjeta SIM inutilizable"</string>
    <string name="lockscreen_permanent_disabled_sim_instructions" msgid="910904643433151371">"Tu tarjeta SIM se ha inhabilitado de forma permanente.\n Ponte en contacto con tu proveedor de servicios inalámbricos para obtener otra tarjeta SIM."</string>
    <string name="lockscreen_transport_prev_description" msgid="6300840251218161534">"Pista anterior"</string>
    <string name="lockscreen_transport_next_description" msgid="573285210424377338">"Siguiente pista"</string>
    <string name="lockscreen_transport_pause_description" msgid="3980308465056173363">"Pausar"</string>
    <string name="lockscreen_transport_play_description" msgid="1901258823643886401">"Reproducir"</string>
    <string name="lockscreen_transport_stop_description" msgid="5907083260651210034">"Detener"</string>
    <string name="lockscreen_transport_rew_description" msgid="6944412838651990410">"Retroceder"</string>
    <string name="lockscreen_transport_ffw_description" msgid="42987149870928985">"Avanzar"</string>
    <string name="emergency_calls_only" msgid="6733978304386365407">"Solo llamadas de emergencia"</string>
    <string name="lockscreen_network_locked_message" msgid="143389224986028501">"Red bloqueada"</string>
    <string name="lockscreen_sim_puk_locked_message" msgid="7441797339976230">"La tarjeta SIM está bloqueada con PUK."</string>
    <string name="lockscreen_sim_puk_locked_instructions" msgid="8127916255245181063">"Consulta la guía del usuario o comunícate con el servicio de atención al cliente."</string>
    <string name="lockscreen_sim_locked_message" msgid="8066660129206001039">"La tarjeta SIM está bloqueada."</string>
    <string name="lockscreen_sim_unlock_progress_dialog_message" msgid="595323214052881264">"Desbloqueando tarjeta SIM…"</string>
    <string name="lockscreen_too_many_failed_attempts_dialog_message" msgid="6481623830344107222">"Estableciste incorrectamente tu patrón de desbloqueo <xliff:g id="NUMBER_0">%d</xliff:g> veces. \n\nVuelve a intentarlo en <xliff:g id="NUMBER_1">%d</xliff:g> segundos."</string>
    <string name="lockscreen_too_many_failed_password_attempts_dialog_message" msgid="2725973286239344555">"Escribiste incorrectamente tu contraseña <xliff:g id="NUMBER_0">%d</xliff:g> veces. \n\nVuelve a intentarlo en <xliff:g id="NUMBER_1">%d</xliff:g> segundos."</string>
    <string name="lockscreen_too_many_failed_pin_attempts_dialog_message" msgid="6216672706545696955">"Escribiste incorrectamente tu PIN <xliff:g id="NUMBER_0">%d</xliff:g> veces. \n\nVuelve a intentarlo en <xliff:g id="NUMBER_1">%d</xliff:g> segundos."</string>
    <string name="lockscreen_failed_attempts_almost_glogin" product="tablet" msgid="9191611984625460820">"Has establecido incorrectamente tu patrón de desbloqueo <xliff:g id="NUMBER_0">%d</xliff:g> veces. Luego de <xliff:g id="NUMBER_1">%d</xliff:g> intentos incorrectos, se te solicitará que desbloquees tu tablet mediante el uso de tu información de acceso de Google.\n\n Vuelve a intentarlo en <xliff:g id="NUMBER_2">%d</xliff:g> segundos."</string>
    <string name="lockscreen_failed_attempts_almost_glogin" product="tv" msgid="5316664559603394684">"Trazaste el patrón de desbloqueo <xliff:g id="NUMBER_0">%d</xliff:g> veces de manera incorrecta. Después de <xliff:g id="NUMBER_1">%d</xliff:g> intentos incorrectos más, tendrás que desbloquear la TV con tus datos de acceso a Google.\n\n Vuelve a intentarlo en <xliff:g id="NUMBER_2">%d</xliff:g> segundos."</string>
    <string name="lockscreen_failed_attempts_almost_glogin" product="default" msgid="2590227559763762751">"Has establecido incorrectamente tu patrón de desbloqueo <xliff:g id="NUMBER_0">%d</xliff:g> veces. Luego de <xliff:g id="NUMBER_1">%d</xliff:g> intentos incorrectos, se te solicitará que desbloquees tu dispositivo mediante el uso de tu información de acceso de Google.\n\n Vuelve a intentarlo en <xliff:g id="NUMBER_2">%d</xliff:g> segundos."</string>
    <string name="lockscreen_failed_attempts_almost_at_wipe" product="tablet" msgid="6128106399745755604">"Intentaste desbloquear la tablet <xliff:g id="NUMBER_0">%d</xliff:g> veces, pero no lo lograste. Puedes intentarlo <xliff:g id="NUMBER_1">%d</xliff:g> veces más antes de que se restablezcan los valores predeterminados de fábrica de la tablet y se pierdan todos los datos de usuario."</string>
    <string name="lockscreen_failed_attempts_almost_at_wipe" product="tv" msgid="950408382418270260">"Intentaste desbloquear la TV <xliff:g id="NUMBER_0">%d</xliff:g> veces de manera incorrecta. Después de <xliff:g id="NUMBER_1">%d</xliff:g> intentos incorrectos más, se restablecerá la configuración de fábrica de la TV y se perderán todos los datos del usuario."</string>
    <string name="lockscreen_failed_attempts_almost_at_wipe" product="default" msgid="8603565142156826565">"Intentaste desbloquear el dispositivo <xliff:g id="NUMBER_0">%d</xliff:g> veces, pero no lo lograste. Puedes intentarlo <xliff:g id="NUMBER_1">%d</xliff:g> veces más antes de que se restablezcan los valores predeterminados de fábrica del dispositivo y se pierdan todos los datos de usuario."</string>
    <string name="lockscreen_failed_attempts_now_wiping" product="tablet" msgid="280873516493934365">"Intentaste desbloquear la tablet <xliff:g id="NUMBER">%d</xliff:g> veces, pero no lo lograste. Se restablecerán los valores predeterminados de fábrica de la tablet."</string>
    <string name="lockscreen_failed_attempts_now_wiping" product="tv" msgid="3195755534096192191">"Intentaste desbloquear la TV <xliff:g id="NUMBER">%d</xliff:g> veces de manera incorrecta. Se restablecerá la configuración de fábrica de la TV."</string>
    <string name="lockscreen_failed_attempts_now_wiping" product="default" msgid="3025504721764922246">"Intentaste desbloquear el dispositivo <xliff:g id="NUMBER">%d</xliff:g> veces, pero no lo lograste. Se restablecerán los valores predeterminados de fábrica del dispositivo."</string>
    <string name="lockscreen_too_many_failed_attempts_countdown" msgid="6251480343394389665">"Vuelve a intentarlo en <xliff:g id="NUMBER">%d</xliff:g> segundos."</string>
    <string name="lockscreen_forgot_pattern_button_text" msgid="2626999449610695930">"¿Olvidaste el patrón?"</string>
    <string name="lockscreen_glogin_forgot_pattern" msgid="2588521501166032747">"Desbloquear cuenta"</string>
    <string name="lockscreen_glogin_too_many_attempts" msgid="2751368605287288808">"Demasiados intentos incorrectos de creación del patrón"</string>
    <string name="lockscreen_glogin_instructions" msgid="3931816256100707784">"Para desbloquear, accede con tu cuenta de Google."</string>
    <string name="lockscreen_glogin_username_hint" msgid="8846881424106484447">"Nombre de usuario (correo)"</string>
    <string name="lockscreen_glogin_password_hint" msgid="5958028383954738528">"Contraseña"</string>
    <string name="lockscreen_glogin_submit_button" msgid="7130893694795786300">"Inicia sesión"</string>
    <string name="lockscreen_glogin_invalid_input" msgid="1364051473347485908">"Nombre de usuario o contraseña incorrecta."</string>
    <string name="lockscreen_glogin_account_recovery_hint" msgid="1696924763690379073">"¿Olvidaste tu nombre de usuario o contraseña?\nAccede a "<b>"google.com/accounts/recovery"</b>"."</string>
    <string name="lockscreen_glogin_checking_password" msgid="7114627351286933867">"Comprobando..."</string>
    <string name="lockscreen_unlock_label" msgid="737440483220667054">"Desbloquear"</string>
    <string name="lockscreen_sound_on_label" msgid="9068877576513425970">"Sonido activado"</string>
    <string name="lockscreen_sound_off_label" msgid="996822825154319026">"Sonido desactivado"</string>
    <string name="lockscreen_access_pattern_start" msgid="3941045502933142847">"Se inició el patrón"</string>
    <string name="lockscreen_access_pattern_cleared" msgid="5583479721001639579">"Se eliminó el patrón"</string>
    <string name="lockscreen_access_pattern_cell_added" msgid="6756031208359292487">"Se agregó una celda."</string>
    <string name="lockscreen_access_pattern_detected" msgid="4988730895554057058">"Se completó el patrón"</string>
    <string name="keyguard_accessibility_widget_changed" msgid="5678624624681400191">"%1$s. Widget %2$d de %3$d"</string>
    <string name="keyguard_accessibility_add_widget" msgid="8273277058724924654">"Agregar widget"</string>
    <string name="keyguard_accessibility_widget_empty_slot" msgid="1281505703307930757">"Vacío"</string>
    <string name="keyguard_accessibility_unlock_area_expanded" msgid="2278106022311170299">"Área desbloqueada expandida."</string>
    <string name="keyguard_accessibility_unlock_area_collapsed" msgid="6366992066936076396">"El área desbloqueada se contrajo."</string>
    <string name="keyguard_accessibility_widget" msgid="6527131039741808240">"<xliff:g id="WIDGET_INDEX">%1$s</xliff:g> widget"</string>
    <string name="keyguard_accessibility_user_selector" msgid="1226798370913698896">"Selector de usuarios"</string>
    <string name="keyguard_accessibility_status" msgid="8008264603935930611">"Estado"</string>
    <string name="keyguard_accessibility_camera" msgid="8904231194181114603">"Cámara"</string>
    <string name="keygaurd_accessibility_media_controls" msgid="262209654292161806">"Controles de medios"</string>
    <string name="keyguard_accessibility_widget_reorder_start" msgid="8736853615588828197">"Se comenzaron a reordenar los widgets."</string>
    <string name="keyguard_accessibility_widget_reorder_end" msgid="7170190950870468320">"Se terminaron de reordenar los widgets."</string>
    <string name="keyguard_accessibility_widget_deleted" msgid="4426204263929224434">"Widget <xliff:g id="WIDGET_INDEX">%1$s</xliff:g> eliminado"</string>
    <string name="keyguard_accessibility_expand_lock_area" msgid="519859720934178024">"Expandir el área desbloqueada"</string>
    <string name="keyguard_accessibility_slide_unlock" msgid="2959928478764697254">"Desbloqueo por deslizamiento"</string>
    <string name="keyguard_accessibility_pattern_unlock" msgid="1490840706075246612">"Desbloqueo por patrón"</string>
    <string name="keyguard_accessibility_face_unlock" msgid="4817282543351718535">"Desbloqueo facial"</string>
    <string name="keyguard_accessibility_pin_unlock" msgid="2469687111784035046">"Desbloqueo por PIN"</string>
    <string name="keyguard_accessibility_password_unlock" msgid="7675777623912155089">"Desbloqueo por contraseña"</string>
    <string name="keyguard_accessibility_pattern_area" msgid="7679891324509597904">"Área de patrón"</string>
    <string name="keyguard_accessibility_slide_area" msgid="6736064494019979544">"Área de deslizamiento"</string>
    <string name="password_keyboard_label_symbol_key" msgid="992280756256536042">"?123"</string>
    <string name="password_keyboard_label_alpha_key" msgid="8001096175167485649">"ABC"</string>
    <string name="password_keyboard_label_alt_key" msgid="1284820942620288678">"ALT"</string>
    <string name="granularity_label_character" msgid="7336470535385009523">"Carácter"</string>
    <string name="granularity_label_word" msgid="7075570328374918660">"Palabra"</string>
    <string name="granularity_label_link" msgid="5815508880782488267">"Vínculo"</string>
    <string name="granularity_label_line" msgid="5764267235026120888">"Línea"</string>
    <string name="hour_ampm" msgid="4584338083529355982">"<xliff:g id="HOUR">%-l</xliff:g> <xliff:g id="AMPM">%P</xliff:g>"</string>
    <string name="hour_cap_ampm" msgid="2083465992940444366">"<xliff:g id="HOUR">%-l</xliff:g> <xliff:g id="AMPM">%p</xliff:g>"</string>
    <string name="factorytest_failed" msgid="5410270329114212041">"Error en la prueba de fábrica"</string>
    <string name="factorytest_not_system" msgid="4435201656767276723">"La acción FACTORY_TEST se admite solamente en paquetes instalados en /system/app."</string>
    <string name="factorytest_no_action" msgid="872991874799998561">"No se ha encontrado ningún paquete que proporcione la acción FACTORY_TEST ."</string>
    <string name="factorytest_reboot" msgid="6320168203050791643">"Reiniciar"</string>
    <string name="js_dialog_title" msgid="1987483977834603872">"La página \"<xliff:g id="TITLE">%s</xliff:g>\" dice:"</string>
    <string name="js_dialog_title_default" msgid="6961903213729667573">"JavaScript"</string>
    <string name="js_dialog_before_unload_title" msgid="2619376555525116593">"Confirmar navegación"</string>
    <string name="js_dialog_before_unload_positive_button" msgid="3112752010600484130">"Abandonar esta página"</string>
    <string name="js_dialog_before_unload_negative_button" msgid="5614861293026099715">"Quedarme en la página"</string>
    <string name="js_dialog_before_unload" msgid="3468816357095378590">"<xliff:g id="MESSAGE">%s</xliff:g>\n\n¿Confirmas que quieres salir de esta página?"</string>
    <string name="save_password_label" msgid="6860261758665825069">"Confirmar"</string>
    <string name="double_tap_toast" msgid="4595046515400268881">"Consejo: Toca dos veces para acercar y alejar la imagen."</string>
    <string name="autofill_this_form" msgid="4616758841157816676">"Autocompletar"</string>
    <string name="setup_autofill" msgid="7103495070180590814">"Conf. Autocompl."</string>
    <string name="autofill_address_name_separator" msgid="6350145154779706772">" "</string>
    <string name="autofill_address_summary_name_format" msgid="3268041054899214945">"$1$2$3"</string>
    <string name="autofill_address_summary_separator" msgid="7483307893170324129">", "</string>
    <string name="autofill_address_summary_format" msgid="4874459455786827344">"$1$2$3"</string>
    <string name="autofill_province" msgid="2231806553863422300">"Provincia"</string>
    <string name="autofill_postal_code" msgid="4696430407689377108">"Código postal"</string>
    <string name="autofill_state" msgid="6988894195520044613">"Estado"</string>
    <string name="autofill_zip_code" msgid="8697544592627322946">"Código postal"</string>
    <string name="autofill_county" msgid="237073771020362891">"Condado"</string>
    <string name="autofill_island" msgid="4020100875984667025">"Isla"</string>
    <string name="autofill_district" msgid="8400735073392267672">"Distrito"</string>
    <string name="autofill_department" msgid="5343279462564453309">"Departamento"</string>
    <string name="autofill_prefecture" msgid="2028499485065800419">"Prefectura"</string>
    <string name="autofill_parish" msgid="8202206105468820057">"Circunscripción"</string>
    <string name="autofill_area" msgid="3547409050889952423">"Área"</string>
    <string name="autofill_emirate" msgid="2893880978835698818">"Emirato"</string>
    <string name="permlab_readHistoryBookmarks" msgid="3775265775405106983">"leer tus marcadores web y el historial"</string>
    <string name="permdesc_readHistoryBookmarks" msgid="8462378226600439658">"Permite que la aplicación consulte el historial de todas las URL visitadas por el navegador, y todos sus marcadores. Nota: Este permiso no puede ser utilizado por navegadores externos ni otras aplicaciones que tengan funciones de navegación por Internet."</string>
    <string name="permlab_writeHistoryBookmarks" msgid="3714785165273314490">"escribir marcadores web e historial"</string>
    <string name="permdesc_writeHistoryBookmarks" product="tablet" msgid="6825527469145760922">"Permite que la aplicación modifique el historial o los marcadores del navegador almacenados en la tablet. La aplicación puede utilizar este permiso para borrar o modificar datos del navegador. Nota: Este permiso no puede ser utilizado por navegadores externos ni otras aplicaciones que tengan funciones de navegación por Internet."</string>
    <string name="permdesc_writeHistoryBookmarks" product="tv" msgid="7007393823197766548">"Permite que la aplicación modifique el historial o los marcadores del navegador almacenados en la TV. Esta opción puede permitir que la aplicación borre o modifique los datos del navegador. Ten en cuenta que este permiso no puede ser usado por navegadores de terceros ni otras aplicaciones con capacidades de navegación web."</string>
    <string name="permdesc_writeHistoryBookmarks" product="default" msgid="8497389531014185509">"Permite que la aplicación modifique el historial o los marcadores del navegador almacenados en el dispositivo. La aplicación puede utilizar este permiso para borrar o modificar los datos del navegador. Nota: Este permiso no puede ser utilizado por navegadores externos ni otras aplicaciones que tengan funciones de navegación por Internet."</string>
    <string name="permlab_setAlarm" msgid="1379294556362091814">"programar una alarma"</string>
    <string name="permdesc_setAlarm" msgid="316392039157473848">"Permite que la aplicación establezca una alarma en una aplicación de alarma instalada. Es posible que algunas aplicaciones de alarma no incluyan esta función."</string>
    <string name="permlab_writeVoicemail" msgid="7309899891683938100">"Editar los mensajes del buzón de voz"</string>
    <string name="permdesc_writeVoicemail" msgid="6592572839715924830">"Permite que la aplicación modifique y elimine mensajes de la bandeja de entrada del buzón de voz."</string>
    <string name="permlab_addVoicemail" msgid="5525660026090959044">"agregar correo de voz"</string>
    <string name="permdesc_addVoicemail" msgid="6604508651428252437">"Permite que la aplicación agregue mensajes a la bandeja de entrada de tu buzón de voz."</string>
    <string name="permlab_readVoicemail" msgid="8415201752589140137">"Consultar los mensajes del buzón de voz"</string>
    <string name="permdesc_readVoicemail" msgid="8926534735321616550">"Permite que la aplicación consulte los mensajes del buzón de voz."</string>
    <string name="permlab_writeGeolocationPermissions" msgid="5962224158955273932">"Modificar los permisos de ubicación geográfica del navegador"</string>
    <string name="permdesc_writeGeolocationPermissions" msgid="1083743234522638747">"Permite que la aplicación modifique los permisos de ubicación geográfica del navegador. Las aplicaciones maliciosas pueden utilizar esto para permitir el envío de información de ubicación a sitios web arbitrarios."</string>
    <string name="permlab_packageVerificationAgent" msgid="5568139100645829117">"Verificar paquetes"</string>
    <string name="permdesc_packageVerificationAgent" msgid="8437590190990843381">"Permite que la aplicación verifique si se puede instalar un paquete."</string>
    <string name="permlab_bindPackageVerifier" msgid="4187786793360326654">"Vincular a un verificador de paquetes"</string>
    <string name="permdesc_bindPackageVerifier" msgid="3180741773233862126">"Permite que el titular solicite verificadores de paquetes. Las aplicaciones normales no deberían necesitar este permiso."</string>
    <string name="permlab_serialPort" msgid="546083327654631076">"Acceder a los puertos serie"</string>
    <string name="permdesc_serialPort" msgid="2991639985224598193">"Permite acceder a puertos serie a través de la API SerialManager."</string>
    <string name="permlab_accessContentProvidersExternally" msgid="5077774297943409285">"acceder a proveedores externamente"</string>
    <string name="permdesc_accessContentProvidersExternally" msgid="4544346486697853685">"Permite acceder a los proveedores de contenido desde la interfaz. Las aplicaciones normales nunca deberían necesitarlo."</string>
    <string name="permlab_updateLock" msgid="3527558366616680889">"no realizar actualizaciones automáticas"</string>
    <string name="permdesc_updateLock" msgid="1655625832166778492">"Permite a su propietario ofrecer información al sistema acerca de cuándo sería adecuado reiniciar el sistema de forma no interactiva y actualizar el dispositivo."</string>
    <string name="save_password_message" msgid="767344687139195790">"¿Quieres recordar esta contraseña en el navegador?"</string>
    <string name="save_password_notnow" msgid="6389675316706699758">"Ahora no"</string>
    <string name="save_password_remember" msgid="6491879678996749466">"Recuerda"</string>
    <string name="save_password_never" msgid="8274330296785855105">"Nunca"</string>
    <string name="open_permission_deny" msgid="7374036708316629800">"No tienes permiso para abrir esta página."</string>
    <string name="text_copied" msgid="4985729524670131385">"Texto copiado en el portapapeles."</string>
    <string name="more_item_label" msgid="4650918923083320495">"Más"</string>
    <string name="prepend_shortcut_label" msgid="2572214461676015642">"Menú+"</string>
    <string name="menu_space_shortcut_label" msgid="2410328639272162537">"espacio"</string>
    <string name="menu_enter_shortcut_label" msgid="2743362785111309668">"ingresar"</string>
    <string name="menu_delete_shortcut_label" msgid="3658178007202748164">"borrar"</string>
    <string name="search_go" msgid="8298016669822141719">"Buscar"</string>
    <string name="search_hint" msgid="1733947260773056054">"Buscar…"</string>
    <string name="searchview_description_search" msgid="6749826639098512120">"Buscar"</string>
    <string name="searchview_description_query" msgid="5911778593125355124">"Consulta de búsqueda"</string>
    <string name="searchview_description_clear" msgid="1330281990951833033">"Eliminar la consulta"</string>
    <string name="searchview_description_submit" msgid="2688450133297983542">"Enviar consulta"</string>
    <string name="searchview_description_voice" msgid="2453203695674994440">"Búsqueda por voz"</string>
    <string name="enable_explore_by_touch_warning_title" msgid="7460694070309730149">"¿Activar exploración táctil?"</string>
    <string name="enable_explore_by_touch_warning_message" product="tablet" msgid="8655887539089910577">"<xliff:g id="ACCESSIBILITY_SERVICE_NAME">%1$s</xliff:g> desea activar la exploración táctil. Cuando esta función esté activada, podrás escuchar o ver descripciones del contenido seleccionado o usar gestos para interactuar con la tablet."</string>
    <string name="enable_explore_by_touch_warning_message" product="default" msgid="2708199672852373195">"<xliff:g id="ACCESSIBILITY_SERVICE_NAME">%1$s</xliff:g> desea activar la exploración táctil. Cuando esta función esté activada, podrás escuchar o ver descripciones del contenido seleccionado o usar gestos para interactuar con el dispositivo."</string>
    <string name="oneMonthDurationPast" msgid="7396384508953779925">"Hace 1 mes."</string>
    <string name="beforeOneMonthDurationPast" msgid="909134546836499826">"Anterior a 1 mes atrás"</string>
<<<<<<< HEAD
  <plurals name="num_seconds_ago">
    <item quantity="one" msgid="4869870056547896011">"hace 1 segundo"</item>
    <item quantity="other" msgid="3903706804349556379">"hace <xliff:g id="COUNT">%d</xliff:g> segundos"</item>
  </plurals>
  <plurals name="num_minutes_ago">
    <item quantity="one" msgid="3306787433088810191">"Hace 1 minuto."</item>
    <item quantity="other" msgid="2176942008915455116">"hace <xliff:g id="COUNT">%d</xliff:g> minutos"</item>
  </plurals>
  <plurals name="num_hours_ago">
    <item quantity="one" msgid="9150797944610821849">"Hace 1 hora"</item>
    <item quantity="other" msgid="2467273239587587569">"Hace <xliff:g id="COUNT">%d</xliff:g> horas"</item>
=======
  <plurals name="last_num_days">
    <item quantity="other" msgid="3069992808164318268">"Últimos <xliff:g id="COUNT">%d</xliff:g> días"</item>
>>>>>>> 6d8886ac
  </plurals>
    <!-- no translation found for last_num_days:one (7555846096746489821) -->
    <string name="last_month" msgid="3959346739979055432">"Último mes"</string>
    <string name="older" msgid="5211975022815554840">"Antiguos"</string>
<<<<<<< HEAD
  <plurals name="num_days_ago">
    <item quantity="one" msgid="861358534398115820">"ayer"</item>
    <item quantity="other" msgid="2479586466153314633">"Hace <xliff:g id="COUNT">%d</xliff:g> días"</item>
  </plurals>
  <plurals name="in_num_seconds">
    <item quantity="one" msgid="2729745560954905102">"en 1 segundo"</item>
    <item quantity="other" msgid="1241926116443974687">"en <xliff:g id="COUNT">%d</xliff:g> segundos"</item>
  </plurals>
  <plurals name="in_num_minutes">
    <item quantity="one" msgid="8793095251325200395">"en 1 minuto"</item>
    <item quantity="other" msgid="3330713936399448749">"en <xliff:g id="COUNT">%d</xliff:g> minutos"</item>
  </plurals>
  <plurals name="in_num_hours">
    <item quantity="one" msgid="7164353342477769999">"en 1 hora"</item>
    <item quantity="other" msgid="547290677353727389">"en <xliff:g id="COUNT">%d</xliff:g> horas"</item>
  </plurals>
  <plurals name="in_num_days">
    <item quantity="one" msgid="5413088743009839518">"mañana"</item>
    <item quantity="other" msgid="5109449375100953247">"en <xliff:g id="COUNT">%d</xliff:g> días"</item>
  </plurals>
  <plurals name="abbrev_num_seconds_ago">
    <item quantity="one" msgid="1849036840200069118">"hace 1 segundo"</item>
    <item quantity="other" msgid="3699169366650930415">"hace <xliff:g id="COUNT">%d</xliff:g> segundos"</item>
  </plurals>
  <plurals name="abbrev_num_minutes_ago">
    <item quantity="one" msgid="6361490147113871545">"hace 1 min"</item>
    <item quantity="other" msgid="851164968597150710">"Hace <xliff:g id="COUNT">%d</xliff:g> minutos."</item>
  </plurals>
  <plurals name="abbrev_num_hours_ago">
    <item quantity="one" msgid="4796212039724722116">"Hace 1 hora"</item>
    <item quantity="other" msgid="6889970745748538901">"hace <xliff:g id="COUNT">%d</xliff:g> horas"</item>
  </plurals>
  <plurals name="abbrev_num_days_ago">
    <item quantity="one" msgid="8463161711492680309">"ayer"</item>
    <item quantity="other" msgid="3453342639616481191">"Hace <xliff:g id="COUNT">%d</xliff:g> días."</item>
  </plurals>
  <plurals name="abbrev_in_num_seconds">
    <item quantity="one" msgid="5842225370795066299">"en 1 segundo"</item>
    <item quantity="other" msgid="5495880108825805108">"en <xliff:g id="COUNT">%d</xliff:g> segundos"</item>
  </plurals>
  <plurals name="abbrev_in_num_minutes">
    <item quantity="one" msgid="562786149928284878">"en 1 minuto"</item>
    <item quantity="other" msgid="4216113292706568726">"en <xliff:g id="COUNT">%d</xliff:g> minutos"</item>
  </plurals>
  <plurals name="abbrev_in_num_hours">
    <item quantity="one" msgid="3274708118124045246">"en 1 hora"</item>
    <item quantity="other" msgid="3705373766798013406">"en <xliff:g id="COUNT">%d</xliff:g> horas"</item>
  </plurals>
  <plurals name="abbrev_in_num_days">
    <item quantity="one" msgid="2178576254385739855">"mañana"</item>
    <item quantity="other" msgid="2973062968038355991">"en <xliff:g id="COUNT">%d</xliff:g> días"</item>
  </plurals>
=======
>>>>>>> 6d8886ac
    <string name="preposition_for_date" msgid="9093949757757445117">"activado <xliff:g id="DATE">%s</xliff:g>"</string>
    <string name="preposition_for_time" msgid="5506831244263083793">"a las <xliff:g id="TIME">%s</xliff:g>"</string>
    <string name="preposition_for_year" msgid="5040395640711867177">"en <xliff:g id="YEAR">%s</xliff:g>"</string>
    <string name="day" msgid="8144195776058119424">"día"</string>
    <string name="days" msgid="4774547661021344602">"días"</string>
    <string name="hour" msgid="2126771916426189481">"hora"</string>
    <string name="hours" msgid="894424005266852993">"horas"</string>
    <string name="minute" msgid="9148878657703769868">"min"</string>
    <string name="minutes" msgid="5646001005827034509">"mins"</string>
    <string name="second" msgid="3184235808021478">"segundo"</string>
    <string name="seconds" msgid="3161515347216589235">"segundos"</string>
    <string name="week" msgid="5617961537173061583">"semana"</string>
    <string name="weeks" msgid="6509623834583944518">"semanas"</string>
    <string name="year" msgid="4001118221013892076">"año"</string>
    <string name="years" msgid="6881577717993213522">"años"</string>
  <plurals name="duration_seconds">
    <item quantity="one" msgid="6962015528372969481">"1 segundo"</item>
    <item quantity="other" msgid="1886107766577166786">"<xliff:g id="COUNT">%d</xliff:g> segundos"</item>
  </plurals>
  <plurals name="duration_minutes">
    <item quantity="one" msgid="4915414002546085617">"1 minuto"</item>
    <item quantity="other" msgid="3165187169224908775">"<xliff:g id="COUNT">%d</xliff:g> minutos"</item>
  </plurals>
  <plurals name="duration_hours">
    <item quantity="one" msgid="8917467491248809972">"1 hora"</item>
    <item quantity="other" msgid="3863962854246773930">"<xliff:g id="COUNT">%d</xliff:g> horas"</item>
  </plurals>
    <string name="VideoView_error_title" msgid="3534509135438353077">"Problemas de video"</string>
    <string name="VideoView_error_text_invalid_progressive_playback" msgid="3186670335938670444">"No es posible transmitir este video al dispositivo."</string>
    <string name="VideoView_error_text_unknown" msgid="3450439155187810085">"No se puede reproducir el video."</string>
    <string name="VideoView_error_button" msgid="2822238215100679592">"Aceptar"</string>
    <string name="relative_time" msgid="1818557177829411417">"<xliff:g id="DATE">%1$s</xliff:g>, <xliff:g id="TIME">%2$s</xliff:g>"</string>
    <string name="noon" msgid="7245353528818587908">"mediodía"</string>
    <string name="Noon" msgid="3342127745230013127">"Mediodía"</string>
    <string name="midnight" msgid="7166259508850457595">"medianoche"</string>
    <string name="Midnight" msgid="5630806906897892201">"Medianoche"</string>
    <string name="elapsed_time_short_format_mm_ss" msgid="4431555943828711473">"<xliff:g id="MINUTES">%1$02d</xliff:g>:<xliff:g id="SECONDS">%2$02d</xliff:g>"</string>
    <string name="elapsed_time_short_format_h_mm_ss" msgid="1846071997616654124">"<xliff:g id="HOURS">%1$d</xliff:g>:<xliff:g id="MINUTES">%2$02d</xliff:g>:<xliff:g id="SECONDS">%3$02d</xliff:g>"</string>
    <string name="selectAll" msgid="6876518925844129331">"Seleccionar todo"</string>
    <string name="cut" msgid="3092569408438626261">"Cortar"</string>
    <string name="copy" msgid="2681946229533511987">"Copiar"</string>
    <string name="paste" msgid="5629880836805036433">"Pegar"</string>
    <string name="replace" msgid="5781686059063148930">"Reemplazar..."</string>
    <string name="delete" msgid="6098684844021697789">"Eliminar"</string>
    <string name="copyUrl" msgid="2538211579596067402">"Copiar URL"</string>
    <string name="selectTextMode" msgid="1018691815143165326">"Seleccionar texto"</string>
    <string name="textSelectionCABTitle" msgid="5236850394370820357">"Selección de texto"</string>
    <string name="addToDictionary" msgid="4352161534510057874">"Agregar al diccionario"</string>
    <string name="deleteText" msgid="6979668428458199034">"Eliminar"</string>
    <string name="inputMethod" msgid="1653630062304567879">"Método de entrada"</string>
    <string name="editTextMenuTitle" msgid="4909135564941815494">"Acciones de texto"</string>
    <string name="low_internal_storage_view_title" msgid="5576272496365684834">"Queda poco espacio de almacenamiento"</string>
    <string name="low_internal_storage_view_text" msgid="6640505817617414371">"Es posible que algunas funciones del sistema no estén disponibles."</string>
    <string name="low_internal_storage_view_text_no_boot" msgid="6935190099204693424">"No hay espacio suficiente para el sistema. Asegúrate de que haya 250 MB libres y reinicia el dispositivo."</string>
    <string name="app_running_notification_title" msgid="8718335121060787914">"<xliff:g id="APP_NAME">%1$s</xliff:g> se está ejecutando"</string>
    <string name="app_running_notification_text" msgid="4653586947747330058">"Toca para obtener más información o para detener la aplicación."</string>
    <string name="ok" msgid="5970060430562524910">"Aceptar"</string>
    <string name="cancel" msgid="6442560571259935130">"Cancelar"</string>
    <string name="yes" msgid="5362982303337969312">"Aceptar"</string>
    <string name="no" msgid="5141531044935541497">"Cancelar"</string>
    <string name="dialog_alert_title" msgid="2049658708609043103">"Atención"</string>
    <string name="loading" msgid="7933681260296021180">"Cargando…"</string>
    <string name="capital_on" msgid="1544682755514494298">"Sí"</string>
    <string name="capital_off" msgid="6815870386972805832">"No"</string>
    <string name="whichApplication" msgid="4533185947064773386">"Completar la acción mediante"</string>
    <string name="whichApplicationNamed" msgid="8260158865936942783">"Completar acción con %1$s"</string>
    <string name="whichViewApplication" msgid="3272778576700572102">"Abrir con"</string>
    <string name="whichViewApplicationNamed" msgid="2286418824011249620">"Abrir con %1$s"</string>
    <string name="whichEditApplication" msgid="144727838241402655">"Editar con"</string>
    <string name="whichEditApplicationNamed" msgid="1775815530156447790">"Editar con %1$s"</string>
    <string name="whichSendApplication" msgid="6902512414057341668">"Compartir con"</string>
    <string name="whichSendApplicationNamed" msgid="2799370240005424391">"Compartir con %1$s"</string>
    <string name="whichHomeApplication" msgid="4307587691506919691">"Seleccionar una aplicación de la pantalla principal"</string>
    <string name="whichHomeApplicationNamed" msgid="4493438593214760979">"Utilizar %1$s como aplicación de la pantalla principal"</string>
    <string name="alwaysUse" msgid="4583018368000610438">"Utilizar de manera predeterminada en esta acción."</string>
    <string name="use_a_different_app" msgid="8134926230585710243">"Utilizar una aplicación diferente"</string>
    <string name="clearDefaultHintMsg" msgid="3252584689512077257">"Eliminar valores predeterminados en Configuración del sistema &gt; Aplicaciones &gt; Descargas."</string>
    <string name="chooseActivity" msgid="7486876147751803333">"Seleccionar una acción"</string>
    <string name="chooseUsbActivity" msgid="6894748416073583509">"Selecciona una aplicación para el dispositivo USB."</string>
    <string name="noApplications" msgid="2991814273936504689">"Ninguna aplicación puede realizar esta acción."</string>
    <string name="aerr_title" msgid="1905800560317137752"></string>
    <string name="aerr_application" msgid="932628488013092776">"Lamentablemente, la aplicación <xliff:g id="APPLICATION">%1$s</xliff:g> se detuvo."</string>
    <string name="aerr_process" msgid="4507058997035697579">"Lamentablemente, el proceso <xliff:g id="PROCESS">%1$s</xliff:g> se detuvo."</string>
    <string name="anr_title" msgid="4351948481459135709"></string>
    <string name="anr_activity_application" msgid="1904477189057199066">"<xliff:g id="APPLICATION">%2$s</xliff:g> no responde.\n\n¿Deseas cerrarla?"</string>
    <string name="anr_activity_process" msgid="5776209883299089767">"La actividad <xliff:g id="ACTIVITY">%1$s</xliff:g> no responde.\n\n¿Deseas cerrarla?"</string>
    <string name="anr_application_process" msgid="8941757607340481057">"<xliff:g id="APPLICATION">%1$s</xliff:g> no responde. ¿Deseas cerrarla?"</string>
    <string name="anr_process" msgid="6513209874880517125">"El proceso <xliff:g id="PROCESS">%1$s</xliff:g> no responde.\n\n¿Deseas cerrarlo?"</string>
    <string name="force_close" msgid="8346072094521265605">"Aceptar"</string>
    <string name="report" msgid="4060218260984795706">"Notificar"</string>
    <string name="wait" msgid="7147118217226317732">"Esperar"</string>
    <string name="webpage_unresponsive" msgid="3272758351138122503">"La página no responde.\n\n¿Deseas cerrarla?"</string>
    <string name="launch_warning_title" msgid="1547997780506713581">"Aplicación redireccionada"</string>
    <string name="launch_warning_replace" msgid="6202498949970281412">"<xliff:g id="APP_NAME">%1$s</xliff:g> se está ejecutando ahora."</string>
    <string name="launch_warning_original" msgid="188102023021668683">"<xliff:g id="APP_NAME">%1$s</xliff:g> se inició originalmente."</string>
    <string name="screen_compat_mode_scale" msgid="3202955667675944499">"Escala"</string>
    <string name="screen_compat_mode_show" msgid="4013878876486655892">"Mostrar siempre"</string>
    <string name="screen_compat_mode_hint" msgid="1064524084543304459">"Volver a activar Configuración del sistema &gt; Aplicaciones &gt; Descargas"</string>
    <string name="smv_application" msgid="3307209192155442829">"La aplicación <xliff:g id="APPLICATION">%1$s</xliff:g> (proceso <xliff:g id="PROCESS">%2$s</xliff:g>) ha infringido su política StrictMode de aplicación automática."</string>
    <string name="smv_process" msgid="5120397012047462446">"El proceso <xliff:g id="PROCESS">%1$s</xliff:g> ha violado su política StrictMode autoimpuesta."</string>
    <string name="android_upgrading_title" msgid="1584192285441405746">"Android se está actualizando..."</string>
    <string name="android_start_title" msgid="8418054686415318207">"Iniciando Android…"</string>
    <string name="android_upgrading_fstrim" msgid="8036718871534640010">"Optimizando almacenamiento"</string>
    <string name="android_upgrading_apk" msgid="7904042682111526169">"Optimizando la aplicación <xliff:g id="NUMBER_0">%1$d</xliff:g> de <xliff:g id="NUMBER_1">%2$d</xliff:g>"</string>
    <string name="android_preparing_apk" msgid="8162599310274079154">"Preparando <xliff:g id="APPNAME">%1$s</xliff:g>."</string>
    <string name="android_upgrading_starting_apps" msgid="451464516346926713">"Iniciando aplicaciones"</string>
    <string name="android_upgrading_complete" msgid="1405954754112999229">"Finalizando el inicio"</string>
    <string name="heavy_weight_notification" msgid="9087063985776626166">"<xliff:g id="APP">%1$s</xliff:g> en ejecución"</string>
    <string name="heavy_weight_notification_detail" msgid="1721681741617898865">"Toca para cambiar a la aplicación"</string>
    <string name="heavy_weight_switcher_title" msgid="7153167085403298169">"¿Deseas cambiar aplicaciones?"</string>
    <string name="heavy_weight_switcher_text" msgid="7022631924534406403">"Ya se está ejecutando una aplicación que debe detenerse antes de iniciar una nueva."</string>
    <string name="old_app_action" msgid="493129172238566282">"Regresar a <xliff:g id="OLD_APP">%1$s</xliff:g>"</string>
    <string name="old_app_description" msgid="2082094275580358049">"No iniciar la nueva aplicación."</string>
    <string name="new_app_action" msgid="5472756926945440706">"Inicio <xliff:g id="OLD_APP">%1$s</xliff:g>"</string>
    <string name="new_app_description" msgid="1932143598371537340">"Interrumpe la aplicación anterior sin guardar los cambios."</string>
    <string name="sendText" msgid="5209874571959469142">"Seleccionar una acción para el texto"</string>
    <string name="volume_ringtone" msgid="6885421406845734650">"Volumen del timbre"</string>
    <string name="volume_music" msgid="5421651157138628171">"Volumen de los medios"</string>
    <string name="volume_music_hint_playing_through_bluetooth" msgid="9165984379394601533">"Reproduciendo a través de Bluetooth"</string>
    <string name="volume_music_hint_silent_ringtone_selected" msgid="8310739960973156272">"Tono de silencio establecido"</string>
    <string name="volume_call" msgid="3941680041282788711">"Volumen de llamadas entrantes"</string>
    <string name="volume_bluetooth_call" msgid="2002891926351151534">"Volumen en llamada de Bluetooth"</string>
    <string name="volume_alarm" msgid="1985191616042689100">"Volumen de la alarma"</string>
    <string name="volume_notification" msgid="2422265656744276715">"Volumen de notificación"</string>
    <string name="volume_unknown" msgid="1400219669770445902">"Volumen"</string>
    <string name="volume_icon_description_bluetooth" msgid="6538894177255964340">"Volumen de Bluetooth"</string>
    <string name="volume_icon_description_ringer" msgid="3326003847006162496">"Volumen del tono de llamada"</string>
    <string name="volume_icon_description_incall" msgid="8890073218154543397">"Volumen de la llamada"</string>
    <string name="volume_icon_description_media" msgid="4217311719665194215">"Volumen de los medios"</string>
    <string name="volume_icon_description_notification" msgid="7044986546477282274">"Volumen de notificación"</string>
    <string name="ringtone_default" msgid="3789758980357696936">"Tono de llamada predeterminado"</string>
    <string name="ringtone_default_with_actual" msgid="8129563480895990372">"Tono de llamada predeterminado (<xliff:g id="ACTUAL_RINGTONE">%1$s</xliff:g>)"</string>
    <string name="ringtone_silent" msgid="7937634392408977062">"Ninguno"</string>
    <string name="ringtone_picker_title" msgid="3515143939175119094">"Tonos de llamada"</string>
    <string name="ringtone_unknown" msgid="5477919988701784788">"Tono de llamada desconocido"</string>
  <plurals name="wifi_available">
    <item quantity="one" msgid="6654123987418168693">"Red disponible de Wi-Fi"</item>
    <item quantity="other" msgid="4192424489168397386">"redes disponibles de Wi-Fi"</item>
  </plurals>
  <plurals name="wifi_available_detailed">
    <item quantity="one" msgid="1634101450343277345">"Abrir red disponible de Wi-Fi"</item>
    <item quantity="other" msgid="7915895323644292768">"Abrir redes disponibles de Wi-Fi"</item>
  </plurals>
    <string name="wifi_available_sign_in" msgid="4029489716605255386">"Accede a una red Wi-Fi."</string>
    <string name="network_available_sign_in" msgid="8495155593358054676">"Acceder a la red"</string>
    <!-- no translation found for network_available_sign_in_detailed (8000081941447976118) -->
    <skip />
    <string name="wifi_watchdog_network_disabled" msgid="7904214231651546347">"No se pudo conectar a la red Wi-Fi."</string>
    <string name="wifi_watchdog_network_disabled_detailed" msgid="5548780776418332675">" tiene una mala conexión a Internet."</string>
    <string name="wifi_connect_alert_title" msgid="8455846016001810172">"¿Permitir la conexión?"</string>
    <string name="wifi_connect_alert_message" msgid="6451273376815958922">"La aplicación %1$s quiere conectarse a la red Wi-Fi %2$s."</string>
    <string name="wifi_connect_default_application" msgid="7143109390475484319">"Una aplicación"</string>
    <string name="wifi_p2p_dialog_title" msgid="97611782659324517">"Wi-Fi Direct"</string>
    <string name="wifi_p2p_turnon_message" msgid="2909250942299627244">"Iniciar Wi-Fi Direct. Se desactivará el funcionamiento de la zona o del cliente Wi-Fi."</string>
    <string name="wifi_p2p_failed_message" msgid="3763669677935623084">"No se pudo iniciar Wi-Fi Direct."</string>
    <string name="wifi_p2p_enabled_notification_title" msgid="2068321881673734886">"Se activó Wi-Fi Direct."</string>
    <string name="wifi_p2p_enabled_notification_message" msgid="1638949953993894335">"Tocar para ajustar los parámetros de configuración"</string>
    <string name="accept" msgid="1645267259272829559">"Aceptar"</string>
    <string name="decline" msgid="2112225451706137894">"Rechazar"</string>
    <string name="wifi_p2p_invitation_sent_title" msgid="1318975185112070734">"Se envió la invitación."</string>
    <string name="wifi_p2p_invitation_to_connect_title" msgid="4958803948658533637">"Invitación para conectarse"</string>
    <string name="wifi_p2p_from_message" msgid="570389174731951769">"De:"</string>
    <string name="wifi_p2p_to_message" msgid="248968974522044099">"Para:"</string>
    <string name="wifi_p2p_enter_pin_message" msgid="5920929550367828970">"Escribe el PIN solicitado:"</string>
    <string name="wifi_p2p_show_pin_message" msgid="8530563323880921094">"PIN:"</string>
    <string name="wifi_p2p_frequency_conflict_message" product="tablet" msgid="8012981257742232475">"La tablet se desconectará temporalmente de la red Wi-Fi mientras esté conectada a <xliff:g id="DEVICE_NAME">%1$s</xliff:g>."</string>
    <string name="wifi_p2p_frequency_conflict_message" product="tv" msgid="3087858235069421128">"Se desconectará temporalmente la TV de la conexión Wi-Fi mientras esté conectada a <xliff:g id="DEVICE_NAME">%1$s</xliff:g>."</string>
    <string name="wifi_p2p_frequency_conflict_message" product="default" msgid="7363907213787469151">"El dispositivo se desconectará temporalmente de la red Wi-Fi mientras esté conectado a <xliff:g id="DEVICE_NAME">%1$s</xliff:g>."</string>
    <string name="select_character" msgid="3365550120617701745">"Insertar caracteres"</string>
    <string name="sms_control_title" msgid="7296612781128917719">"Enviando mensajes SMS"</string>
    <string name="sms_control_message" msgid="3867899169651496433">"&lt;b&gt;<xliff:g id="APP_NAME">%1$s</xliff:g>&lt;/b&gt; está enviando una gran cantidad de mensajes SMS. ¿Quieres permitir que está aplicación siga enviando mensajes?"</string>
    <string name="sms_control_yes" msgid="3663725993855816807">"Permitir"</string>
    <string name="sms_control_no" msgid="625438561395534982">"Rechazar"</string>
    <string name="sms_short_code_confirm_message" msgid="1645436466285310855">"&lt;b&gt;<xliff:g id="APP_NAME">%1$s</xliff:g>&lt;/b&gt; desea enviar un mensaje a &lt;b&gt;<xliff:g id="DEST_ADDRESS">%2$s</xliff:g>&lt;/b&gt;."</string>
    <string name="sms_short_code_details" msgid="5873295990846059400"><b>"Es posible que se apliquen cargos"</b>" en la cuenta del dispositivo móvil."</string>
    <string name="sms_premium_short_code_details" msgid="7869234868023975"><b>"Se aplicarán cargos en la cuenta del dispositivo móvil."</b></string>
    <string name="sms_short_code_confirm_allow" msgid="4458878637111023413">"Enviar"</string>
    <string name="sms_short_code_confirm_deny" msgid="2927389840209170706">"Cancelar"</string>
    <string name="sms_short_code_remember_choice" msgid="5289538592272218136">"Recordar mi elección"</string>
    <string name="sms_short_code_remember_undo_instruction" msgid="4960944133052287484">"Puedes cambiar esta opción más tarde en Configuración &gt; Aplicaciones."</string>
    <string name="sms_short_code_confirm_always_allow" msgid="3241181154869493368">"Permitir siempre"</string>
    <string name="sms_short_code_confirm_never_allow" msgid="446992765774269673">"No permitir nunca"</string>
    <string name="sim_removed_title" msgid="6227712319223226185">"Tarjeta SIM eliminada"</string>
    <string name="sim_removed_message" msgid="5450336489923274918">"La red móvil no estará disponible hasta que reinicies el dispositivo con una tarjeta SIM válida."</string>
    <string name="sim_done_button" msgid="827949989369963775">"Finalizar"</string>
    <string name="sim_added_title" msgid="3719670512889674693">"Tarjeta SIM agregada"</string>
    <string name="sim_added_message" msgid="7797975656153714319">"Reinicia el dispositivo para acceder a la red móvil."</string>
    <string name="sim_restart_button" msgid="4722407842815232347">"Reiniciar"</string>
    <string name="time_picker_dialog_title" msgid="8349362623068819295">"Configurar hora"</string>
    <string name="date_picker_dialog_title" msgid="5879450659453782278">"Configurar fecha"</string>
    <string name="date_time_set" msgid="5777075614321087758">"Establecer"</string>
    <string name="date_time_done" msgid="2507683751759308828">"Listo"</string>
    <string name="perms_new_perm_prefix" msgid="8257740710754301407"><font size="12" fgcolor="#ff33b5e5">"NUEVO: "</font></string>
    <string name="perms_description_app" msgid="5139836143293299417">"Proporcionado por <xliff:g id="APP_NAME">%1$s</xliff:g>"</string>
    <string name="no_permissions" msgid="7283357728219338112">"No se requieren permisos"</string>
    <string name="perm_costs_money" msgid="4902470324142151116">"esto puede costarte dinero"</string>
    <string name="usb_storage_activity_title" msgid="4465055157209648641">"Almacenamiento USB masivo"</string>
    <string name="usb_storage_title" msgid="5901459041398751495">"Conectado al USB"</string>
    <string name="usb_storage_message" product="nosdcard" msgid="3308538094316477839">"Has conectado el dispositivo a la computadora por USB. Toca el siguiente botón si quieres copiar archivos entre tu computadora y el almacenamiento USB de tu Android."</string>
    <string name="usb_storage_message" product="default" msgid="805351000446037811">"Has conectado el dispositivo a la computadora por USB. Toca el siguiente botón si quieres copiar archivos entre la computadora y la tarjeta SD del dispositivo."</string>
    <string name="usb_storage_button_mount" msgid="1052259930369508235">"Activar el almacenamiento USB"</string>
    <string name="usb_storage_error_message" product="nosdcard" msgid="3017045217365540658">"Se produjo un error al usar el almacenamiento USB como almacenamiento USB masivo."</string>
    <string name="usb_storage_error_message" product="default" msgid="2876018512716970313">"Se produjo un error al usar la tarjeta SD para el almacenamiento USB masivo."</string>
    <string name="usb_storage_notification_title" msgid="8175892554757216525">"Conectado al USB"</string>
    <string name="usb_storage_notification_message" msgid="939822783828183763">"Toca para copiar archivos en o desde tu computadora."</string>
    <string name="usb_storage_stop_notification_title" msgid="2336058396663516017">"Desactivar el almacenamiento USB"</string>
    <string name="usb_storage_stop_notification_message" msgid="1656852098555623822">"Toca para desactivar el almacenamiento USB."</string>
    <string name="usb_storage_stop_title" msgid="660129851708775853">"Almacenamiento USB en uso"</string>
    <string name="usb_storage_stop_message" product="nosdcard" msgid="4264025280777219521">"Antes de desactivar el almacenamiento USB, extrae el almacenamiento USB del dispositivo Android de tu computadora."</string>
    <string name="usb_storage_stop_message" product="default" msgid="8043969782460613114">"Antes de desactivar el almacenamiento USB, extrae la tarjeta SD del dispositivo Android de la computadora."</string>
    <string name="usb_storage_stop_button_mount" msgid="7060218034900696029">"Desactivar el almacenamiento USB"</string>
    <string name="usb_storage_stop_error_message" msgid="1970374898263063836">"Se ha producido un error al desactivar el almacenamiento USB. Comprueba que hayas desactivado el host USB y vuelve a intentarlo."</string>
    <string name="dlg_confirm_kill_storage_users_title" msgid="963039033470478697">"Activar el almacenamiento USB"</string>
    <string name="dlg_confirm_kill_storage_users_text" msgid="5100428757107469454">"Si activas el almacenamiento USB, se detendrán algunas aplicaciones que estás usando y es posible que no estén disponibles hasta que lo desactives."</string>
    <string name="dlg_error_title" msgid="7323658469626514207">"Error en el funcionamiento del USB"</string>
    <string name="dlg_ok" msgid="7376953167039865701">"Aceptar"</string>
    <string name="usb_mtp_notification_title" msgid="3699913097391550394">"Conectado como un dispositivo de medios"</string>
    <string name="usb_ptp_notification_title" msgid="1960817192216064833">"Conectado como una cámara"</string>
    <string name="usb_cd_installer_notification_title" msgid="6774712827892090754">"Conectado como un instalador"</string>
    <string name="usb_accessory_notification_title" msgid="7848236974087653666">"Conectado a un accesorio USB"</string>
    <string name="usb_notification_message" msgid="2290859399983720271">"Toca para acceder a otras opciones de USB."</string>
    <string name="extmedia_format_title" product="nosdcard" msgid="9020092196061007262">"¿Deseas formatear el almacenamiento USB?"</string>
    <string name="extmedia_format_title" product="default" msgid="3648415921526526069">"¿Deseas formatear la tarjeta SD?"</string>
    <string name="extmedia_format_message" product="nosdcard" msgid="3934016853425761078">"Se borrarán todos los archivos guardados en el almacenamiento USB. Esta acción no se puede deshacer."</string>
    <string name="extmedia_format_message" product="default" msgid="14131895027543830">"Se perderán todos los datos de tu tarjeta."</string>
    <string name="extmedia_format_button_format" msgid="4131064560127478695">"Formato"</string>
    <string name="adb_active_notification_title" msgid="6729044778949189918">"Depuración por USB conectada"</string>
    <string name="adb_active_notification_message" msgid="1016654627626476142">"Toca para desactivar la depuración por USB."</string>
    <string name="select_input_method" msgid="8547250819326693584">"Cambiar el teclado"</string>
    <string name="configure_input_methods" msgid="4769971288371946846">"Seleccionar teclados"</string>
    <string name="show_ime" msgid="9157568568695230830">"Mostrar método de entrada"</string>
    <string name="hardware" msgid="7517821086888990278">"Hardware"</string>
    <string name="select_keyboard_layout_notification_title" msgid="1407367017263030773">"Selecciona un diseño de teclado"</string>
    <string name="select_keyboard_layout_notification_message" msgid="4465907700449257063">"Toca para seleccionar un diseño de teclado."</string>
    <string name="fast_scroll_alphabet" msgid="5433275485499039199">" ABCDEFGHIJKLMNOPQRSTUVWXYZ"</string>
    <string name="fast_scroll_numeric_alphabet" msgid="4030170524595123610">" 0123456789ABCDEFGHIJKLMNOPQRSTUVWXYZ"</string>
    <string name="candidates_style" msgid="4333913089637062257"><u>"candidatos"</u></string>
    <string name="ext_media_checking_notification_title" product="nosdcard" msgid="3449816005351468560">"Preparando almacenamiento USB"</string>
    <string name="ext_media_checking_notification_title" product="default" msgid="5457603418970994050">"Preparación de la tarjeta SD"</string>
    <string name="ext_media_checking_notification_message" msgid="8287319882926737053">"Verificando errores"</string>
    <string name="ext_media_nofs_notification_title" product="nosdcard" msgid="7788040745686229307">"Almacenamiento USB en blanco"</string>
    <string name="ext_media_nofs_notification_title" product="default" msgid="780477838241212997">"Tarjeta SD vacía"</string>
    <string name="ext_media_nofs_notification_message" product="nosdcard" msgid="7840121067427269500">"Almacenamiento USB vacío o con sistema de archivos no admitido"</string>
    <string name="ext_media_nofs_notification_message" product="default" msgid="8641065641786923604">"La tarjeta SD está vacía o su sistema de archivos es incompatible."</string>
    <string name="ext_media_unmountable_notification_title" product="nosdcard" msgid="2090046769532713563">"Almacenamiento USB dañado"</string>
    <string name="ext_media_unmountable_notification_title" product="default" msgid="6410723906019100189">"Tarjeta SD dañada"</string>
    <string name="ext_media_unmountable_notification_message" product="nosdcard" msgid="1795917578395333280">"El almacenamiento USB está dañado. Intenta formatearlo de nuevo."</string>
    <string name="ext_media_unmountable_notification_message" product="default" msgid="1753898567525568253">"La tarjeta SD está dañada. Intenta formatearla de nuevo."</string>
    <string name="ext_media_badremoval_notification_title" product="nosdcard" msgid="1661683031330951073">"Almacenamiento USB extraído inesperadamente"</string>
    <string name="ext_media_badremoval_notification_title" product="default" msgid="6872152882604407837">"Almacenamiento USB extraído de forma imprevista"</string>
    <string name="ext_media_badremoval_notification_message" product="nosdcard" msgid="4329848819865594241">"Desactivar el almacenamiento USB antes de extraerlo para evitar la pérdida de datos."</string>
    <string name="ext_media_badremoval_notification_message" product="default" msgid="7260183293747448241">"Desmontar la tarjeta SD antes de extraerla para evitar la pérdida de datos."</string>
    <string name="ext_media_safe_unmount_notification_title" product="nosdcard" msgid="3967973893270360230">"Es seguro extraer el almacenamiento USB"</string>
    <string name="ext_media_safe_unmount_notification_title" product="default" msgid="6729801130790616200">"Es seguro extraer la tarjeta SD"</string>
    <string name="ext_media_safe_unmount_notification_message" product="nosdcard" msgid="6142195361606493530">"Puedes extraer de forma segura el almacenamiento USB."</string>
    <string name="ext_media_safe_unmount_notification_message" product="default" msgid="568841278138377604">"Puedes extraer de forma segura la tarjeta SD."</string>
    <string name="ext_media_nomedia_notification_title" product="nosdcard" msgid="4486377230140227651">"Almacenamiento USB extraído"</string>
    <string name="ext_media_nomedia_notification_title" product="default" msgid="8902518030404381318">"Tarjeta SD extraída"</string>
    <string name="ext_media_nomedia_notification_message" product="nosdcard" msgid="6921126162580574143">"Almacenamiento USB eliminado. Insertar nuevos medios."</string>
    <string name="ext_media_nomedia_notification_message" product="default" msgid="3870120652983659641">"Tarjeta SD extraída. Insertar una nueva."</string>
    <string name="activity_list_empty" msgid="1675388330786841066">"No se encontraron actividades coincidentes."</string>
    <string name="permlab_pkgUsageStats" msgid="8787352074326748892">"actualizar la estadística de uso de los componentes"</string>
    <string name="permdesc_pkgUsageStats" msgid="1106612424254277630">"Permite que la aplicación modifique las estadísticas recopiladas sobre el uso de componentes. Las aplicaciones normales no deben utilizar este permiso."</string>
    <string name="permlab_copyProtectedData" msgid="4341036311211406692">"copiar el contenido"</string>
    <string name="permdesc_copyProtectedData" msgid="4390697124288317831">"Permite que la aplicación ejecute el servicio de contenedor predeterminado para que copie contenido. Las aplicaciones normales no deben utilizar este permiso."</string>
    <string name="permlab_route_media_output" msgid="1642024455750414694">"Dirigir salida de medios"</string>
    <string name="permdesc_route_media_output" msgid="4932818749547244346">"Permite que la aplicación dirija salidas de medios a otros dispositivos externos."</string>
    <string name="permlab_access_keyguard_secure_storage" msgid="7565552237977815047">"Acceder al almacenamiento seguro de bloqueos"</string>
    <string name="permdesc_access_keyguard_secure_storage" msgid="5866245484303285762">"Permite que una aplicación acceda al almacenamiento seguro de bloqueos."</string>
    <string name="permlab_control_keyguard" msgid="172195184207828387">"Controlar cuándo se muestra y se oculta el bloqueo"</string>
    <string name="permdesc_control_keyguard" msgid="3043732290518629061">"Permite que una aplicación controle los bloqueos."</string>
    <string name="permlab_trust_listener" msgid="1765718054003704476">"Detectar cambios en estado de confianza"</string>
    <string name="permdesc_trust_listener" msgid="8233895334214716864">"Permite que una aplicación detecte cambios en el estado de confianza."</string>
    <string name="permlab_provide_trust_agent" msgid="5465587586091358316">"Proporcionar un agente de confianza"</string>
    <string name="permdesc_provide_trust_agent" msgid="3865702641053068148">"Permite que una aplicación proporcione un agente de confianza."</string>
    <string name="permlab_launch_trust_agent_settings" msgid="5859430082240410200">"Iniciar menú de configuración del agente de confianza"</string>
    <string name="permdesc_launch_trust_agent_settings" msgid="8185142708644913381">"Permite que una aplicación inicie una actividad que modifica el comportamiento del agente de confianza."</string>
    <string name="permlab_bind_trust_agent_service" msgid="8242093169457695334">"Vincular con un servicio de agente de confianza"</string>
    <string name="permdesc_bind_trust_agent_service" msgid="7041930026024507515">"Permite que una aplicación se vincule con un servicio de agente de confianza."</string>
    <string name="permlab_recovery" msgid="3157024487744125846">"Interaccionar con el sistema de recuperación y las actualizaciones"</string>
    <string name="permdesc_recovery" msgid="8511774533266359571">"Permite que una aplicación interaccione con el sistema de recuperación y las actualizaciones del sistema."</string>
    <string name="permlab_manageMediaProjection" msgid="1120495449419929218">"Administrar sesiones de proyección de contenido multimedia"</string>
    <string name="permdesc_manageMediaProjection" msgid="8053759147529492856">"Permite a una aplicación administrar sesiones de proyección de contenido multimedia. Estas sesiones pueden brindar a las aplicaciones la posibilidad de capturar contenidos de pantalla y audio. Las aplicaciones normales no deberían necesitar este permiso."</string>
    <string name="permlab_readInstallSessions" msgid="6165432407628065939">"Leer sesiones de instalación"</string>
    <string name="permdesc_readInstallSessions" msgid="2049771699626019849">"Permite que una aplicación lea sesiones de instalación. Esto le permite ver detalles acerca de instalaciones de paquetes activas."</string>
    <string name="tutorial_double_tap_to_zoom_message_short" msgid="4070433208160063538">"Toca dos veces para acceder al control de zoom."</string>
    <string name="gadget_host_error_inflating" msgid="4882004314906466162">"No se pudo agregar el widget."</string>
    <string name="ime_action_go" msgid="8320845651737369027">"Ir"</string>
    <string name="ime_action_search" msgid="658110271822807811">"Buscar"</string>
    <string name="ime_action_send" msgid="2316166556349314424">"Enviar"</string>
    <string name="ime_action_next" msgid="3138843904009813834">"Siguiente"</string>
    <string name="ime_action_done" msgid="8971516117910934605">"Listo"</string>
    <string name="ime_action_previous" msgid="1443550039250105948">"Ant."</string>
    <string name="ime_action_default" msgid="2840921885558045721">"Ejecutar"</string>
    <string name="dial_number_using" msgid="5789176425167573586">"Marcar el número\ncon <xliff:g id="NUMBER">%s</xliff:g>"</string>
    <string name="create_contact_using" msgid="4947405226788104538">"Crear contacto \ncon <xliff:g id="NUMBER">%s</xliff:g>"</string>
    <string name="grant_credentials_permission_message_header" msgid="2106103817937859662">"Las siguientes aplicaciones solicitan permiso para acceder a tu cuenta ahora y en el futuro."</string>
    <string name="grant_credentials_permission_message_footer" msgid="3125211343379376561">"¿Deseas permitir esta solicitud?"</string>
    <string name="grant_permissions_header_text" msgid="6874497408201826708">"Solicitud de acceso"</string>
    <string name="allow" msgid="7225948811296386551">"Permitir"</string>
    <string name="deny" msgid="2081879885755434506">"Denegar"</string>
    <string name="permission_request_notification_title" msgid="6486759795926237907">"Permiso solicitado"</string>
    <string name="permission_request_notification_with_subtitle" msgid="8530393139639560189">"Permiso solicitado\npara la cuenta <xliff:g id="ACCOUNT">%s</xliff:g>"</string>
    <string name="forward_intent_to_owner" msgid="1207197447013960896">"Estás utilizando esta aplicación fuera del perfil de trabajo."</string>
    <string name="forward_intent_to_work" msgid="621480743856004612">"Estás utilizando esta aplicación en tu perfil de trabajo."</string>
    <string name="input_method_binding_label" msgid="1283557179944992649">"Método de entrada"</string>
    <string name="sync_binding_label" msgid="3687969138375092423">"Sincronización"</string>
    <string name="accessibility_binding_label" msgid="4148120742096474641">"Accesibilidad"</string>
    <string name="wallpaper_binding_label" msgid="1240087844304687662">"Papel tapiz"</string>
    <string name="chooser_wallpaper" msgid="7873476199295190279">"Cambiar fondo de pantalla"</string>
    <string name="notification_listener_binding_label" msgid="2014162835481906429">"Agente de escucha de notificaciones"</string>
    <string name="condition_provider_service_binding_label" msgid="1321343352906524564">"Proveedor de condiciones"</string>
    <string name="vpn_title" msgid="19615213552042827">"VPN activada"</string>
    <string name="vpn_title_long" msgid="6400714798049252294">"VPN está activado por <xliff:g id="APP">%s</xliff:g>"</string>
    <string name="vpn_text" msgid="3011306607126450322">"Toca para administrar la red."</string>
    <string name="vpn_text_long" msgid="6407351006249174473">"Conectado a <xliff:g id="SESSION">%s</xliff:g>. Toca para administrar la red."</string>
    <string name="vpn_lockdown_connecting" msgid="6443438964440960745">"Estableciendo conexión con la VPN siempre activada..."</string>
    <string name="vpn_lockdown_connected" msgid="8202679674819213931">"Se estableció conexión con la VPN siempre activada."</string>
    <string name="vpn_lockdown_error" msgid="6009249814034708175">"Se produjo un error al establecer conexión con la VPN siempre activada."</string>
    <string name="vpn_lockdown_config" msgid="6415899150671537970">"Toca para configurar."</string>
    <string name="upload_file" msgid="2897957172366730416">"Elegir archivo"</string>
    <string name="no_file_chosen" msgid="6363648562170759465">"No se seleccionó un archivo."</string>
    <string name="reset" msgid="2448168080964209908">"Restablecer"</string>
    <string name="submit" msgid="1602335572089911941">"Enviar"</string>
    <string name="car_mode_disable_notification_title" msgid="3164768212003864316">"Modo auto habilitado"</string>
    <string name="car_mode_disable_notification_message" msgid="8035230537563503262">"Toca para salir del modo auto."</string>
    <string name="tethered_notification_title" msgid="3146694234398202601">"Anclaje a red o zona activa conectados"</string>
    <string name="tethered_notification_message" msgid="6857031760103062982">"Toca para configurar."</string>
    <string name="back_button_label" msgid="2300470004503343439">"Atrás"</string>
    <string name="next_button_label" msgid="1080555104677992408">"Siguiente"</string>
    <string name="skip_button_label" msgid="1275362299471631819">"Omitir"</string>
    <string name="no_matches" msgid="8129421908915840737">"Sin coincidencias"</string>
    <string name="find_on_page" msgid="1946799233822820384">"Buscar en la página"</string>
  <plurals name="matches_found">
    <item quantity="one" msgid="8167147081136579439">"1 coincidencia"</item>
    <item quantity="other" msgid="4641872797067609177">"<xliff:g id="INDEX">%d</xliff:g> de <xliff:g id="TOTAL">%d</xliff:g>"</item>
  </plurals>
    <string name="action_mode_done" msgid="7217581640461922289">"Listo"</string>
    <string name="progress_unmounting" product="nosdcard" msgid="3923810448507612746">"Desactivando almacenamiento USB..."</string>
    <string name="progress_unmounting" product="default" msgid="1327894998409537190">"Desactivando tarjeta SD..."</string>
    <string name="progress_erasing" product="nosdcard" msgid="4521573321524340058">"Borrando almacenamiento USB..."</string>
    <string name="progress_erasing" product="default" msgid="6596988875507043042">"Borrando tarjeta SD..."</string>
    <string name="format_error" product="nosdcard" msgid="6299769563624776948">"No se pudo borrar el almacenamiento USB."</string>
    <string name="format_error" product="default" msgid="7315248696644510935">"No se pudo borrar la tarjeta SD."</string>
    <string name="media_bad_removal" msgid="7960864061016603281">"Se ha extraído la tarjeta SD antes de ser desmontada."</string>
    <string name="media_checking" product="nosdcard" msgid="418188720009569693">"Se está verificando el almacenamiento USB en este momento."</string>
    <string name="media_checking" product="default" msgid="7334762503904827481">"Se está verificando la tarjeta SD en este momento."</string>
    <string name="media_removed" msgid="7001526905057952097">"Se ha extraído la tarjeta SD."</string>
    <string name="media_shared" product="nosdcard" msgid="5830814349250834225">"Una computadora está utilizando el almacenamiento USB en este momento."</string>
    <string name="media_shared" product="default" msgid="5706130568133540435">"Una computadora está utilizando la tarjeta SD en este momento."</string>
    <string name="media_unknown_state" msgid="729192782197290385">"Medios externos en estado desconocido."</string>
    <string name="share" msgid="1778686618230011964">"Compartir"</string>
    <string name="find" msgid="4808270900322985960">"Buscar"</string>
    <string name="websearch" msgid="4337157977400211589">"Buscar en la Web"</string>
    <string name="find_next" msgid="5742124618942193978">"Buscar siguiente"</string>
    <string name="find_previous" msgid="2196723669388360506">"Buscar anterior"</string>
    <string name="gpsNotifTicker" msgid="5622683912616496172">"Solicitud de ubicación de <xliff:g id="NAME">%s</xliff:g>"</string>
    <string name="gpsNotifTitle" msgid="5446858717157416839">"Solicitud de ubicación"</string>
    <string name="gpsNotifMessage" msgid="1374718023224000702">"Solicitado por <xliff:g id="NAME">%1$s</xliff:g> (<xliff:g id="SERVICE">%2$s</xliff:g>)"</string>
    <string name="gpsVerifYes" msgid="2346566072867213563">"Sí"</string>
    <string name="gpsVerifNo" msgid="1146564937346454865">"No"</string>
    <string name="sync_too_many_deletes" msgid="5296321850662746890">"Eliminar el límite excedido"</string>
    <string name="sync_too_many_deletes_desc" msgid="496551671008694245">"Hay <xliff:g id="NUMBER_OF_DELETED_ITEMS">%1$d</xliff:g> elementos eliminados para <xliff:g id="TYPE_OF_SYNC">%2$s</xliff:g> en la cuenta <xliff:g id="ACCOUNT_NAME">%3$s</xliff:g>. ¿Qué quieres hacer?"</string>
    <string name="sync_really_delete" msgid="2572600103122596243">"Eliminar elementos"</string>
    <string name="sync_undo_deletes" msgid="2941317360600338602">"Deshacer las eliminaciones"</string>
    <string name="sync_do_nothing" msgid="3743764740430821845">"No hacer nada por ahora"</string>
    <string name="choose_account_label" msgid="5655203089746423927">"Seleccionar una cuenta"</string>
    <string name="add_account_label" msgid="2935267344849993553">"Agregar una cuenta"</string>
    <string name="add_account_button_label" msgid="3611982894853435874">"Agregar una cuenta"</string>
    <string name="number_picker_increment_button" msgid="2412072272832284313">"Aumentar"</string>
    <string name="number_picker_decrement_button" msgid="476050778386779067">"Reducir"</string>
    <string name="number_picker_increment_scroll_mode" msgid="3073101067441638428">"Mantén presionado <xliff:g id="VALUE">%s</xliff:g>."</string>
    <string name="number_picker_increment_scroll_action" msgid="9101473045891835490">"Desliza el dedo hacia arriba para aumentar los valores y hacia abajo para reducirlos."</string>
    <string name="time_picker_increment_minute_button" msgid="8865885114028614321">"Aumentar minutos"</string>
    <string name="time_picker_decrement_minute_button" msgid="6246834937080684791">"Reducir minutos"</string>
    <string name="time_picker_increment_hour_button" msgid="3652056055810223139">"Aumentar hora"</string>
    <string name="time_picker_decrement_hour_button" msgid="1377479863429214792">"Reducir hora"</string>
    <string name="time_picker_increment_set_pm_button" msgid="4147590696151230863">"Establecer p.m."</string>
    <string name="time_picker_decrement_set_am_button" msgid="8302140353539486752">"Establecer a.m."</string>
    <string name="date_picker_increment_month_button" msgid="5369998479067934110">"Aumentar mes"</string>
    <string name="date_picker_decrement_month_button" msgid="1832698995541726019">"Reducir mes"</string>
    <string name="date_picker_increment_day_button" msgid="7130465412308173903">"Aumentar día"</string>
    <string name="date_picker_decrement_day_button" msgid="4131881521818750031">"Reducir día"</string>
    <string name="date_picker_increment_year_button" msgid="6318697384310808899">"Aumentar año"</string>
    <string name="date_picker_decrement_year_button" msgid="4482021813491121717">"Reducir año"</string>
    <string name="keyboardview_keycode_alt" msgid="4856868820040051939">"Alt"</string>
    <string name="keyboardview_keycode_cancel" msgid="1203984017245783244">"Cancelar"</string>
    <string name="keyboardview_keycode_delete" msgid="3337914833206635744">"Eliminar"</string>
    <string name="keyboardview_keycode_done" msgid="1992571118466679775">"Listo"</string>
    <string name="keyboardview_keycode_mode_change" msgid="4547387741906537519">"Cambio de modo"</string>
    <string name="keyboardview_keycode_shift" msgid="2270748814315147690">"Mayúscula"</string>
    <string name="keyboardview_keycode_enter" msgid="2985864015076059467">"Ingresar"</string>
    <string name="activitychooserview_choose_application" msgid="2125168057199941199">"Elige una aplicación."</string>
    <string name="activitychooserview_choose_application_error" msgid="8624618365481126668">"No se pudo abrir <xliff:g id="APPLICATION_NAME">%s</xliff:g>."</string>
    <string name="shareactionprovider_share_with" msgid="806688056141131819">"Compartir con"</string>
    <string name="shareactionprovider_share_with_application" msgid="5627411384638389738">"Compartir con <xliff:g id="APPLICATION_NAME">%s</xliff:g>"</string>
    <string name="content_description_sliding_handle" msgid="415975056159262248">"Mantén presionado el controlador deslizante."</string>
    <string name="description_target_unlock_tablet" msgid="3833195335629795055">"Desliza el dedo para desbloquear."</string>
    <string name="keyboard_headset_required_to_hear_password" msgid="7011927352267668657">"Conecta un auricular para escuchar las contraseñas."</string>
    <string name="keyboard_password_character_no_headset" msgid="2859873770886153678">"Punto"</string>
    <string name="action_bar_home_description" msgid="5293600496601490216">"Desplazarse hasta la página principal"</string>
    <string name="action_bar_up_description" msgid="2237496562952152589">"Desplazarse hacia arriba"</string>
    <string name="action_menu_overflow_description" msgid="2295659037509008453">"Más opciones"</string>
    <string name="action_bar_home_description_format" msgid="7965984360903693903">"%1$s, %2$s"</string>
    <string name="action_bar_home_subtitle_description_format" msgid="6985546530471780727">"%1$s, %2$s, %3$s"</string>
    <string name="storage_internal" msgid="4891916833657929263">"Almacenamiento interno"</string>
    <string name="storage_sd_card" msgid="3282948861378286745">"Tarjeta SD"</string>
    <string name="storage_usb" msgid="3017954059538517278">"Almacenamiento USB"</string>
    <string name="extract_edit_menu_button" msgid="8940478730496610137">"Editar"</string>
    <string name="data_usage_warning_title" msgid="1955638862122232342">"Advertencia de uso de datos"</string>
    <string name="data_usage_warning_body" msgid="2814673551471969954">"Toca para ver uso y config."</string>
    <string name="data_usage_3g_limit_title" msgid="4361523876818447683">"Límite de datos 2G-3G alcanzado"</string>
    <string name="data_usage_4g_limit_title" msgid="4609566827219442376">"Límite de datos 4G alcanzado"</string>
    <string name="data_usage_mobile_limit_title" msgid="557158376602636112">"Límite datos móviles alcanzado"</string>
    <string name="data_usage_wifi_limit_title" msgid="5803363779034792676">"Límite de datos Wi-Fi alcanzado"</string>
    <string name="data_usage_limit_body" msgid="291731708279614081">"Datos pausados resto del ciclo"</string>
    <string name="data_usage_3g_limit_snoozed_title" msgid="7026739121138005231">"Supera límite de datos de 2G-3G"</string>
    <string name="data_usage_4g_limit_snoozed_title" msgid="1106562779311209039">"Límite de datos de 4G superado"</string>
    <string name="data_usage_mobile_limit_snoozed_title" msgid="4941346653729943789">"Límite de datos móviles superado"</string>
    <string name="data_usage_wifi_limit_snoozed_title" msgid="8743856006384825974">"Límite de datos Wi-Fi superado"</string>
    <string name="data_usage_limit_snoozed_body" msgid="7035490278298441767">"Límite superado en <xliff:g id="SIZE">%s</xliff:g>"</string>
    <string name="data_usage_restricted_title" msgid="5965157361036321914">"Datos de referencia restringidos"</string>
    <string name="data_usage_restricted_body" msgid="6741521330997452990">"Toca para eliminar la restricc."</string>
    <string name="ssl_certificate" msgid="6510040486049237639">"Certificado de seguridad"</string>
    <string name="ssl_certificate_is_valid" msgid="6825263250774569373">"Este certificado es válido."</string>
    <string name="issued_to" msgid="454239480274921032">"Emitido a:"</string>
    <string name="common_name" msgid="2233209299434172646">"Nombre habitual:"</string>
    <string name="org_name" msgid="6973561190762085236">"Organización:"</string>
    <string name="org_unit" msgid="7265981890422070383">"Unidad organizativa:"</string>
    <string name="issued_by" msgid="2647584988057481566">"Emitido por:"</string>
    <string name="validity_period" msgid="8818886137545983110">"Validez:"</string>
    <string name="issued_on" msgid="5895017404361397232">"Emitido:"</string>
    <string name="expires_on" msgid="3676242949915959821">"Expira el:"</string>
    <string name="serial_number" msgid="758814067660862493">"Número de serie:"</string>
    <string name="fingerprints" msgid="4516019619850763049">"Huellas digitales:"</string>
    <string name="sha256_fingerprint" msgid="4391271286477279263">"Huella digital SHA-256"</string>
    <string name="sha1_fingerprint" msgid="7930330235269404581">"Huella digital SHA-1:"</string>
    <string name="activity_chooser_view_see_all" msgid="4292569383976636200">"Ver todas"</string>
    <string name="activity_chooser_view_dialog_title_default" msgid="4710013864974040615">"Elige actividad"</string>
    <string name="share_action_provider_share_with" msgid="5247684435979149216">"Compartir con"</string>
    <string name="list_delimeter" msgid="3975117572185494152">", "</string>
    <string name="sending" msgid="3245653681008218030">"Enviando..."</string>
    <string name="launchBrowserDefault" msgid="2057951947297614725">"¿Deseas iniciar el navegador?"</string>
    <string name="SetupCallDefault" msgid="5834948469253758575">"¿Aceptar la llamada?"</string>
    <string name="activity_resolver_use_always" msgid="8017770747801494933">"Siempre"</string>
    <string name="activity_resolver_use_once" msgid="2404644797149173758">"Solo una vez"</string>
    <string name="activity_resolver_work_profiles_support" msgid="185598180676883455">"%1$s no admite perfiles de trabajo."</string>
    <string name="default_audio_route_name" product="tablet" msgid="4617053898167127471">"Tablet"</string>
    <string name="default_audio_route_name" product="tv" msgid="9158088547603019321">"TV"</string>
    <string name="default_audio_route_name" product="default" msgid="4239291273420140123">"Dispositivo"</string>
    <string name="default_audio_route_name_headphones" msgid="8119971843803439110">"Auriculares"</string>
    <string name="default_audio_route_name_dock_speakers" msgid="6240602982276591864">"Altavoces del conector"</string>
    <string name="default_media_route_name_hdmi" msgid="2450970399023478055">"HDMI"</string>
    <string name="default_audio_route_category_name" msgid="3722811174003886946">"Sistema"</string>
    <string name="bluetooth_a2dp_audio_route_name" msgid="8575624030406771015">"Audio Bluetooth"</string>
    <string name="wireless_display_route_description" msgid="9070346425023979651">"Pantalla inalámbrica"</string>
    <string name="media_route_button_content_description" msgid="591703006349356016">"Transmitir"</string>
    <string name="media_route_chooser_title" msgid="1751618554539087622">"Conectar al dispositivo"</string>
    <string name="media_route_chooser_title_for_remote_display" msgid="3395541745872017583">"Transmitir pantalla a dispositivo"</string>
    <string name="media_route_chooser_searching" msgid="4776236202610828706">"Buscando dispositivos…"</string>
    <string name="media_route_chooser_extended_settings" msgid="87015534236701604">"Configuración"</string>
    <string name="media_route_controller_disconnect" msgid="8966120286374158649">"Desconectar"</string>
    <string name="media_route_status_scanning" msgid="7279908761758293783">"Examinando..."</string>
    <string name="media_route_status_connecting" msgid="6422571716007825440">"Conectando..."</string>
    <string name="media_route_status_available" msgid="6983258067194649391">"Disponible"</string>
    <string name="media_route_status_not_available" msgid="6739899962681886401">"No disponible"</string>
    <string name="media_route_status_in_use" msgid="4533786031090198063">"En uso"</string>
    <string name="display_manager_built_in_display_name" msgid="2583134294292563941">"Pantalla integrada"</string>
    <string name="display_manager_hdmi_display_name" msgid="1555264559227470109">"Pantalla HDMI"</string>
    <string name="display_manager_overlay_display_name" msgid="5142365982271620716">"Superposición #<xliff:g id="ID">%1$d</xliff:g>"</string>
    <string name="display_manager_overlay_display_title" msgid="652124517672257172">"<xliff:g id="NAME">%1$s</xliff:g>: <xliff:g id="WIDTH">%2$d</xliff:g> x <xliff:g id="HEIGHT">%3$d</xliff:g>, <xliff:g id="DPI">%4$d</xliff:g> ppp"</string>
    <string name="display_manager_overlay_display_secure_suffix" msgid="6022119702628572080">", segura"</string>
    <string name="kg_emergency_call_label" msgid="684946192523830531">"Realizar llamada de emergencia"</string>
    <string name="kg_forgot_pattern_button_text" msgid="8852021467868220608">"¿Olvidaste el patrón?"</string>
    <string name="kg_wrong_pattern" msgid="1850806070801358830">"Patrón incorrecto"</string>
    <string name="kg_wrong_password" msgid="2333281762128113157">"Contraseña incorrecta"</string>
    <string name="kg_wrong_pin" msgid="1131306510833563801">"PIN incorrecto"</string>
    <string name="kg_too_many_failed_attempts_countdown" msgid="6358110221603297548">"Vuelve a intentarlo en <xliff:g id="NUMBER">%1$d</xliff:g> segundos."</string>
    <string name="kg_pattern_instructions" msgid="398978611683075868">"Dibuja tu patrón."</string>
    <string name="kg_sim_pin_instructions" msgid="2319508550934557331">"Ingresa el PIN de la tarjeta SIM."</string>
    <string name="kg_pin_instructions" msgid="2377242233495111557">"Ingresa el PIN."</string>
    <string name="kg_password_instructions" msgid="5753646556186936819">"Ingresa tu contraseña."</string>
    <string name="kg_puk_enter_puk_hint" msgid="453227143861735537">"La tarjeta SIM está inhabilitada. Para continuar, ingresa el código PUK. Si quieres obtener más información, ponte en contacto con el proveedor."</string>
    <string name="kg_puk_enter_pin_hint" msgid="7871604527429602024">"Ingresa el código PIN deseado"</string>
    <string name="kg_enter_confirm_pin_hint" msgid="325676184762529976">"Confirmar código PIN deseado"</string>
    <string name="kg_sim_unlock_progress_dialog_message" msgid="8950398016976865762">"Desbloqueando tarjeta SIM…"</string>
    <string name="kg_password_wrong_pin_code" msgid="1139324887413846912">"Código PIN incorrecto"</string>
    <string name="kg_invalid_sim_pin_hint" msgid="8795159358110620001">"Escribe un PIN que tenga de cuatro a ocho números."</string>
    <string name="kg_invalid_sim_puk_hint" msgid="6025069204539532000">"El código PUK debe tener 8 números."</string>
    <string name="kg_invalid_puk" msgid="3638289409676051243">"Vuelve a ingresar el código PUK correcto. Si ingresas un código incorrecto varias veces, se inhabilitará la tarjeta SIM."</string>
    <string name="kg_invalid_confirm_pin_hint" product="default" msgid="7003469261464593516">"Los códigos PIN no coinciden."</string>
    <string name="kg_login_too_many_attempts" msgid="6486842094005698475">"Demasiados intentos incorrectos de ingresar el patrón"</string>
    <string name="kg_login_instructions" msgid="1100551261265506448">"Para desbloquear, accede con tu cuenta de Google."</string>
    <string name="kg_login_username_hint" msgid="5718534272070920364">"Nombre de usuario (correo)"</string>
    <string name="kg_login_password_hint" msgid="9057289103827298549">"Contraseña"</string>
    <string name="kg_login_submit_button" msgid="5355904582674054702">"Acceder"</string>
    <string name="kg_login_invalid_input" msgid="5754664119319872197">"Nombre de usuario o contraseña incorrectos"</string>
    <string name="kg_login_account_recovery_hint" msgid="5690709132841752974">"¿Olvidaste tu nombre de usuario o contraseña?\nAccede a "<b>"google.com/accounts/recovery"</b>"."</string>
    <string name="kg_login_checking_password" msgid="1052685197710252395">"Comprobando la cuenta…"</string>
    <string name="kg_too_many_failed_pin_attempts_dialog_message" msgid="8276745642049502550">"Escribiste incorrectamente tu PIN <xliff:g id="NUMBER_0">%d</xliff:g> veces. \n\nVuelve a intentarlo en <xliff:g id="NUMBER_1">%d</xliff:g> segundos."</string>
    <string name="kg_too_many_failed_password_attempts_dialog_message" msgid="7813713389422226531">"Escribiste incorrectamente tu contraseña <xliff:g id="NUMBER_0">%d</xliff:g> veces. \n\nVuelve a intentarlo en <xliff:g id="NUMBER_1">%d</xliff:g> segundos."</string>
    <string name="kg_too_many_failed_pattern_attempts_dialog_message" msgid="74089475965050805">"Dibujaste incorrectamente tu patrón de desbloqueo <xliff:g id="NUMBER_0">%d</xliff:g> veces. \n\nVuelve a intentarlo en <xliff:g id="NUMBER_1">%d</xliff:g> segundos."</string>
    <string name="kg_failed_attempts_almost_at_wipe" product="tablet" msgid="1575557200627128949">"Intentaste desbloquear la tablet <xliff:g id="NUMBER_0">%d</xliff:g> veces, pero no lo lograste. Puedes intentarlo <xliff:g id="NUMBER_1">%d</xliff:g> veces más antes de que se restablezcan los valores predeterminados de fábrica de la tablet y se pierdan todos los datos del usuario."</string>
    <string name="kg_failed_attempts_almost_at_wipe" product="tv" msgid="5621231220154419413">"Intentaste desbloquear la TV <xliff:g id="NUMBER_0">%d</xliff:g> veces de manera incorrecta. Después de <xliff:g id="NUMBER_1">%d</xliff:g> intentos incorrectos más, se restablecerá la configuración de fábrica de la TV y se perderán todos los datos del usuario."</string>
    <string name="kg_failed_attempts_almost_at_wipe" product="default" msgid="4051015943038199910">"Intentaste desbloquear el dispositivo <xliff:g id="NUMBER_0">%d</xliff:g> veces, pero no lo lograste. Puedes intentarlo <xliff:g id="NUMBER_1">%d</xliff:g> veces más antes de que se restablezcan los valores predeterminados de fábrica del dispositivo y se pierdan todos los datos del usuario."</string>
    <string name="kg_failed_attempts_now_wiping" product="tablet" msgid="2072996269148483637">"Intentaste desbloquear la tablet <xliff:g id="NUMBER">%d</xliff:g> veces, pero no lo lograste. Se restablecerán los valores predeterminados de fábrica de la tablet."</string>
    <string name="kg_failed_attempts_now_wiping" product="tv" msgid="4987878286750741463">"Intentaste desbloquear la TV <xliff:g id="NUMBER">%d</xliff:g> veces de manera incorrecta. Se restablecerá la configuración de fábrica de la TV."</string>
    <string name="kg_failed_attempts_now_wiping" product="default" msgid="4817627474419471518">"Intentaste desbloquear el dispositivo <xliff:g id="NUMBER">%d</xliff:g> veces, pero no lo lograste. Se restablecerán los valores predeterminados de fábrica del dispositivo."</string>
    <string name="kg_failed_attempts_almost_at_login" product="tablet" msgid="3253575572118914370">"Dibujaste incorrectamente tu patrón de desbloqueo <xliff:g id="NUMBER_0">%d</xliff:g> veces. Luego de <xliff:g id="NUMBER_1">%d</xliff:g> intentos incorrectos más, se te solicitará que desbloquees tu tablet mediante el uso de una cuenta de correo.\n\n Vuelve a intentarlo en <xliff:g id="NUMBER_2">%d</xliff:g> segundos."</string>
    <string name="kg_failed_attempts_almost_at_login" product="tv" msgid="4224651132862313471">"Trazaste el patrón de desbloqueo <xliff:g id="NUMBER_0">%d</xliff:g> veces de manera incorrecta. Después de <xliff:g id="NUMBER_1">%d</xliff:g> intentos incorrectos más, tendrás que desbloquear la TV con una cuenta de correo electrónico.\n\n Vuelve a intentarlo en <xliff:g id="NUMBER_2">%d</xliff:g> segundos."</string>
    <string name="kg_failed_attempts_almost_at_login" product="default" msgid="1437638152015574839">"Dibujaste incorrectamente tu patrón de desbloqueo <xliff:g id="NUMBER_0">%d</xliff:g> veces. Luego de <xliff:g id="NUMBER_1">%d</xliff:g> intentos incorrectos más, se te solicitará que desbloquees tu dispositivo mediante el uso de una cuenta de correo.\n\n Vuelve a intentarlo en <xliff:g id="NUMBER_2">%d</xliff:g> segundos."</string>
    <string name="kg_text_message_separator" product="default" msgid="4160700433287233771">" — "</string>
    <string name="kg_reordering_delete_drop_target_text" msgid="7899202978204438708">"Eliminar"</string>
    <string name="safe_media_volume_warning" product="default" msgid="2276318909314492312">"¿Quieres subir el volumen por encima del nivel recomendado?\n\nEscuchar a un alto volumen durante largos períodos puede dañar tu audición."</string>
    <string name="continue_to_enable_accessibility" msgid="1626427372316070258">"Mantén presionado con dos dedos para activar la accesibilidad."</string>
    <string name="accessibility_enabled" msgid="1381972048564547685">"Se activó la accesibilidad."</string>
    <string name="enable_accessibility_canceled" msgid="3833923257966635673">"Se canceló la accesibilidad."</string>
    <string name="user_switched" msgid="3768006783166984410">"Usuario actual: <xliff:g id="NAME">%1$s</xliff:g>"</string>
    <string name="user_switching_message" msgid="2871009331809089783">"Cambiando a <xliff:g id="NAME">%1$s</xliff:g>…"</string>
    <string name="owner_name" msgid="2716755460376028154">"Propietario"</string>
    <string name="error_message_title" msgid="4510373083082500195">"Error"</string>
    <string name="error_message_change_not_allowed" msgid="1347282344200417578">"El administrador no permite este cambio."</string>
    <string name="app_not_found" msgid="3429141853498927379">"No se encontró una aplicación para manejar esta acción."</string>
    <string name="revoke" msgid="5404479185228271586">"Revocar"</string>
    <string name="mediasize_iso_a0" msgid="1994474252931294172">"ISO A0"</string>
    <string name="mediasize_iso_a1" msgid="3333060421529791786">"ISO A1"</string>
    <string name="mediasize_iso_a2" msgid="3097535991925798280">"ISO A2"</string>
    <string name="mediasize_iso_a3" msgid="3023213259314236123">"ISO A3"</string>
    <string name="mediasize_iso_a4" msgid="231745325296873764">"ISO A4"</string>
    <string name="mediasize_iso_a5" msgid="3484327407340865411">"ISO A5"</string>
    <string name="mediasize_iso_a6" msgid="4861908487129577530">"ISO A6"</string>
    <string name="mediasize_iso_a7" msgid="5890208588072936130">"ISO A7"</string>
    <string name="mediasize_iso_a8" msgid="4319425041085816612">"ISO A8"</string>
    <string name="mediasize_iso_a9" msgid="4882220529506432008">"ISO A9"</string>
    <string name="mediasize_iso_a10" msgid="2382866026365359391">"ISO A10"</string>
    <string name="mediasize_iso_b0" msgid="3651827147402009675">"ISO B0"</string>
    <string name="mediasize_iso_b1" msgid="6072859628278739957">"ISO B1"</string>
    <string name="mediasize_iso_b2" msgid="1348731852150380378">"ISO B2"</string>
    <string name="mediasize_iso_b3" msgid="2612510181259261379">"ISO B3"</string>
    <string name="mediasize_iso_b4" msgid="695151378838115434">"ISO B4"</string>
    <string name="mediasize_iso_b5" msgid="4863754285582212487">"ISO B5"</string>
    <string name="mediasize_iso_b6" msgid="5305816292139647241">"ISO B6"</string>
    <string name="mediasize_iso_b7" msgid="531673542602786624">"ISO B7"</string>
    <string name="mediasize_iso_b8" msgid="9164474595708850034">"ISO B8"</string>
    <string name="mediasize_iso_b9" msgid="282102976764774160">"ISO B9"</string>
    <string name="mediasize_iso_b10" msgid="4517141714407898976">"ISO B10"</string>
    <string name="mediasize_iso_c0" msgid="3103521357901591100">"ISO C0"</string>
    <string name="mediasize_iso_c1" msgid="1231954105985048595">"ISO C1"</string>
    <string name="mediasize_iso_c2" msgid="927702816980087462">"ISO C2"</string>
    <string name="mediasize_iso_c3" msgid="835154173518304159">"ISO C3"</string>
    <string name="mediasize_iso_c4" msgid="5095951985108194011">"ISO C4"</string>
    <string name="mediasize_iso_c5" msgid="1985397450332305739">"ISO C5"</string>
    <string name="mediasize_iso_c6" msgid="8147421924174693013">"ISO C6"</string>
    <string name="mediasize_iso_c7" msgid="8993994925276122950">"ISO C7"</string>
    <string name="mediasize_iso_c8" msgid="6871178104139598957">"ISO C8"</string>
    <string name="mediasize_iso_c9" msgid="7983532635227561362">"ISO C9"</string>
    <string name="mediasize_iso_c10" msgid="5040764293406765584">"ISO C10"</string>
    <string name="mediasize_na_letter" msgid="2841414839888344296">"Carta"</string>
    <string name="mediasize_na_gvrnmt_letter" msgid="5295836838862962809">"Carta del gobierno (EE. UU.)"</string>
    <string name="mediasize_na_legal" msgid="8621364037680465666">"Oficio"</string>
    <string name="mediasize_na_junior_legal" msgid="3309324162155085904">"Oficio Junior"</string>
    <string name="mediasize_na_ledger" msgid="5567030340509075333">"Doble carta"</string>
    <string name="mediasize_na_tabloid" msgid="4571735038501661757">"Tabloide"</string>
    <string name="mediasize_na_index_3x5" msgid="5182901917818625126">"Ficha 3x5"</string>
    <string name="mediasize_na_index_4x6" msgid="7687620625422312396">"Ficha 4x6"</string>
    <string name="mediasize_na_index_5x8" msgid="8834215284646872800">"Ficha 5x8"</string>
    <string name="mediasize_na_monarch" msgid="213639906956550754">"Monarca"</string>
    <string name="mediasize_na_quarto" msgid="835778493593023223">"Cuartilla"</string>
    <string name="mediasize_na_foolscap" msgid="1573911237983677138">"Folio"</string>
    <string name="mediasize_chinese_roc_8k" msgid="3626855847189438896">"ROC 8K"</string>
    <string name="mediasize_chinese_roc_16k" msgid="9182191577022943355">"ROC 16K"</string>
    <string name="mediasize_chinese_prc_1" msgid="4793232644980170500">"PRC 1"</string>
    <string name="mediasize_chinese_prc_2" msgid="5404109730975720670">"PRC 2"</string>
    <string name="mediasize_chinese_prc_3" msgid="1335092253339363526">"PRC 3"</string>
    <string name="mediasize_chinese_prc_4" msgid="9167997800486569834">"PRC 4"</string>
    <string name="mediasize_chinese_prc_5" msgid="845875168823541497">"PRC 5"</string>
    <string name="mediasize_chinese_prc_6" msgid="3220325667692648789">"PRC 6"</string>
    <string name="mediasize_chinese_prc_7" msgid="1776792138507038527">"PRC 7"</string>
    <string name="mediasize_chinese_prc_8" msgid="1417176642687456692">"PRC 8"</string>
    <string name="mediasize_chinese_prc_9" msgid="4785983473123798365">"PRC 9"</string>
    <string name="mediasize_chinese_prc_10" msgid="7847982299391851899">"PRC 10"</string>
    <string name="mediasize_chinese_prc_16k" msgid="262793383539980677">"PRC 16K"</string>
    <string name="mediasize_chinese_om_pa_kai" msgid="5256815579447959814">"Pa Kai"</string>
    <string name="mediasize_chinese_om_dai_pa_kai" msgid="7336412963441354407">"Dai Pa Kai"</string>
    <string name="mediasize_chinese_om_jurro_ku_kai" msgid="6324465444100490742">"Jurro Ku Kai"</string>
    <string name="mediasize_japanese_jis_b10" msgid="1787262845627694376">"JIS B10"</string>
    <string name="mediasize_japanese_jis_b9" msgid="3336035783663287470">"JIS B9"</string>
    <string name="mediasize_japanese_jis_b8" msgid="6195398299104345731">"JIS B8"</string>
    <string name="mediasize_japanese_jis_b7" msgid="1674621886902828884">"JIS B7"</string>
    <string name="mediasize_japanese_jis_b6" msgid="4170576286062657435">"JIS B6"</string>
    <string name="mediasize_japanese_jis_b5" msgid="4899297958100032533">"JIS B5"</string>
    <string name="mediasize_japanese_jis_b4" msgid="4213158129126666847">"JIS B4"</string>
    <string name="mediasize_japanese_jis_b3" msgid="8513715307410310696">"JIS B3"</string>
    <string name="mediasize_japanese_jis_b2" msgid="4777690211897131190">"JIS B2"</string>
    <string name="mediasize_japanese_jis_b1" msgid="4608142385457034603">"JIS B1"</string>
    <string name="mediasize_japanese_jis_b0" msgid="7587108366572243991">"JIS B0"</string>
    <string name="mediasize_japanese_jis_exec" msgid="5244075432263649068">"JIS Exec"</string>
    <string name="mediasize_japanese_chou4" msgid="4941652015032631361">"Chou4"</string>
    <string name="mediasize_japanese_chou3" msgid="6387319169263957010">"Chou3"</string>
    <string name="mediasize_japanese_chou2" msgid="1299112025415343982">"Chou2"</string>
    <string name="mediasize_japanese_hagaki" msgid="8070115620644254565">"Hagaki"</string>
    <string name="mediasize_japanese_oufuku" msgid="6049065587307896564">"Oufuku"</string>
    <string name="mediasize_japanese_kahu" msgid="6872696027560065173">"Kahu"</string>
    <string name="mediasize_japanese_kaku2" msgid="2359077233775455405">"Kaku2"</string>
    <string name="mediasize_japanese_you4" msgid="2091777168747058008">"You4"</string>
    <string name="mediasize_unknown_portrait" msgid="3088043641616409762">"Cualquier tamaño vertical"</string>
    <string name="mediasize_unknown_landscape" msgid="4876995327029361552">"Cualquier tamaño horizontal"</string>
    <string name="write_fail_reason_cancelled" msgid="7091258378121627624">"Cancelada"</string>
    <string name="write_fail_reason_cannot_write" msgid="8132505417935337724">"Error al escribir contenido"</string>
    <string name="reason_unknown" msgid="6048913880184628119">"desconocido"</string>
    <string name="reason_service_unavailable" msgid="7824008732243903268">"Servicio de impresión no habilitado"</string>
    <string name="print_service_installed_title" msgid="2246317169444081628">"Servicio de <xliff:g id="NAME">%s</xliff:g> instalado"</string>
    <string name="print_service_installed_message" msgid="5897362931070459152">"Presionar para habilitar"</string>
    <string name="restr_pin_enter_admin_pin" msgid="783643731895143970">"Ingresar PIN de administrador"</string>
    <string name="restr_pin_enter_pin" msgid="3395953421368476103">"Ingresar PIN"</string>
    <string name="restr_pin_incorrect" msgid="8571512003955077924">"Incorrecto"</string>
    <string name="restr_pin_enter_old_pin" msgid="1462206225512910757">"PIN actual"</string>
    <string name="restr_pin_enter_new_pin" msgid="5959606691619959184">"PIN nuevo"</string>
    <string name="restr_pin_confirm_pin" msgid="8501523829633146239">"Confirmar PIN nuevo"</string>
    <string name="restr_pin_create_pin" msgid="8017600000263450337">"Crear PIN para modificar restricciones"</string>
    <string name="restr_pin_error_doesnt_match" msgid="2224214190906994548">"Los PIN no coinciden. Vuelve a intentarlo."</string>
    <string name="restr_pin_error_too_short" msgid="8173982756265777792">"El PIN es demasiado corto. Debe tener al menos 4 dígitos."</string>
  <plurals name="restr_pin_countdown">
    <item quantity="one" msgid="311050995198548675">"Intentar en 1 s"</item>
    <item quantity="other" msgid="4730868920742952817">"Intentar en <xliff:g id="COUNT">%d</xliff:g> s"</item>
  </plurals>
    <string name="restr_pin_try_later" msgid="973144472490532377">"Vuelve a intentar más tarde."</string>
    <string name="immersive_mode_confirmation" msgid="7227416894979047467">"Desliza el dedo hacia abajo para salir de la pantalla completa."</string>
    <string name="done_label" msgid="2093726099505892398">"Listo"</string>
    <string name="hour_picker_description" msgid="6698199186859736512">"Control deslizante circular de horas"</string>
    <string name="minute_picker_description" msgid="8606010966873791190">"Control deslizante circular de minutos"</string>
    <string name="select_hours" msgid="6043079511766008245">"Seleccionar horas"</string>
    <string name="select_minutes" msgid="3974345615920336087">"Seleccionar minutos"</string>
    <string name="day_picker_description" msgid="8990847925961297968">"Cuadrícula mensual de días"</string>
    <string name="year_picker_description" msgid="5524331207436052403">"Lista de años"</string>
    <string name="select_day" msgid="7774759604701773332">"Seleccionar mes y día"</string>
    <string name="select_year" msgid="7952052866994196170">"Seleccionar año"</string>
    <string name="item_is_selected" msgid="949687401682476608">"<xliff:g id="ITEM">%1$s</xliff:g> seleccionado"</string>
    <string name="deleted_key" msgid="7659477886625566590">"<xliff:g id="KEY">%1$s</xliff:g> borrado"</string>
    <string name="managed_profile_label_badge" msgid="2355652472854327647">"<xliff:g id="LABEL">%1$s</xliff:g> de trabajo"</string>
    <string name="lock_to_app_toast" msgid="7570091317001980053">"Para dejar de fijar esta pantalla, mantén presionados los botones para volver y Recientes al mismo tiempo."</string>
    <string name="lock_to_app_toast_accessible" msgid="8239120109365070664">"Para dejar de fijar esta pantalla, mantén presionado el botón Recientes."</string>
    <string name="lock_to_app_toast_locked" msgid="8739004135132606329">"La pantalla está fija. La organización no permite dejar de fijar la pantalla."</string>
    <string name="lock_to_app_start" msgid="6643342070839862795">"Pantalla fija"</string>
    <string name="lock_to_app_exit" msgid="8598219838213787430">"Pantalla no fija"</string>
    <string name="lock_to_app_unlock_pin" msgid="2552556656504331634">"Solicitar PIN para quitar fijación"</string>
    <string name="lock_to_app_unlock_pattern" msgid="4182192144797225137">"Solicitar patrón de desbloqueo para quitar fijación"</string>
    <string name="lock_to_app_unlock_password" msgid="6380979775916974414">"Solicitar contraseña para quitar fijación"</string>
    <string name="battery_saver_description" msgid="1960431123816253034">"Para ayudar a mejorar la duración de la batería, el ahorro de batería reduce el rendimiento del dispositivo y limita la vibración, los servicios de ubicación y la mayoría de los datos en segundo plano. Es posible que el correo electrónico, la mensajería y otras aplicaciones que se basan en la sincronización no puedan actualizarse, a menos que los abras.\n\nEl ahorro de batería se desactiva de forma automática cuando el dispositivo se está cargando."</string>
    <string name="downtime_condition_summary" msgid="8761776337475705749">"Hasta que termine el tiempo de inactividad a la(s) <xliff:g id="FORMATTEDTIME">%1$s</xliff:g>"</string>
    <string name="downtime_condition_line_one" msgid="8762708714645352010">"Hasta que finalice el tiempo de inactividad"</string>
  <plurals name="zen_mode_duration_minutes_summary">
    <item quantity="one" msgid="3177683545388923234">"Durante 1 minuto; hasta la(s) <xliff:g id="FORMATTEDTIME">%2$s</xliff:g>"</item>
    <item quantity="other" msgid="2787867221129368935">"Durante %1$d minutos; hasta la(s) <xliff:g id="FORMATTEDTIME">%2$s</xliff:g>"</item>
  </plurals>
  <plurals name="zen_mode_duration_hours_summary">
    <item quantity="one" msgid="597194865053253679">"Durante 1 hora; hasta la(s) <xliff:g id="FORMATTEDTIME">%2$s</xliff:g>"</item>
    <item quantity="other" msgid="2827214920627669898">"Durante %1$d horas; hasta la(s) <xliff:g id="FORMATTEDTIME">%2$s</xliff:g>"</item>
  </plurals>
  <plurals name="zen_mode_duration_minutes">
    <item quantity="one" msgid="9040808414992812341">"Durante un minuto"</item>
    <item quantity="other" msgid="6924190729213550991">"Durante %d minutos"</item>
  </plurals>
  <plurals name="zen_mode_duration_hours">
    <item quantity="one" msgid="3480040795582254384">"Durante una hora"</item>
    <item quantity="other" msgid="5408537517529822157">"Durante %d horas"</item>
  </plurals>
    <string name="zen_mode_until" msgid="7336308492289875088">"Hasta la(s) <xliff:g id="FORMATTEDTIME">%1$s</xliff:g>"</string>
    <string name="zen_mode_forever" msgid="4316804956488785559">"Indefinidamente"</string>
    <string name="toolbar_collapse_description" msgid="2821479483960330739">"Contraer"</string>
    <string name="zen_mode_next_alarm_summary" msgid="5915140424683747372">"Hasta la próxima alarma a la(s) <xliff:g id="FORMATTEDTIME">%1$s</xliff:g>"</string>
    <string name="zen_mode_next_alarm_line_one" msgid="5537042951553420916">"Hasta la próxima alarma"</string>
    <string name="muted_by" msgid="6147073845094180001">"Silenciados por <xliff:g id="THIRD_PARTY">%1$s</xliff:g>"</string>
    <string name="system_error_wipe_data" msgid="6608165524785354962">"Existe un problema interno con el dispositivo, de modo que el dispositivo puede estar inestable hasta que restablezcas la configuración de fábrica."</string>
    <string name="system_error_manufacturer" msgid="8086872414744210668">"Existe un problema interno con el dispositivo. Comunícate con el fabricante para obtener más información."</string>
    <string name="stk_cc_ussd_to_dial" msgid="5202342984749947872">"La solicitud USSD cambió por una solicitud DIAL."</string>
    <string name="stk_cc_ussd_to_ss" msgid="2345360594181405482">"La solicitud USSD cambió por una solicitud SS."</string>
    <string name="stk_cc_ussd_to_ussd" msgid="7466087659967191653">"La solicitud USSD cambió por una nueva solicitud USSD."</string>
    <string name="stk_cc_ss_to_dial" msgid="2151304435775557162">"La solicitud SS cambió por una solicitud DIAL."</string>
    <string name="stk_cc_ss_to_ussd" msgid="3951862188105305589">"La solicitud SS cambió por una solicitud USSD."</string>
    <string name="stk_cc_ss_to_ss" msgid="5470768854991452695">"La solicitud SS cambió por una nueva solicitud SS."</string>
    <string name="usb_midi_peripheral_manufacturer_name" msgid="7176526170008970168">"Android"</string>
    <string name="usb_midi_peripheral_model_name" msgid="1959288763942653301">"Puerto USB de periféricos"</string>
</resources><|MERGE_RESOLUTION|>--- conflicted
+++ resolved
@@ -1131,81 +1131,9 @@
     <string name="enable_explore_by_touch_warning_message" product="default" msgid="2708199672852373195">"<xliff:g id="ACCESSIBILITY_SERVICE_NAME">%1$s</xliff:g> desea activar la exploración táctil. Cuando esta función esté activada, podrás escuchar o ver descripciones del contenido seleccionado o usar gestos para interactuar con el dispositivo."</string>
     <string name="oneMonthDurationPast" msgid="7396384508953779925">"Hace 1 mes."</string>
     <string name="beforeOneMonthDurationPast" msgid="909134546836499826">"Anterior a 1 mes atrás"</string>
-<<<<<<< HEAD
-  <plurals name="num_seconds_ago">
-    <item quantity="one" msgid="4869870056547896011">"hace 1 segundo"</item>
-    <item quantity="other" msgid="3903706804349556379">"hace <xliff:g id="COUNT">%d</xliff:g> segundos"</item>
-  </plurals>
-  <plurals name="num_minutes_ago">
-    <item quantity="one" msgid="3306787433088810191">"Hace 1 minuto."</item>
-    <item quantity="other" msgid="2176942008915455116">"hace <xliff:g id="COUNT">%d</xliff:g> minutos"</item>
-  </plurals>
-  <plurals name="num_hours_ago">
-    <item quantity="one" msgid="9150797944610821849">"Hace 1 hora"</item>
-    <item quantity="other" msgid="2467273239587587569">"Hace <xliff:g id="COUNT">%d</xliff:g> horas"</item>
-=======
-  <plurals name="last_num_days">
-    <item quantity="other" msgid="3069992808164318268">"Últimos <xliff:g id="COUNT">%d</xliff:g> días"</item>
->>>>>>> 6d8886ac
-  </plurals>
     <!-- no translation found for last_num_days:one (7555846096746489821) -->
     <string name="last_month" msgid="3959346739979055432">"Último mes"</string>
     <string name="older" msgid="5211975022815554840">"Antiguos"</string>
-<<<<<<< HEAD
-  <plurals name="num_days_ago">
-    <item quantity="one" msgid="861358534398115820">"ayer"</item>
-    <item quantity="other" msgid="2479586466153314633">"Hace <xliff:g id="COUNT">%d</xliff:g> días"</item>
-  </plurals>
-  <plurals name="in_num_seconds">
-    <item quantity="one" msgid="2729745560954905102">"en 1 segundo"</item>
-    <item quantity="other" msgid="1241926116443974687">"en <xliff:g id="COUNT">%d</xliff:g> segundos"</item>
-  </plurals>
-  <plurals name="in_num_minutes">
-    <item quantity="one" msgid="8793095251325200395">"en 1 minuto"</item>
-    <item quantity="other" msgid="3330713936399448749">"en <xliff:g id="COUNT">%d</xliff:g> minutos"</item>
-  </plurals>
-  <plurals name="in_num_hours">
-    <item quantity="one" msgid="7164353342477769999">"en 1 hora"</item>
-    <item quantity="other" msgid="547290677353727389">"en <xliff:g id="COUNT">%d</xliff:g> horas"</item>
-  </plurals>
-  <plurals name="in_num_days">
-    <item quantity="one" msgid="5413088743009839518">"mañana"</item>
-    <item quantity="other" msgid="5109449375100953247">"en <xliff:g id="COUNT">%d</xliff:g> días"</item>
-  </plurals>
-  <plurals name="abbrev_num_seconds_ago">
-    <item quantity="one" msgid="1849036840200069118">"hace 1 segundo"</item>
-    <item quantity="other" msgid="3699169366650930415">"hace <xliff:g id="COUNT">%d</xliff:g> segundos"</item>
-  </plurals>
-  <plurals name="abbrev_num_minutes_ago">
-    <item quantity="one" msgid="6361490147113871545">"hace 1 min"</item>
-    <item quantity="other" msgid="851164968597150710">"Hace <xliff:g id="COUNT">%d</xliff:g> minutos."</item>
-  </plurals>
-  <plurals name="abbrev_num_hours_ago">
-    <item quantity="one" msgid="4796212039724722116">"Hace 1 hora"</item>
-    <item quantity="other" msgid="6889970745748538901">"hace <xliff:g id="COUNT">%d</xliff:g> horas"</item>
-  </plurals>
-  <plurals name="abbrev_num_days_ago">
-    <item quantity="one" msgid="8463161711492680309">"ayer"</item>
-    <item quantity="other" msgid="3453342639616481191">"Hace <xliff:g id="COUNT">%d</xliff:g> días."</item>
-  </plurals>
-  <plurals name="abbrev_in_num_seconds">
-    <item quantity="one" msgid="5842225370795066299">"en 1 segundo"</item>
-    <item quantity="other" msgid="5495880108825805108">"en <xliff:g id="COUNT">%d</xliff:g> segundos"</item>
-  </plurals>
-  <plurals name="abbrev_in_num_minutes">
-    <item quantity="one" msgid="562786149928284878">"en 1 minuto"</item>
-    <item quantity="other" msgid="4216113292706568726">"en <xliff:g id="COUNT">%d</xliff:g> minutos"</item>
-  </plurals>
-  <plurals name="abbrev_in_num_hours">
-    <item quantity="one" msgid="3274708118124045246">"en 1 hora"</item>
-    <item quantity="other" msgid="3705373766798013406">"en <xliff:g id="COUNT">%d</xliff:g> horas"</item>
-  </plurals>
-  <plurals name="abbrev_in_num_days">
-    <item quantity="one" msgid="2178576254385739855">"mañana"</item>
-    <item quantity="other" msgid="2973062968038355991">"en <xliff:g id="COUNT">%d</xliff:g> días"</item>
-  </plurals>
-=======
->>>>>>> 6d8886ac
     <string name="preposition_for_date" msgid="9093949757757445117">"activado <xliff:g id="DATE">%s</xliff:g>"</string>
     <string name="preposition_for_time" msgid="5506831244263083793">"a las <xliff:g id="TIME">%s</xliff:g>"</string>
     <string name="preposition_for_year" msgid="5040395640711867177">"en <xliff:g id="YEAR">%s</xliff:g>"</string>
