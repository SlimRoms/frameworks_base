<?xml version="1.0" encoding="utf-8"?>
<!--
/* //device/apps/common/AndroidManifest.xml
**
** Copyright 2006, The Android Open Source Project
**
** Licensed under the Apache License, Version 2.0 (the "License");
** you may not use this file except in compliance with the License.
** You may obtain a copy of the License at
**
**     http://www.apache.org/licenses/LICENSE-2.0
**
** Unless required by applicable law or agreed to in writing, software
** distributed under the License is distributed on an "AS IS" BASIS,
** WITHOUT WARRANTIES OR CONDITIONS OF ANY KIND, either express or implied.
** See the License for the specific language governing permissions and
** limitations under the License.
*/
-->
<manifest xmlns:android="http://schemas.android.com/apk/res/android"
    package="android" coreApp="true" android:sharedUserId="android.uid.system"
    android:sharedUserLabel="@string/android_system_label">

    <!-- ================================================ -->
    <!-- Special broadcasts that only the system can send -->
    <!-- ================================================ -->
    <eat-comment />

    <protected-broadcast android:name="android.intent.action.SCREEN_OFF" />
    <protected-broadcast android:name="android.intent.action.SCREEN_ON" />
    <protected-broadcast android:name="android.intent.action.USER_PRESENT" />
    <protected-broadcast android:name="android.intent.action.TIME_SET" />
    <protected-broadcast android:name="android.intent.action.TIME_TICK" />
    <protected-broadcast android:name="android.intent.action.TIMEZONE_CHANGED" />
    <protected-broadcast android:name="android.intent.action.DATE_CHANGED" />
    <protected-broadcast android:name="android.intent.action.PRE_BOOT_COMPLETED" />
    <protected-broadcast android:name="android.intent.action.BOOT_COMPLETED" />
    <protected-broadcast android:name="android.intent.action.PACKAGE_INSTALL" />
    <protected-broadcast android:name="android.intent.action.PACKAGE_ADDED" />
    <protected-broadcast android:name="android.intent.action.PACKAGE_REPLACED" />
    <protected-broadcast android:name="android.intent.action.MY_PACKAGE_REPLACED" />
    <protected-broadcast android:name="android.intent.action.PACKAGE_REMOVED" />
    <protected-broadcast android:name="android.intent.action.PACKAGE_FULLY_REMOVED" />
    <protected-broadcast android:name="android.intent.action.PACKAGE_CHANGED" />
    <protected-broadcast android:name="android.intent.action.PACKAGE_RESTARTED" />
    <protected-broadcast android:name="android.intent.action.PACKAGE_DATA_CLEARED" />
    <protected-broadcast android:name="android.intent.action.PACKAGE_FIRST_LAUNCH" />
    <protected-broadcast android:name="android.intent.action.PACKAGE_NEEDS_VERIFICATION" />
    <protected-broadcast android:name="android.intent.action.PACKAGE_VERIFIED" />
    <protected-broadcast android:name="android.intent.action.PACKAGES_SUSPENDED" />
    <protected-broadcast android:name="android.intent.action.PACKAGES_UNSUSPENDED" />
    <protected-broadcast android:name="android.intent.action.ACTION_PREFERRED_ACTIVITY_CHANGED" />
    <protected-broadcast android:name="android.intent.action.UID_REMOVED" />
    <protected-broadcast android:name="android.intent.action.QUERY_PACKAGE_RESTART" />
    <protected-broadcast android:name="android.intent.action.CONFIGURATION_CHANGED" />
    <protected-broadcast android:name="android.intent.action.LOCALE_CHANGED" />
    <protected-broadcast android:name="android.intent.action.BATTERY_CHANGED" />
    <protected-broadcast android:name="android.intent.action.BATTERY_LOW" />
    <protected-broadcast android:name="android.intent.action.BATTERY_OKAY" />
    <protected-broadcast android:name="android.intent.action.ACTION_POWER_CONNECTED" />
    <protected-broadcast android:name="android.intent.action.ACTION_POWER_DISCONNECTED" />
    <protected-broadcast android:name="android.intent.action.ACTION_SHUTDOWN" />
    <protected-broadcast android:name="android.intent.action.CHARGING" />
    <protected-broadcast android:name="android.intent.action.DISCHARGING" />
    <protected-broadcast android:name="android.intent.action.DEVICE_STORAGE_LOW" />
    <protected-broadcast android:name="android.intent.action.DEVICE_STORAGE_OK" />
    <protected-broadcast android:name="android.intent.action.DEVICE_STORAGE_FULL" />
    <protected-broadcast android:name="android.intent.action.DEVICE_STORAGE_NOT_FULL" />
    <protected-broadcast android:name="android.intent.action.NEW_OUTGOING_CALL" />
    <protected-broadcast android:name="android.intent.action.REBOOT" />
    <protected-broadcast android:name="android.intent.action.DOCK_EVENT" />
    <protected-broadcast android:name="android.intent.action.THERMAL_EVENT" />
    <protected-broadcast android:name="android.intent.action.MASTER_CLEAR_NOTIFICATION" />
    <protected-broadcast android:name="android.intent.action.USER_ADDED" />
    <protected-broadcast android:name="android.intent.action.USER_REMOVED" />
    <protected-broadcast android:name="android.intent.action.USER_STARTING" />
    <protected-broadcast android:name="android.intent.action.USER_STARTED" />
    <protected-broadcast android:name="android.intent.action.USER_STOPPING" />
    <protected-broadcast android:name="android.intent.action.USER_STOPPED" />
    <protected-broadcast android:name="android.intent.action.USER_BACKGROUND" />
    <protected-broadcast android:name="android.intent.action.USER_FOREGROUND" />
    <protected-broadcast android:name="android.intent.action.USER_SWITCHED" />
    <protected-broadcast android:name="android.intent.action.USER_INITIALIZE" />
    <protected-broadcast android:name="android.intent.action.INTENT_FILTER_NEEDS_VERIFICATION" />

    <protected-broadcast android:name="android.os.action.POWER_SAVE_MODE_CHANGED" />
    <protected-broadcast android:name="android.os.action.POWER_SAVE_MODE_CHANGING" />
    <protected-broadcast android:name="android.os.action.DEVICE_IDLE_MODE_CHANGED" />
    <protected-broadcast android:name="android.os.action.POWER_SAVE_WHITELIST_CHANGED" />
    <protected-broadcast android:name="android.os.action.POWER_SAVE_TEMP_WHITELIST_CHANGED" />
    <protected-broadcast android:name="android.os.action.POWER_SAVE_MODE_CHANGED_INTERNAL" />

    <protected-broadcast android:name="android.os.action.SCREEN_BRIGHTNESS_BOOST_CHANGED" />

    <protected-broadcast android:name="android.app.action.ENTER_CAR_MODE" />
    <protected-broadcast android:name="android.app.action.EXIT_CAR_MODE" />
    <protected-broadcast android:name="android.app.action.ENTER_DESK_MODE" />
    <protected-broadcast android:name="android.app.action.EXIT_DESK_MODE" />
    <protected-broadcast android:name="android.app.action.NEXT_ALARM_CLOCK_CHANGED" />

    <protected-broadcast android:name="android.app.action.BUGREPORT_SHARING_DECLINED" />
    <protected-broadcast android:name="android.app.action.BUGREPORT_FAILED" />
    <protected-broadcast android:name="android.app.action.BUGREPORT_SHARE" />

    <protected-broadcast android:name="android.appwidget.action.APPWIDGET_UPDATE_OPTIONS" />
    <protected-broadcast android:name="android.appwidget.action.APPWIDGET_DELETED" />
    <protected-broadcast android:name="android.appwidget.action.APPWIDGET_DISABLED" />
    <protected-broadcast android:name="android.appwidget.action.APPWIDGET_ENABLED" />
    <protected-broadcast android:name="android.appwidget.action.APPWIDGET_HOST_RESTORED" />
    <protected-broadcast android:name="android.appwidget.action.APPWIDGET_RESTORED" />

    <protected-broadcast android:name="android.os.action.SETTING_RESTORED" />

    <protected-broadcast android:name="android.app.backup.intent.RUN" />
    <protected-broadcast android:name="android.app.backup.intent.CLEAR" />
    <protected-broadcast android:name="android.app.backup.intent.INIT" />

    <protected-broadcast android:name="android.bluetooth.intent.DISCOVERABLE_TIMEOUT" />
    <protected-broadcast android:name="android.bluetooth.adapter.action.STATE_CHANGED" />
    <protected-broadcast android:name="android.bluetooth.adapter.action.SCAN_MODE_CHANGED" />
    <protected-broadcast android:name="android.bluetooth.adapter.action.DISCOVERY_STARTED" />
    <protected-broadcast android:name="android.bluetooth.adapter.action.DISCOVERY_FINISHED" />
    <protected-broadcast android:name="android.bluetooth.adapter.action.LOCAL_NAME_CHANGED" />
    <protected-broadcast android:name="android.bluetooth.adapter.action.CONNECTION_STATE_CHANGED" />
    <protected-broadcast android:name="android.bluetooth.device.action.UUID" />
    <protected-broadcast android:name="android.bluetooth.device.action.MAS_INSTANCE" />
    <protected-broadcast android:name="android.bluetooth.device.action.ALIAS_CHANGED" />
    <protected-broadcast android:name="android.bluetooth.device.action.FOUND" />
    <protected-broadcast android:name="android.bluetooth.device.action.DISAPPEARED" />
    <protected-broadcast android:name="android.bluetooth.device.action.CLASS_CHANGED" />
    <protected-broadcast android:name="android.bluetooth.device.action.ACL_CONNECTED" />
    <protected-broadcast android:name="android.bluetooth.device.action.ACL_DISCONNECT_REQUESTED" />
    <protected-broadcast android:name="android.bluetooth.device.action.ACL_DISCONNECTED" />
    <protected-broadcast android:name="android.bluetooth.device.action.NAME_CHANGED" />
    <protected-broadcast android:name="android.bluetooth.device.action.BOND_STATE_CHANGED" />
    <protected-broadcast android:name="android.bluetooth.device.action.NAME_FAILED" />
    <protected-broadcast android:name="android.bluetooth.device.action.PAIRING_REQUEST" />
    <protected-broadcast android:name="android.bluetooth.device.action.PAIRING_CANCEL" />
    <protected-broadcast android:name="android.bluetooth.device.action.CONNECTION_ACCESS_REPLY" />
    <protected-broadcast android:name="android.bluetooth.device.action.CONNECTION_ACCESS_CANCEL" />
    <protected-broadcast android:name="android.bluetooth.device.action.CONNECTION_ACCESS_REQUEST" />
    <protected-broadcast android:name="android.bluetooth.device.action.SDP_RECORD" />
    <protected-broadcast android:name="android.bluetooth.devicepicker.action.LAUNCH" />
    <protected-broadcast android:name="android.bluetooth.devicepicker.action.DEVICE_SELECTED" />
    <protected-broadcast
        android:name="android.bluetooth.headset.profile.action.CONNECTION_STATE_CHANGED" />
    <protected-broadcast
        android:name="android.bluetooth.headset.profile.action.AUDIO_STATE_CHANGED" />
    <protected-broadcast
        android:name="android.bluetooth.headset.action.VENDOR_SPECIFIC_HEADSET_EVENT" />
    <protected-broadcast
        android:name="android.bluetooth.headsetclient.profile.action.CONNECTION_STATE_CHANGED" />
    <protected-broadcast
        android:name="android.bluetooth.headsetclient.profile.action.AUDIO_STATE_CHANGED" />
    <protected-broadcast
        android:name="android.bluetooth.headsetclient.profile.action.AG_EVENT" />
    <protected-broadcast
        android:name="android.bluetooth.headsetclient.profile.action.AG_CALL_CHANGED" />
    <protected-broadcast
        android:name="android.bluetooth.headsetclient.profile.action.RESULT" />
    <protected-broadcast
        android:name="android.bluetooth.headsetclient.profile.action.LAST_VTAG" />
    <protected-broadcast
        android:name="android.bluetooth.a2dp.profile.action.CONNECTION_STATE_CHANGED" />
    <protected-broadcast
        android:name="android.bluetooth.a2dp.profile.action.PLAYING_STATE_CHANGED" />
    <protected-broadcast
        android:name="android.bluetooth.a2dp-sink.profile.action.CONNECTION_STATE_CHANGED" />
    <protected-broadcast
        android:name="android.bluetooth.a2dp-sink.profile.action.PLAYING_STATE_CHANGED" />
    <protected-broadcast
        android:name="android.bluetooth.a2dp-sink.profile.action.AUDIO_CONFIG_CHANGED" />
    <protected-broadcast
        android:name="android.bluetooth.avrcp-controller.profile.action.CONNECTION_STATE_CHANGED" />
    <protected-broadcast
        android:name="android.bluetooth.input.profile.action.CONNECTION_STATE_CHANGED" />
    <protected-broadcast
        android:name="android.bluetooth.input.profile.action.PROTOCOL_MODE_CHANGED" />
    <protected-broadcast
        android:name="android.bluetooth.input.profile.action.VIRTUAL_UNPLUG_STATUS" />
    <protected-broadcast
        android:name="android.bluetooth.map.profile.action.CONNECTION_STATE_CHANGED" />
    <protected-broadcast
        android:name="android.bluetooth.pan.profile.action.CONNECTION_STATE_CHANGED" />
    <protected-broadcast android:name="android.bluetooth.pbap.intent.action.PBAP_STATE_CHANGED" />
    <protected-broadcast android:name="android.btopp.intent.action.INCOMING_FILE_NOTIFICATION" />
    <protected-broadcast android:name="android.btopp.intent.action.USER_CONFIRMATION_TIMEOUT" />
    <protected-broadcast android:name="android.btopp.intent.action.LIST" />
    <protected-broadcast android:name="android.btopp.intent.action.OPEN_OUTBOUND" />
    <protected-broadcast android:name="android.btopp.intent.action.HIDE_COMPLETE" />
    <protected-broadcast android:name="android.btopp.intent.action.CONFIRM" />
    <protected-broadcast android:name="android.btopp.intent.action.HIDE" />
    <protected-broadcast android:name="android.btopp.intent.action.RETRY" />
    <protected-broadcast android:name="android.btopp.intent.action.OPEN" />
    <protected-broadcast android:name="android.btopp.intent.action.OPEN_INBOUND" />
    <protected-broadcast android:name="android.btopp.intent.action.TRANSFER_COMPLETE" />
    <protected-broadcast android:name="com.android.bluetooth.gatt.REFRESH_BATCHED_SCAN" />
    <protected-broadcast android:name="com.android.bluetooth.pbap.authchall" />
    <protected-broadcast android:name="com.android.bluetooth.pbap.userconfirmtimeout" />
    <protected-broadcast android:name="com.android.bluetooth.pbap.authresponse" />
    <protected-broadcast android:name="com.android.bluetooth.pbap.authcancelled" />

    <protected-broadcast android:name="android.hardware.display.action.WIFI_DISPLAY_STATUS_CHANGED" />

    <protected-broadcast android:name="android.hardware.usb.action.USB_STATE" />
    <protected-broadcast android:name="android.hardware.usb.action.USB_PORT_CHANGED" />
    <protected-broadcast android:name="android.hardware.usb.action.USB_ACCESSORY_ATTACHED" />
    <protected-broadcast android:name="android.hardware.usb.action.USB_ACCESSORY_DETACHED" />
    <protected-broadcast android:name="android.hardware.usb.action.USB_DEVICE_ATTACHED" />
    <protected-broadcast android:name="android.hardware.usb.action.USB_DEVICE_DETACHED" />

    <protected-broadcast android:name="android.intent.action.HEADSET_PLUG" />
    <protected-broadcast android:name="android.media.action.HDMI_AUDIO_PLUG" />

    <protected-broadcast android:name="android.media.AUDIO_BECOMING_NOISY" />
    <protected-broadcast android:name="android.media.RINGER_MODE_CHANGED" />
    <protected-broadcast android:name="android.media.VIBRATE_SETTING_CHANGED" />
    <protected-broadcast android:name="android.media.VOLUME_CHANGED_ACTION" />
    <protected-broadcast android:name="android.media.MASTER_VOLUME_CHANGED_ACTION" />
    <protected-broadcast android:name="android.media.MASTER_MUTE_CHANGED_ACTION" />
    <protected-broadcast android:name="android.media.MASTER_MONO_CHANGED_ACTION" />
    <protected-broadcast android:name="android.media.SCO_AUDIO_STATE_CHANGED" />
    <protected-broadcast android:name="android.media.ACTION_SCO_AUDIO_STATE_UPDATED" />

    <protected-broadcast android:name="android.intent.action.MEDIA_REMOVED" />
    <protected-broadcast android:name="android.intent.action.MEDIA_UNMOUNTED" />
    <protected-broadcast android:name="android.intent.action.MEDIA_CHECKING" />
    <protected-broadcast android:name="android.intent.action.MEDIA_NOFS" />
    <protected-broadcast android:name="android.intent.action.MEDIA_MOUNTED" />
    <protected-broadcast android:name="android.intent.action.MEDIA_SHARED" />
    <protected-broadcast android:name="android.intent.action.MEDIA_UNSHARED" />
    <protected-broadcast android:name="android.intent.action.MEDIA_BAD_REMOVAL" />
    <protected-broadcast android:name="android.intent.action.MEDIA_UNMOUNTABLE" />
    <protected-broadcast android:name="android.intent.action.MEDIA_EJECT" />

    <protected-broadcast android:name="android.net.conn.CAPTIVE_PORTAL" />
    <protected-broadcast android:name="android.net.conn.CONNECTIVITY_CHANGE" />
    <!-- @deprecated.  Only {@link android.net.ConnectivityManager.CONNECTIVITY_ACTION} is sent. -->
    <protected-broadcast android:name="android.net.conn.CONNECTIVITY_CHANGE_IMMEDIATE" />
    <protected-broadcast android:name="android.net.conn.DATA_ACTIVITY_CHANGE" />
    <protected-broadcast android:name="android.net.conn.RESTRICT_BACKGROUND_CHANGED" />
    <protected-broadcast android:name="android.net.conn.BACKGROUND_DATA_SETTING_CHANGED" />
    <protected-broadcast android:name="android.net.conn.CAPTIVE_PORTAL_TEST_COMPLETED" />

    <protected-broadcast android:name="android.net.nsd.STATE_CHANGED" />

    <protected-broadcast android:name="android.nfc.action.ADAPTER_STATE_CHANGED" />
    <protected-broadcast android:name="android.nfc.action.TRANSACTION_DETECTED" />
    <protected-broadcast android:name="com.android.nfc.action.LLCP_UP" />
    <protected-broadcast android:name="com.android.nfc.action.LLCP_DOWN" />
    <protected-broadcast android:name="com.android.nfc.cardemulation.action.CLOSE_TAP_DIALOG" />
    <protected-broadcast android:name="com.android.nfc.handover.action.ALLOW_CONNECT" />
    <protected-broadcast android:name="com.android.nfc.handover.action.DENY_CONNECT" />
    <protected-broadcast android:name="com.android.nfc_extras.action.RF_FIELD_ON_DETECTED" />
    <protected-broadcast android:name="com.android.nfc_extras.action.RF_FIELD_OFF_DETECTED" />
    <protected-broadcast android:name="com.android.nfc_extras.action.AID_SELECTED" />
    <!-- For NFC to BT handover -->
    <protected-broadcast android:name="android.btopp.intent.action.WHITELIST_DEVICE" />
    <protected-broadcast android:name="android.btopp.intent.action.STOP_HANDOVER_TRANSFER" />
    <protected-broadcast android:name="android.nfc.handover.intent.action.HANDOVER_SEND" />
    <protected-broadcast android:name="android.nfc.handover.intent.action.HANDOVER_SEND_MULTIPLE" />

    <protected-broadcast android:name="android.intent.action.CLEAR_DNS_CACHE" />
    <protected-broadcast android:name="android.intent.action.PROXY_CHANGE" />

    <protected-broadcast android:name="android.os.UpdateLock.UPDATE_LOCK_CHANGED" />

    <protected-broadcast android:name="android.intent.action.DREAMING_STARTED" />
    <protected-broadcast android:name="android.intent.action.DREAMING_STOPPED" />
    <protected-broadcast android:name="android.intent.action.ANY_DATA_STATE" />

    <protected-broadcast android:name="com.android.server.WifiManager.action.START_SCAN" />
    <protected-broadcast android:name="com.android.server.WifiManager.action.START_PNO" />
    <protected-broadcast android:name="com.android.server.WifiManager.action.DELAYED_DRIVER_STOP" />
    <protected-broadcast android:name="com.android.server.WifiManager.action.DEVICE_IDLE" />
    <protected-broadcast android:name="com.android.server.action.REMOTE_BUGREPORT_SHARING_ACCEPTED" />
    <protected-broadcast android:name="com.android.server.action.REMOTE_BUGREPORT_SHARING_DECLINED" />
    <protected-broadcast android:name="com.android.server.usb.ACTION_OPEN_IN_APPS" />
    <protected-broadcast android:name="com.android.server.am.DELETE_DUMPHEAP" />
    <protected-broadcast android:name="com.android.server.net.action.SNOOZE_WARNING" />

    <protected-broadcast android:name="com.qualcomm.qti.wigig.WIGIG_CREDENTIAL_CHANGED" />
    <protected-broadcast android:name="com.qualcomm.qti.wigig.WIGIG_STATE_CHANGED" />
    <protected-broadcast android:name="com.qualcomm.qti.wigig.WIGIG_AP_STATE_CHANGED" />
    <protected-broadcast android:name="com.qualcomm.qti.wigig.supplicant.CONNECTION_CHANGE" />
    <protected-broadcast android:name="com.qualcomm.qti.wigig.STATE_CHANGE" />
    <protected-broadcast android:name="com.qualcomm.qti.wigig.CONFIGURED_NETWORKS_CHANGE" />
    <protected-broadcast android:name="com.qualcomm.qti.wigig.SCAN_RESULTS" />
    <protected-broadcast android:name="com.qualcomm.qti.wigig.LINK_CONFIGURATION_CHANGED" />
    <protected-broadcast android:name="wigig_scan_available" />
    <protected-broadcast android:name="android.net.wigig.p2p.STATE_CHANGED" />
    <protected-broadcast android:name="android.net.wigig.p2p.CONNECTION_STATE_CHANGE" />
    <protected-broadcast android:name="android.net.wigig.p2p.PEERS_CHANGED" />
    <protected-broadcast android:name="android.net.wigig.p2p.DISCOVERY_STATE_CHANGE" />
    <protected-broadcast android:name="android.net.wigig.p2p.THIS_DEVICE_CHANGED" />
    <protected-broadcast android:name="android.net.wigig.p2p.PERSISTENT_GROUPS_CHANGED" />

    <protected-broadcast android:name="android.net.wifi.WIFI_STATE_CHANGED" />
    <protected-broadcast android:name="android.net.wifi.WIFI_AP_STATE_CHANGED" />
    <protected-broadcast android:name="android.net.wifi.WIFI_CREDENTIAL_CHANGED" />
    <protected-broadcast android:name="android.net.wifi.WIFI_SCAN_AVAILABLE" />
    <protected-broadcast android:name="android.net.wifi.SCAN_RESULTS" />
    <protected-broadcast android:name="android.net.wifi.RSSI_CHANGED" />
    <protected-broadcast android:name="android.net.wifi.STATE_CHANGE" />
    <protected-broadcast android:name="android.net.wifi.LINK_CONFIGURATION_CHANGED" />
    <protected-broadcast android:name="android.net.wifi.CONFIGURED_NETWORKS_CHANGE" />
    <protected-broadcast android:name="android.net.wifi.supplicant.CONNECTION_CHANGE" />
    <protected-broadcast android:name="android.net.wifi.supplicant.STATE_CHANGE" />
    <protected-broadcast android:name="android.net.wifi.p2p.STATE_CHANGED" />
    <protected-broadcast android:name="android.net.wifi.p2p.DISCOVERY_STATE_CHANGE" />
    <protected-broadcast android:name="android.net.wifi.p2p.THIS_DEVICE_CHANGED" />
    <protected-broadcast android:name="android.net.wifi.p2p.PEERS_CHANGED" />
    <protected-broadcast android:name="android.net.wifi.p2p.CONNECTION_STATE_CHANGE" />
    <protected-broadcast android:name="android.net.wifi.p2p.PERSISTENT_GROUPS_CHANGED" />
    <protected-broadcast android:name="android.net.conn.TETHER_STATE_CHANGED" />
    <protected-broadcast android:name="android.net.conn.INET_CONDITION_ACTION" />
    <protected-broadcast android:name="android.net.conn.NETWORK_CONDITIONS_MEASURED" />
    <protected-broadcast
            android:name="android.net.ConnectivityService.action.PKT_CNT_SAMPLE_INTERVAL_ELAPSED" />
    <protected-broadcast android:name="android.net.scoring.SCORE_NETWORKS" />
    <protected-broadcast android:name="android.net.scoring.SCORER_CHANGED" />
    <protected-broadcast android:name="android.intent.action.EXTERNAL_APPLICATIONS_AVAILABLE" />
    <protected-broadcast android:name="android.intent.action.EXTERNAL_APPLICATIONS_UNAVAILABLE" />
    <protected-broadcast android:name="android.intent.action.AIRPLANE_MODE" />
    <protected-broadcast android:name="android.intent.action.ADVANCED_SETTINGS" />
    <protected-broadcast android:name="android.intent.action.APPLICATION_RESTRICTIONS_CHANGED" />

    <!-- Legacy -->
    <protected-broadcast android:name="android.intent.action.ACTION_IDLE_MAINTENANCE_START" />
    <protected-broadcast android:name="android.intent.action.ACTION_IDLE_MAINTENANCE_END" />

    <protected-broadcast android:name="com.android.server.ACTION_TRIGGER_IDLE" />

    <protected-broadcast android:name="android.intent.action.HDMI_PLUGGED" />

    <protected-broadcast android:name="android.intent.action.PHONE_STATE" />

    <protected-broadcast android:name="android.intent.action.SUB_DEFAULT_CHANGED" />

    <protected-broadcast android:name="android.location.GPS_ENABLED_CHANGE" />
    <protected-broadcast android:name="android.location.PROVIDERS_CHANGED" />
    <protected-broadcast android:name="android.location.MODE_CHANGED" />
    <protected-broadcast android:name="android.location.GPS_FIX_CHANGE" />
    <protected-broadcast android:name="android.net.proxy.PAC_REFRESH" />

    <protected-broadcast android:name="android.telecom.action.DEFAULT_DIALER_CHANGED" />
    <protected-broadcast android:name="android.provider.action.DEFAULT_SMS_PACKAGE_CHANGED" />
    <protected-broadcast android:name="android.intent.action.CONTENT_CHANGED" />
    <protected-broadcast android:name="android.provider.Telephony.MMS_DOWNLOADED" />

    <protected-broadcast
        android:name="com.android.server.connectivityservice.CONNECTED_TO_PROVISIONING_NETWORK_ACTION" />

    <!-- Defined in RestrictionsManager -->
    <protected-broadcast
        android:name="android.intent.action.PERMISSION_RESPONSE_RECEIVED" />
    <!-- Defined in RestrictionsManager -->

    <protected-broadcast android:name="android.intent.action.REQUEST_PERMISSION" />
    <protected-broadcast android:name="android.nfc.handover.intent.action.HANDOVER_STARTED" />
    <protected-broadcast android:name="android.nfc.handover.intent.action.TRANSFER_DONE" />
    <protected-broadcast android:name="android.nfc.handover.intent.action.TRANSFER_PROGRESS" />
    <protected-broadcast android:name="android.nfc.handover.intent.action.TRANSFER_DONE" />

    <protected-broadcast android:name="android.intent.action.ACTION_DEFAULT_SUBSCRIPTION_CHANGED" />
    <protected-broadcast android:name="android.intent.action.ACTION_DEFAULT_SMS_SUBSCRIPTION_CHANGED" />
    <protected-broadcast android:name="android.intent.action.ACTION_DEFAULT_DATA_SUBSCRIPTION_CHANGED" />
    <protected-broadcast android:name="android.intent.action.ACTION_DEFAULT_VOICE_SUBSCRIPTION_CHANGED" />
    <protected-broadcast android:name="android.intent.action.ACTION_SUBINFO_CONTENT_CHANGE" />
    <protected-broadcast android:name="android.intent.action.ACTION_SUBINFO_RECORD_UPDATED" />

    <protected-broadcast android:name="android.intent.action.ACTION_SET_RADIO_CAPABILITY_DONE" />
    <protected-broadcast android:name="android.intent.action.ACTION_SET_RADIO_CAPABILITY_FAILED" />

    <protected-broadcast android:name="android.internal.policy.action.BURN_IN_PROTECTION" />
    <protected-broadcast android:name="android.app.action.SYSTEM_UPDATE_POLICY_CHANGED" />
    <protected-broadcast android:name="android.app.action.DEVICE_OWNER_CHANGED" />

    <!-- Added in N -->
    <protected-broadcast android:name="android.intent.action.ANR" />
    <protected-broadcast android:name="android.intent.action.CALL" />
    <protected-broadcast android:name="android.intent.action.CALL_PRIVILEGED" />
    <protected-broadcast android:name="android.intent.action.DROPBOX_ENTRY_ADDED" />
    <protected-broadcast android:name="android.intent.action.INPUT_METHOD_CHANGED" />
    <protected-broadcast android:name="android.intent.action.internal_sim_state_changed" />
    <protected-broadcast android:name="android.intent.action.LOCKED_BOOT_COMPLETED" />
    <protected-broadcast android:name="android.intent.action.PRECISE_CALL_STATE" />
    <protected-broadcast android:name="android.intent.action.PRECISE_DATA_CONNECTION_STATE_CHANGED" />
    <protected-broadcast android:name="android.intent.action.SUBSCRIPTION_PHONE_STATE" />
    <protected-broadcast android:name="android.intent.action.USER_INFO_CHANGED" />
    <protected-broadcast android:name="android.intent.action.USER_UNLOCKED" />
    <protected-broadcast android:name="android.intent.action.WALLPAPER_CHANGED" />

    <protected-broadcast android:name="android.app.action.DEVICE_POLICY_MANAGER_STATE_CHANGED" />
    <protected-broadcast android:name="android.app.action.CHOOSE_PRIVATE_KEY_ALIAS" />
    <protected-broadcast android:name="android.app.action.DEVICE_ADMIN_DISABLED" />
    <protected-broadcast android:name="android.app.action.DEVICE_ADMIN_DISABLE_REQUESTED" />
    <protected-broadcast android:name="android.app.action.DEVICE_ADMIN_ENABLED" />
    <protected-broadcast android:name="android.app.action.LOCK_TASK_ENTERING" />
    <protected-broadcast android:name="android.app.action.LOCK_TASK_EXITING" />
    <protected-broadcast android:name="android.app.action.NOTIFY_PENDING_SYSTEM_UPDATE" />
    <protected-broadcast android:name="android.app.action.ACTION_PASSWORD_CHANGED" />
    <protected-broadcast android:name="android.app.action.ACTION_PASSWORD_EXPIRING" />
    <protected-broadcast android:name="android.app.action.ACTION_PASSWORD_FAILED" />
    <protected-broadcast android:name="android.app.action.ACTION_PASSWORD_SUCCEEDED" />
    <protected-broadcast android:name="com.android.server.ACTION_EXPIRED_PASSWORD_NOTIFICATION" />

    <protected-broadcast android:name="android.intent.action.MANAGED_PROFILE_ADDED" />
    <protected-broadcast android:name="android.intent.action.MANAGED_PROFILE_UNLOCKED" />
    <protected-broadcast android:name="android.intent.action.MANAGED_PROFILE_REMOVED" />

    <protected-broadcast android:name="android.bluetooth.adapter.action.BLE_STATE_CHANGED" />
    <protected-broadcast android:name="com.android.bluetooth.map.USER_CONFIRM_TIMEOUT" />
    <protected-broadcast android:name="android.content.jobscheduler.JOB_DELAY_EXPIRED" />
    <protected-broadcast android:name="android.content.syncmanager.SYNC_ALARM" />
    <protected-broadcast android:name="android.media.INTERNAL_RINGER_MODE_CHANGED_ACTION" />
    <protected-broadcast android:name="android.media.STREAM_DEVICES_CHANGED_ACTION" />
    <protected-broadcast android:name="android.media.STREAM_MUTE_CHANGED_ACTION" />
    <protected-broadcast android:name="android.net.sip.SIP_SERVICE_UP" />
    <protected-broadcast android:name="android.nfc.action.ADAPTER_STATE_CHANGED" />
    <protected-broadcast android:name="android.os.action.CHARGING" />
    <protected-broadcast android:name="android.os.action.DISCHARGING" />
    <protected-broadcast android:name="android.search.action.SEARCHABLES_CHANGED" />
    <protected-broadcast android:name="android.security.STORAGE_CHANGED" />
    <protected-broadcast android:name="android.telecom.action.PHONE_ACCOUNT_REGISTERED" />
    <protected-broadcast android:name="android.telecom.action.PHONE_ACCOUNT_UNREGISTERED" />
    <protected-broadcast android:name="android.telecom.action.SHOW_MISSED_CALLS_NOTIFICATION" />
    <protected-broadcast android:name="android.telephony.action.CARRIER_CONFIG_CHANGED" />

    <protected-broadcast android:name="com.android.bluetooth.btservice.action.ALARM_WAKEUP" />
    <protected-broadcast android:name="com.android.server.action.NETWORK_STATS_POLL" />
    <protected-broadcast android:name="com.android.server.action.NETWORK_STATS_UPDATED" />
    <protected-broadcast android:name="com.android.server.NetworkTimeUpdateService.action.POLL" />
    <protected-broadcast android:name="com.android.server.telecom.intent.action.CALLS_ADD_ENTRY" />
    <protected-broadcast android:name="com.android.settings.location.MODE_CHANGING" />

    <protected-broadcast android:name="ScheduleConditionProvider.EVALUATE" />
    <protected-broadcast android:name="EventConditionProvider.EVALUATE" />
    <protected-broadcast android:name="wifi_scan_available" />

    <protected-broadcast android:name="action.cne.started" />
    <protected-broadcast android:name="android.content.jobscheduler.JOB_DEADLINE_EXPIRED" />
    <protected-broadcast android:name="android.intent.action.ACTION_UNSOL_RESPONSE_OEM_HOOK_RAW" />
    <protected-broadcast android:name="android.net.conn.CONNECTIVITY_CHANGE_SUPL" />
    <protected-broadcast android:name="android.os.action.ACTION_EFFECTS_SUPPRESSOR_CHANGED" />
    <protected-broadcast android:name="android.os.action.LIGHT_DEVICE_IDLE_MODE_CHANGED" />
    <protected-broadcast android:name="android.os.storage.action.VOLUME_STATE_CHANGED" />
    <protected-broadcast android:name="android.os.storage.action.DISK_SCANNED" />
    <protected-broadcast android:name="com.android.server.action.UPDATE_TWILIGHT_STATE" />
    <protected-broadcast android:name="com.android.server.action.RESET_TWILIGHT_AUTO" />
    <protected-broadcast android:name="com.android.server.device_idle.STEP_IDLE_STATE" />
    <protected-broadcast android:name="com.android.server.device_idle.STEP_LIGHT_IDLE_STATE" />
    <protected-broadcast android:name="com.android.server.Wifi.action.TOGGLE_PNO" />
    <protected-broadcast android:name="intent.action.ACTION_RF_BAND_INFO" />
    <protected-broadcast android:name="android.intent.action.MEDIA_RESOURCE_GRANTED" />
    <protected-broadcast android:name="android.app.action.SECURITY_LOGS_AVAILABLE" />

    <protected-broadcast android:name="android.app.action.INTERRUPTION_FILTER_CHANGED" />
    <protected-broadcast android:name="android.app.action.INTERRUPTION_FILTER_CHANGED_INTERNAL" />
    <protected-broadcast android:name="android.app.action.NOTIFICATION_POLICY_CHANGED" />
    <protected-broadcast android:name="android.app.action.NOTIFICATION_POLICY_ACCESS_GRANTED_CHANGED" />
    <protected-broadcast android:name="android.os.action.ACTION_EFFECTS_SUPPRESSOR_CHANGED" />

    <protected-broadcast android:name="android.permission.GET_APP_GRANTED_URI_PERMISSIONS" />
    <protected-broadcast android:name="android.permission.CLEAR_APP_GRANTED_URI_PERMISSIONS" />

    <protected-broadcast android:name="android.intent.action.DYNAMIC_SENSOR_CHANGED" />

    <protected-broadcast android:name="android.intent.action.ACTION_RADIO_OFF" />

    <protected-broadcast android:name="android.accounts.LOGIN_ACCOUNTS_CHANGED" />
    <protected-broadcast android:name="com.android.sync.SYNC_CONN_STATUS_CHANGED" />

    <protected-broadcast android:name="com.android.phone.SIP_INCOMING_CALL" />
    <protected-broadcast android:name="com.android.phone.SIP_ADD_PHONE" />
    <protected-broadcast android:name="com.android.phone.SIP_REMOVE_PHONE" />
    <protected-broadcast android:name="com.android.phone.SIP_CALL_OPTION_CHANGED" />

    <protected-broadcast android:name="android.bluetooth.adapter.action.BLE_ACL_CONNECTED" />
    <protected-broadcast android:name="android.bluetooth.adapter.action.BLE_ACL_DISCONNECTED" />

    <protected-broadcast android:name="android.bluetooth.input.profile.action.HANDSHAKE" />
    <protected-broadcast android:name="android.bluetooth.input.profile.action.REPORT" />

    <protected-broadcast android:name="android.intent.action.TWILIGHT_CHANGED" />

    <protected-broadcast android:name="com.android.server.fingerprint.ACTION_LOCKOUT_RESET" />
    <protected-broadcast android:name="android.net.wifi.PASSPOINT_ICON_RECEIVED" />
    <protected-broadcast android:name="com.android.server.notification.CountdownConditionProvider" />

    <protected-broadcast android:name="com.android.internal.location.ALARM_WAKEUP" />
    <protected-broadcast android:name="com.android.internal.location.ALARM_TIMEOUT" />
    <protected-broadcast android:name="android.intent.action.GLOBAL_BUTTON" />

    <protected-broadcast android:name="android.intent.action.MANAGED_PROFILE_AVAILABLE" />
    <protected-broadcast android:name="android.intent.action.MANAGED_PROFILE_UNAVAILABLE" />
    <protected-broadcast android:name="com.android.server.pm.DISABLE_QUIET_MODE_AFTER_UNLOCK" />

<<<<<<< HEAD
    <protected-broadcast android:name="android.telecom.action.TTY_PREFERRED_MODE_CHANGED" />
    <protected-broadcast android:name="android.telecom.action.CURRENT_TTY_MODE_CHANGED" />
=======
    <protected-broadcast android:name="com.android.server.retaildemo.ACTION_RESET_DEMO" />
>>>>>>> 0a857ee2

    <!-- ====================================================================== -->
    <!--                          RUNTIME PERMISSIONS                           -->
    <!-- ====================================================================== -->
    <eat-comment />

    <!-- ====================================================================== -->
    <!-- Permissions for accessing user's contacts including personal profile   -->
    <!-- ====================================================================== -->
    <eat-comment />

    <!-- Used for runtime permissions related to contacts and profiles on this
        device. -->
    <permission-group android:name="android.permission-group.CONTACTS"
        android:icon="@drawable/perm_group_contacts"
        android:label="@string/permgrouplab_contacts"
        android:description="@string/permgroupdesc_contacts"
        android:priority="100" />

    <!-- Allows an application to read the user's contacts data.
        <p>Protection level: dangerous
    -->
    <permission android:name="android.permission.READ_CONTACTS"
        android:permissionGroup="android.permission-group.CONTACTS"
        android:label="@string/permlab_readContacts"
        android:description="@string/permdesc_readContacts"
        android:protectionLevel="dangerous" />

    <!-- Allows an application to write the user's contacts data.
         <p>Protection level: dangerous
    -->
    <permission android:name="android.permission.WRITE_CONTACTS"
        android:permissionGroup="android.permission-group.CONTACTS"
        android:label="@string/permlab_writeContacts"
        android:description="@string/permdesc_writeContacts"
        android:protectionLevel="dangerous" />

    <!-- ====================================================================== -->
    <!-- Permissions for accessing user's calendar                              -->
    <!-- ====================================================================== -->
    <eat-comment />

    <!-- Used for runtime permissions related to user's calendar. -->
    <permission-group android:name="android.permission-group.CALENDAR"
        android:icon="@drawable/perm_group_calendar"
        android:label="@string/permgrouplab_calendar"
        android:description="@string/permgroupdesc_calendar"
        android:priority="200" />

    <!-- Allows an application to read the user's calendar data.
         <p>Protection level: dangerous
    -->
    <permission android:name="android.permission.READ_CALENDAR"
        android:permissionGroup="android.permission-group.CALENDAR"
        android:label="@string/permlab_readCalendar"
        android:description="@string/permdesc_readCalendar"
        android:protectionLevel="dangerous" />

    <!-- Allows an application to write the user's calendar data.
         <p>Protection level: dangerous
    -->
    <permission android:name="android.permission.WRITE_CALENDAR"
        android:permissionGroup="android.permission-group.CALENDAR"
        android:label="@string/permlab_writeCalendar"
        android:description="@string/permdesc_writeCalendar"
        android:protectionLevel="dangerous" />

    <!-- ====================================================================== -->
    <!-- Permissions for accessing and modifying user's SMS messages            -->
    <!-- ====================================================================== -->
    <eat-comment />

    <!-- Used for runtime permissions related to user's SMS messages. -->
    <permission-group android:name="android.permission-group.SMS"
        android:icon="@drawable/perm_group_sms"
        android:label="@string/permgrouplab_sms"
        android:description="@string/permgroupdesc_sms"
        android:priority="300" />

    <!-- Allows an application to send SMS messages.
         <p>Protection level: dangerous
    -->
    <permission android:name="android.permission.SEND_SMS"
        android:permissionGroup="android.permission-group.SMS"
        android:label="@string/permlab_sendSms"
        android:description="@string/permdesc_sendSms"
        android:permissionFlags="costsMoney"
        android:protectionLevel="dangerous" />

    <!-- Allows an application to receive SMS messages.
         <p>Protection level: dangerous
    -->
    <permission android:name="android.permission.RECEIVE_SMS"
        android:permissionGroup="android.permission-group.SMS"
        android:label="@string/permlab_receiveSms"
        android:description="@string/permdesc_receiveSms"
        android:protectionLevel="dangerous"/>

    <!-- Allows an application to read SMS messages.
         <p>Protection level: dangerous
    -->
    <permission android:name="android.permission.READ_SMS"
        android:permissionGroup="android.permission-group.SMS"
        android:label="@string/permlab_readSms"
        android:description="@string/permdesc_readSms"
        android:protectionLevel="dangerous" />

    <!-- Allows an application to receive WAP push messages.
         <p>Protection level: dangerous
    -->
    <permission android:name="android.permission.RECEIVE_WAP_PUSH"
        android:permissionGroup="android.permission-group.SMS"
        android:label="@string/permlab_receiveWapPush"
        android:description="@string/permdesc_receiveWapPush"
        android:protectionLevel="dangerous" />

    <!-- Allows an application to monitor incoming MMS messages.
        <p>Protection level: dangerous
    -->
    <permission android:name="android.permission.RECEIVE_MMS"
        android:permissionGroup="android.permission-group.SMS"
        android:label="@string/permlab_receiveMms"
        android:description="@string/permdesc_receiveMms"
        android:protectionLevel="dangerous" />

    <!-- Allows an application to read previously received cell broadcast
         messages and to register a content observer to get notifications when
         a cell broadcast has been received and added to the database. For
         emergency alerts, the database is updated immediately after the
         alert dialog and notification sound/vibration/speech are presented.
         The "read" column is then updated after the user dismisses the alert.
         This enables supplementary emergency assistance apps to start loading
         additional emergency information (if Internet access is available)
         when the alert is first received, and to delay presenting the info
         to the user until after the initial alert dialog is dismissed.
         <p>Protection level: dangerous
         @hide Pending API council approval -->
    <permission android:name="android.permission.READ_CELL_BROADCASTS"
        android:permissionGroup="android.permission-group.SMS"
        android:label="@string/permlab_readCellBroadcasts"
        android:description="@string/permdesc_readCellBroadcasts"
        android:protectionLevel="dangerous" />

    <!-- ====================================================================== -->
    <!-- Permissions for accessing external storage                             -->
    <!-- ====================================================================== -->
    <eat-comment />

    <!-- Used for runtime permissions related to the shared external storage. -->
    <permission-group android:name="android.permission-group.STORAGE"
        android:icon="@drawable/perm_group_storage"
        android:label="@string/permgrouplab_storage"
        android:description="@string/permgroupdesc_storage"
        android:priority="900" />

    <!-- Allows an application to read from external storage.
     <p>Any app that declares the {@link #WRITE_EXTERNAL_STORAGE} permission is implicitly
     granted this permission.</p>
     <p>This permission is enforced starting in API level 19.  Before API level 19, this
     permission is not enforced and all apps still have access to read from external storage.
     You can test your app with the permission enforced by enabling <em>Protect USB
     storage</em> under Developer options in the Settings app on a device running Android 4.1 or
     higher.</p>
     <p>Also starting in API level 19, this permission is <em>not</em> required to
     read/write files in your application-specific directories returned by
     {@link android.content.Context#getExternalFilesDir} and
     {@link android.content.Context#getExternalCacheDir}.
     <p class="note"><strong>Note:</strong> If <em>both</em> your <a
     href="{@docRoot}guide/topics/manifest/uses-sdk-element.html#min">{@code
     minSdkVersion}</a> and <a
     href="{@docRoot}guide/topics/manifest/uses-sdk-element.html#target">{@code
     targetSdkVersion}</a> values are set to 3 or lower, the system implicitly
     grants your app this permission. If you don't need this permission, be sure your <a
     href="{@docRoot}guide/topics/manifest/uses-sdk-element.html#target">{@code
     targetSdkVersion}</a> is 4 or higher.
     <p>Protection level: dangerous
     -->
    <permission android:name="android.permission.READ_EXTERNAL_STORAGE"
        android:permissionGroup="android.permission-group.STORAGE"
        android:label="@string/permlab_sdcardRead"
        android:description="@string/permdesc_sdcardRead"
        android:protectionLevel="dangerous" />

    <!-- Allows an application to write to external storage.
         <p class="note"><strong>Note:</strong> If <em>both</em> your <a
         href="{@docRoot}guide/topics/manifest/uses-sdk-element.html#min">{@code
         minSdkVersion}</a> and <a
         href="{@docRoot}guide/topics/manifest/uses-sdk-element.html#target">{@code
         targetSdkVersion}</a> values are set to 3 or lower, the system implicitly
         grants your app this permission. If you don't need this permission, be sure your <a
         href="{@docRoot}guide/topics/manifest/uses-sdk-element.html#target">{@code
         targetSdkVersion}</a> is 4 or higher.
         <p>Starting in API level 19, this permission is <em>not</em> required to
         read/write files in your application-specific directories returned by
         {@link android.content.Context#getExternalFilesDir} and
         {@link android.content.Context#getExternalCacheDir}.
         <p>Protection level: dangerous
    -->
    <permission android:name="android.permission.WRITE_EXTERNAL_STORAGE"
        android:permissionGroup="android.permission-group.STORAGE"
        android:label="@string/permlab_sdcardWrite"
        android:description="@string/permdesc_sdcardWrite"
        android:protectionLevel="dangerous" />

    <!-- ====================================================================== -->
    <!-- Permissions for accessing the device location                          -->
    <!-- ====================================================================== -->
    <eat-comment />

    <!-- Used for permissions that allow accessing the device location. -->
    <permission-group android:name="android.permission-group.LOCATION"
        android:icon="@drawable/perm_group_location"
        android:label="@string/permgrouplab_location"
        android:description="@string/permgroupdesc_location"
        android:priority="400" />

    <!-- Allows an app to access precise location.
         <p>Protection level: dangerous
    -->
    <permission android:name="android.permission.ACCESS_FINE_LOCATION"
        android:permissionGroup="android.permission-group.LOCATION"
        android:label="@string/permlab_accessFineLocation"
        android:description="@string/permdesc_accessFineLocation"
        android:protectionLevel="dangerous" />

    <!-- Allows an app to access approximate location.
         <p>Protection level: dangerous
    -->
    <permission android:name="android.permission.ACCESS_COARSE_LOCATION"
        android:permissionGroup="android.permission-group.LOCATION"
        android:label="@string/permlab_accessCoarseLocation"
        android:description="@string/permdesc_accessCoarseLocation"
        android:protectionLevel="dangerous" />

    <!-- ====================================================================== -->
    <!-- Permissions for accessing the device telephony                         -->
    <!-- ====================================================================== -->
    <eat-comment />

    <!-- Used for permissions that are associated telephony features. -->
    <permission-group android:name="android.permission-group.PHONE"
        android:icon="@drawable/perm_group_phone_calls"
        android:label="@string/permgrouplab_phone"
        android:description="@string/permgroupdesc_phone"
        android:priority="500" />

    <!-- Allows read only access to phone state, including the phone number of the device,
         current cellular network information, the status of any ongoing calls, and a list of any
         {@link android.telecom.PhoneAccount}s registered on the device.
         <p class="note"><strong>Note:</strong> If <em>both</em> your <a
         href="{@docRoot}guide/topics/manifest/uses-sdk-element.html#min">{@code
         minSdkVersion}</a> and <a
         href="{@docRoot}guide/topics/manifest/uses-sdk-element.html#target">{@code
         targetSdkVersion}</a> values are set to 3 or lower, the system implicitly
         grants your app this permission. If you don't need this permission, be sure your <a
         href="{@docRoot}guide/topics/manifest/uses-sdk-element.html#target">{@code
         targetSdkVersion}</a> is 4 or higher.
         <p>Protection level: dangerous
    -->
    <permission android:name="android.permission.READ_PHONE_STATE"
        android:permissionGroup="android.permission-group.PHONE"
        android:label="@string/permlab_readPhoneState"
        android:description="@string/permdesc_readPhoneState"
        android:protectionLevel="dangerous" />

    <!-- Allows an application to initiate a phone call without going through
        the Dialer user interface for the user to confirm the call.
        <p>Protection level: dangerous
    -->
    <permission android:name="android.permission.CALL_PHONE"
        android:permissionGroup="android.permission-group.PHONE"
        android:permissionFlags="costsMoney"
        android:label="@string/permlab_callPhone"
        android:description="@string/permdesc_callPhone"
        android:protectionLevel="dangerous" />

    <!-- Allows an application to access the IMS call service: making and
         modifying a call
        <p>Protection level: signature|privileged
        @hide
    -->
    <permission android:name="android.permission.ACCESS_IMS_CALL_SERVICE"
        android:permissionGroup="android.permission-group.PHONE"
        android:label="@string/permlab_accessImsCallService"
        android:description="@string/permdesc_accessImsCallService"
        android:protectionLevel="signature|privileged" />

    <!-- Allows an application to read the user's call log.
         <p class="note"><strong>Note:</strong> If your app uses the
         {@link #READ_CONTACTS} permission and <em>both</em> your <a
         href="{@docRoot}guide/topics/manifest/uses-sdk-element.html#min">{@code
         minSdkVersion}</a> and <a
         href="{@docRoot}guide/topics/manifest/uses-sdk-element.html#target">{@code
         targetSdkVersion}</a> values are set to 15 or lower, the system implicitly
         grants your app this permission. If you don't need this permission, be sure your <a
         href="{@docRoot}guide/topics/manifest/uses-sdk-element.html#target">{@code
         targetSdkVersion}</a> is 16 or higher.</p>
         <p>Protection level: dangerous
    -->
    <permission android:name="android.permission.READ_CALL_LOG"
        android:permissionGroup="android.permission-group.PHONE"
        android:label="@string/permlab_readCallLog"
        android:description="@string/permdesc_readCallLog"
        android:protectionLevel="dangerous" />

    <!-- Allows an application to write (but not read) the user's
         call log data.
         <p class="note"><strong>Note:</strong> If your app uses the
         {@link #WRITE_CONTACTS} permission and <em>both</em> your <a
         href="{@docRoot}guide/topics/manifest/uses-sdk-element.html#min">{@code
         minSdkVersion}</a> and <a
         href="{@docRoot}guide/topics/manifest/uses-sdk-element.html#target">{@code
         targetSdkVersion}</a> values are set to 15 or lower, the system implicitly
         grants your app this permission. If you don't need this permission, be sure your <a
         href="{@docRoot}guide/topics/manifest/uses-sdk-element.html#target">{@code
         targetSdkVersion}</a> is 16 or higher.</p>
         <p>Protection level: dangerous
    -->
    <permission android:name="android.permission.WRITE_CALL_LOG"
        android:permissionGroup="android.permission-group.PHONE"
        android:label="@string/permlab_writeCallLog"
        android:description="@string/permdesc_writeCallLog"
        android:protectionLevel="dangerous" />

    <!-- Allows an application to add voicemails into the system.
         <p>Protection level: dangerous
    -->
    <permission android:name="com.android.voicemail.permission.ADD_VOICEMAIL"
        android:permissionGroup="android.permission-group.PHONE"
        android:label="@string/permlab_addVoicemail"
        android:description="@string/permdesc_addVoicemail"
        android:protectionLevel="dangerous" />

    <!-- Allows an application to use SIP service.
         <p>Protection level: dangerous
    -->
    <permission android:name="android.permission.USE_SIP"
        android:permissionGroup="android.permission-group.PHONE"
        android:description="@string/permdesc_use_sip"
        android:label="@string/permlab_use_sip"
        android:protectionLevel="dangerous"/>

    <!-- Allows an application to see the number being dialed during an outgoing
         call with the option to redirect the call to a different number or
         abort the call altogether.
         <p>Protection level: dangerous
    -->
    <permission android:name="android.permission.PROCESS_OUTGOING_CALLS"
        android:permissionGroup="android.permission-group.PHONE"
        android:label="@string/permlab_processOutgoingCalls"
        android:description="@string/permdesc_processOutgoingCalls"
        android:protectionLevel="dangerous" />

    <!-- ====================================================================== -->
    <!-- Permissions for accessing the device microphone                        -->
    <!-- ====================================================================== -->
    <eat-comment />

    <!-- Used for permissions that are associated with accessing
         microphone audio from the device. Note that phone calls also capture audio
         but are in a separate (more visible) permission group. -->
    <permission-group android:name="android.permission-group.MICROPHONE"
        android:icon="@drawable/perm_group_microphone"
        android:label="@string/permgrouplab_microphone"
        android:description="@string/permgroupdesc_microphone"
        android:priority="600" />

    <!-- Allows an application to record audio.
         <p>Protection level: dangerous
    -->
    <permission android:name="android.permission.RECORD_AUDIO"
        android:permissionGroup="android.permission-group.MICROPHONE"
        android:label="@string/permlab_recordAudio"
        android:description="@string/permdesc_recordAudio"
        android:protectionLevel="dangerous"/>

    <!-- ====================================================================== -->
    <!-- Permissions for accessing the UCE Service                              -->
    <!-- ====================================================================== -->

    <!-- @hide Allows an application to Access UCE-Presence.
         <p>Protection level: dangerous
    -->
    <permission android:name="android.permission.ACCESS_UCE_PRESENCE_SERVICE"
        android:permissionGroup="android.permission-group.PHONE"
        android:protectionLevel="signatureOrSystem"/>

    <!-- @hide Allows an application to Access UCE-OPTIONS.
         <p>Protection level: dangerous
    -->
    <permission android:name="android.permission.ACCESS_UCE_OPTIONS_SERVICE"
        android:permissionGroup="android.permission-group.PHONE"
        android:protectionLevel="signatureOrSystem"/>



    <!-- ====================================================================== -->
    <!-- Permissions for accessing the device camera                            -->
    <!-- ====================================================================== -->
    <eat-comment />

    <!-- Used for permissions that are associated with accessing
     camera or capturing images/video from the device. -->
    <permission-group android:name="android.permission-group.CAMERA"
        android:icon="@drawable/perm_group_camera"
        android:label="@string/permgrouplab_camera"
        android:description="@string/permgroupdesc_camera"
        android:priority="700" />

    <!-- Required to be able to access the camera device.
         <p>This will automatically enforce the <a
         href="{@docRoot}guide/topics/manifest/uses-feature-element.html">
         <uses-feature>}</a> manifest element for <em>all</em> camera features.
         If you do not require all camera features or can properly operate if a camera
         is not available, then you must modify your manifest as appropriate in order to
         install on devices that don't support all camera features.</p>
         <p>Protection level: dangerous
    -->
    <permission android:name="android.permission.CAMERA"
        android:permissionGroup="android.permission-group.CAMERA"
        android:label="@string/permlab_camera"
        android:description="@string/permdesc_camera"
        android:protectionLevel="dangerous" />


    <!-- ====================================================================== -->
    <!-- Permissions for accessing the device sensors                           -->
    <!-- ====================================================================== -->
    <eat-comment />

    <!-- Used for permissions that are associated with accessing
         camera or capturing images/video from the device. -->
    <permission-group android:name="android.permission-group.SENSORS"
        android:icon="@drawable/perm_group_sensors"
        android:label="@string/permgrouplab_sensors"
        android:description="@string/permgroupdesc_sensors"
        android:priority="800" />

    <!-- Allows an application to access data from sensors that the user uses to
         measure what is happening inside his/her body, such as heart rate.
         <p>Protection level: dangerous -->
    <permission android:name="android.permission.BODY_SENSORS"
        android:permissionGroup="android.permission-group.SENSORS"
        android:label="@string/permlab_bodySensors"
        android:description="@string/permdesc_bodySensors"
        android:protectionLevel="dangerous" />

    <!-- Allows an app to use fingerprint hardware.
         <p>Protection level: normal
    -->
    <permission android:name="android.permission.USE_FINGERPRINT"
        android:permissionGroup="android.permission-group.SENSORS"
        android:label="@string/permlab_useFingerprint"
        android:description="@string/permdesc_useFingerprint"
        android:protectionLevel="normal" />

    <!-- ====================================================================== -->
    <!-- REMOVED PERMISSIONS                                                    -->
    <!-- ====================================================================== -->

    <!-- @hide We need to keep this around for backwards compatibility -->
    <permission android:name="android.permission.READ_PROFILE"
        android:protectionLevel="normal"
        android:permissionFlags="removed"/>

    <!-- @hide We need to keep this around for backwards compatibility -->
    <permission android:name="android.permission.WRITE_PROFILE"
        android:protectionLevel="normal"
        android:permissionFlags="removed"/>

    <!-- @hide We need to keep this around for backwards compatibility -->
    <permission android:name="android.permission.READ_SOCIAL_STREAM"
        android:protectionLevel="normal"
        android:permissionFlags="removed"/>

    <!-- @hide We need to keep this around for backwards compatibility -->
    <permission android:name="android.permission.WRITE_SOCIAL_STREAM"
        android:protectionLevel="normal"
        android:permissionFlags="removed"/>

    <!-- @hide We need to keep this around for backwards compatibility -->
    <permission android:name="android.permission.READ_USER_DICTIONARY"
        android:protectionLevel="normal"
        android:permissionFlags="removed"/>

    <!-- @hide We need to keep this around for backwards compatibility -->
    <permission android:name="android.permission.WRITE_USER_DICTIONARY"
        android:protectionLevel="normal"
        android:permissionFlags="removed"/>

    <!-- @hide We need to keep this around for backwards compatibility -->
    <permission android:name="android.permission.WRITE_SMS"
        android:protectionLevel="normal"
        android:permissionFlags="removed"/>

    <!-- @hide We need to keep this around for backwards compatibility -->
    <permission android:name="com.android.browser.permission.READ_HISTORY_BOOKMARKS"
        android:protectionLevel="normal"
        android:permissionFlags="removed"/>

    <!-- @hide We need to keep this around for backwards compatibility -->
    <permission android:name="com.android.browser.permission.WRITE_HISTORY_BOOKMARKS"
        android:protectionLevel="normal"
        android:permissionFlags="removed"/>

    <!-- @hide We need to keep this around for backwards compatibility -->
    <permission android:name="android.permission.AUTHENTICATE_ACCOUNTS"
        android:protectionLevel="normal"
        android:permissionFlags="removed"/>

    <!-- @hide We need to keep this around for backwards compatibility -->
    <permission android:name="android.permission.MANAGE_ACCOUNTS"
        android:protectionLevel="normal"
        android:permissionFlags="removed"/>

    <!-- @hide We need to keep this around for backwards compatibility -->
    <permission android:name="android.permission.USE_CREDENTIALS"
        android:protectionLevel="normal"
        android:permissionFlags="removed"/>

    <!-- @hide We need to keep this around for backwards compatibility -->
    <permission android:name="android.permission.SUBSCRIBED_FEEDS_READ"
        android:protectionLevel="normal"
        android:permissionFlags="removed"/>

    <!-- @hide We need to keep this around for backwards compatibility -->
    <permission android:name="android.permission.SUBSCRIBED_FEEDS_WRITE"
        android:protectionLevel="normal"
        android:permissionFlags="removed"/>

    <!-- @hide We need to keep this around for backwards compatibility -->
    <permission android:name="android.permission.FLASHLIGHT"
        android:protectionLevel="normal"
        android:permissionFlags="removed"/>

    <!-- ====================================================================== -->
    <!-- INSTALL PERMISSIONS                                                    -->
    <!-- ====================================================================== -->

    <!-- ================================== -->
    <!-- Permissions for accessing messages -->
    <!-- ================================== -->
    <eat-comment />

    <!-- @SystemApi Allows an application (Phone) to send a request to other applications
         to handle the respond-via-message action during incoming calls.
         <p>Not for use by third-party applications. -->
    <permission android:name="android.permission.SEND_RESPOND_VIA_MESSAGE"
        android:protectionLevel="signature|privileged" />

    <!-- @SystemApi Allows an application to send SMS to premium shortcodes without user permission.
         <p>Not for use by third-party applications.
         @hide -->
    <permission android:name="android.permission.SEND_SMS_NO_CONFIRMATION"
        android:protectionLevel="signature|privileged" />

    <!-- Allows an application to filter carrier specific sms.
         @hide -->
    <permission android:name="android.permission.CARRIER_FILTER_SMS"
        android:protectionLevel="signature|privileged" />

    <!-- @SystemApi Allows an application to receive emergency cell broadcast messages,
         to record or display them to the user.
         <p>Not for use by third-party applications.
         @hide -->
    <permission android:name="android.permission.RECEIVE_EMERGENCY_BROADCAST"
        android:protectionLevel="signature|privileged" />

    <!-- Allows an application to monitor incoming Bluetooth MAP messages, to record
         or perform processing on them. -->
    <!-- @hide -->
    <permission android:name="android.permission.RECEIVE_BLUETOOTH_MAP"
        android:protectionLevel="signature|privileged" />

    <!-- @SystemApi @hide Allows an application to execute contacts directory search.
         This should only be used by ContactsProvider.
         <p>Not for use by third-party applications. -->
    <permission android:name="android.permission.BIND_DIRECTORY_SEARCH"
        android:protectionLevel="signature|privileged" />

    <!-- @SystemApi @hide Allows an application to modify cell broadcasts through the content provider.
         <p>Not for use by third-party applications. -->
    <permission android:name="android.permission.MODIFY_CELL_BROADCASTS"
                android:protectionLevel="signature|privileged" />

    <!-- =============================================================== -->
    <!-- Permissions for setting the device alarm                        -->
    <!-- =============================================================== -->
    <eat-comment />

    <!-- Allows an application to broadcast an Intent to set an alarm for the user.
         <p>Protection level: normal
    -->
    <permission android:name="com.android.alarm.permission.SET_ALARM"
        android:label="@string/permlab_setAlarm"
        android:description="@string/permdesc_setAlarm"
        android:protectionLevel="normal" />

    <!-- =============================================================== -->
    <!-- Permissions for accessing the user voicemail                    -->
    <!-- =============================================================== -->
    <eat-comment />

    <!-- Allows an application to modify and remove existing voicemails in the system.
        <p>Protection level: signature|privileged
    -->
    <permission android:name="com.android.voicemail.permission.WRITE_VOICEMAIL"
        android:protectionLevel="signature|privileged" />

    <!-- Allows an application to read voicemails in the system.
         <p>Protection level: signature|privileged
    -->
    <permission android:name="com.android.voicemail.permission.READ_VOICEMAIL"
        android:protectionLevel="signature|privileged" />

    <!-- ======================================= -->
    <!-- Permissions for accessing location info -->
    <!-- ======================================= -->
    <eat-comment />

    <!-- Allows an application to access extra location provider commands.
         <p>Protection level: normal
    -->
    <permission android:name="android.permission.ACCESS_LOCATION_EXTRA_COMMANDS"
        android:label="@string/permlab_accessLocationExtraCommands"
        android:description="@string/permdesc_accessLocationExtraCommands"
        android:protectionLevel="normal" />

    <!-- @SystemApi Allows an application to install a location provider into the Location Manager.
    <p>Not for use by third-party applications. -->
    <permission android:name="android.permission.INSTALL_LOCATION_PROVIDER"
        android:protectionLevel="signature|privileged" />

    <!-- @SystemApi @hide Allows HDMI-CEC service to access device and configuration files.
         This should only be used by HDMI-CEC service.
    -->
    <permission android:name="android.permission.HDMI_CEC"
        android:protectionLevel="signature|privileged" />

    <!-- @SystemApi Allows an application to use location features in hardware,
         such as the geofencing api.
         <p>Not for use by third-party applications. -->
    <permission android:name="android.permission.LOCATION_HARDWARE"
        android:protectionLevel="signature|privileged" />
    <uses-permission android:name="android.permission.LOCATION_HARDWARE"/>

    <!-- @SystemApi Allows an application to create mock location providers for testing.
         <p>Protection level: signature
         @hide
    -->
    <permission android:name="android.permission.ACCESS_MOCK_LOCATION"
        android:protectionLevel="signature" />

    <!-- ======================================= -->
    <!-- Permissions for accessing networks -->
    <!-- ======================================= -->
    <eat-comment />

    <!-- Allows applications to open network sockets.
         <p>Protection level: normal
    -->
    <permission android:name="android.permission.INTERNET"
        android:description="@string/permdesc_createNetworkSockets"
        android:label="@string/permlab_createNetworkSockets"
        android:protectionLevel="normal" />

    <!-- Allows applications to access information about networks.
         <p>Protection level: normal
    -->
    <permission android:name="android.permission.ACCESS_NETWORK_STATE"
        android:description="@string/permdesc_accessNetworkState"
        android:label="@string/permlab_accessNetworkState"
        android:protectionLevel="normal" />

    <!-- Allows applications to access information about Wi-Fi networks.
         <p>Protection level: normal
    -->
    <permission android:name="android.permission.ACCESS_WIFI_STATE"
        android:description="@string/permdesc_accessWifiState"
        android:label="@string/permlab_accessWifiState"
        android:protectionLevel="normal" />

    <!-- Allows applications to change Wi-Fi connectivity state.
         <p>Protection level: normal
    -->
    <permission android:name="android.permission.CHANGE_WIFI_STATE"
        android:description="@string/permdesc_changeWifiState"
        android:label="@string/permlab_changeWifiState"
        android:protectionLevel="normal" />

    <!-- @SystemApi @hide Allows applications to read Wi-Fi credential.
         <p>Not for use by third-party applications. -->
    <permission android:name="android.permission.READ_WIFI_CREDENTIAL"
        android:protectionLevel="signature|privileged" />

    <!-- @SystemApi @hide Allows applications to change tether state and run
         tether carrier provisioning.
         <p>Not for use by third-party applications. -->
    <permission android:name="android.permission.TETHER_PRIVILEGED"
        android:protectionLevel="signature|privileged" />

    <!-- @SystemApi @hide Allow system apps to receive broadcast
         when a wifi network credential is changed.
         <p>Not for use by third-party applications. -->
    <permission android:name="android.permission.RECEIVE_WIFI_CREDENTIAL_CHANGE"
        android:protectionLevel="signature|privileged" />

    <!-- @SystemApi @hide Allows an application to modify any wifi configuration, even if created
     by another application. Once reconfigured the original creator cannot make any further
     modifications.
     <p>Not for use by third-party applications. -->
    <permission android:name="android.permission.OVERRIDE_WIFI_CONFIG"
        android:protectionLevel="signature|privileged" />

    <!-- @hide -->
    <permission android:name="android.permission.ACCESS_WIMAX_STATE"
        android:description="@string/permdesc_accessWimaxState"
        android:label="@string/permlab_accessWimaxState"
        android:protectionLevel="normal" />

    <!-- @hide -->
    <permission android:name="android.permission.CHANGE_WIMAX_STATE"
        android:description="@string/permdesc_changeWimaxState"
        android:label="@string/permlab_changeWimaxState"
        android:protectionLevel="normal" />

    <!-- Allows applications to act as network scorers. @hide @SystemApi-->
    <permission android:name="android.permission.SCORE_NETWORKS"
        android:protectionLevel="signature|privileged" />

    <!-- ======================================= -->
    <!-- Permissions for short range, peripheral networks -->
    <!-- ======================================= -->
    <eat-comment />

    <!-- Allows applications to connect to paired bluetooth devices.
         <p>Protection level: normal
    -->
    <permission android:name="android.permission.BLUETOOTH"
        android:description="@string/permdesc_bluetooth"
        android:label="@string/permlab_bluetooth"
        android:protectionLevel="normal" />

    <!-- Allows applications to discover and pair bluetooth devices.
         <p>Protection level: normal
    -->
    <permission android:name="android.permission.BLUETOOTH_ADMIN"
        android:description="@string/permdesc_bluetoothAdmin"
        android:label="@string/permlab_bluetoothAdmin"
        android:protectionLevel="normal" />

    <!-- @SystemApi Allows applications to pair bluetooth devices without user interaction, and to
         allow or disallow phonebook access or message access.
         This is not available to third party applications. -->
    <permission android:name="android.permission.BLUETOOTH_PRIVILEGED"
        android:protectionLevel="signature|privileged" />

    <!-- Control access to email providers exclusively for Bluetooth
         @hide
    -->
    <permission android:name="android.permission.BLUETOOTH_MAP"
        android:protectionLevel="signature" />

    <!-- Allows bluetooth stack to access files
         @hide This should only be used by Bluetooth apk.
    -->
    <permission android:name="android.permission.BLUETOOTH_STACK"
        android:protectionLevel="signature" />

    <!-- Allows applications to perform I/O operations over NFC.
         <p>Protection level: normal
    -->
    <permission android:name="android.permission.NFC"
        android:description="@string/permdesc_nfc"
        android:label="@string/permlab_nfc"
        android:protectionLevel="normal" />

    <!-- @SystemApi Allows an internal user to use privileged ConnectivityManager APIs.
         @hide -->
    <permission android:name="android.permission.CONNECTIVITY_INTERNAL"
        android:protectionLevel="signature|privileged" />

    <!-- Allows an internal user to use restricted Networks.
         @hide -->
    <permission android:name="android.permission.CONNECTIVITY_USE_RESTRICTED_NETWORKS"
        android:protectionLevel="signature|privileged" />

    <!-- Allows a system application to access hardware packet offload capabilities.
         @hide -->
    <permission android:name="android.permission.PACKET_KEEPALIVE_OFFLOAD"
        android:protectionLevel="signature|privileged" />

    <!-- @SystemApi
         @hide -->
    <permission android:name="android.permission.RECEIVE_DATA_ACTIVITY_CHANGE"
        android:protectionLevel="signature|privileged" />

    <!-- @SystemApi Allows access to the loop radio (Android@Home mesh network) device.
         @hide -->
    <permission android:name="android.permission.LOOP_RADIO"
        android:protectionLevel="signature|privileged" />

    <!-- Allows sending and receiving handover transfer status from Wifi and Bluetooth
         @hide -->
    <permission android:name="android.permission.NFC_HANDOVER_STATUS"
        android:protectionLevel="signature|privileged" />

    <!-- ================================== -->
    <!-- Permissions for accessing accounts -->
    <!-- ================================== -->
    <eat-comment />

    <!-- Allows access to the list of accounts in the Accounts Service.

    <p class="note"><strong>Note:</strong> Beginning with Android 6.0 (API level
    23), if an app shares the signature of the authenticator that manages an
    account, it does not need <code>"GET_ACCOUNTS"</code> permission to read
    information about that account. On Android 5.1 and lower, all apps need
    <code>"GET_ACCOUNTS"</code> permission to read information about any
    account.</p>

    <p>Protection level: dangerous
    -->
    <permission android:name="android.permission.GET_ACCOUNTS"
        android:permissionGroup="android.permission-group.CONTACTS"
        android:protectionLevel="dangerous"
        android:description="@string/permdesc_getAccounts"
        android:label="@string/permlab_getAccounts" />

    <!-- @SystemApi Allows applications to call into AccountAuthenticators.
    <p>Not for use by third-party applications. -->
    <permission android:name="android.permission.ACCOUNT_MANAGER"
        android:protectionLevel="signature" />

    <!-- ================================== -->
    <!-- Permissions for accessing hardware that may effect battery life-->
    <!-- ================================== -->
    <eat-comment />

    <!-- Allows applications to enter Wi-Fi Multicast mode.
         <p>Protection level: normal
    -->
    <permission android:name="android.permission.CHANGE_WIFI_MULTICAST_STATE"
        android:description="@string/permdesc_changeWifiMulticastState"
        android:label="@string/permlab_changeWifiMulticastState"
        android:protectionLevel="normal" />

    <!-- Allows access to the vibrator.
         <p>Protection level: normal
    -->
    <permission android:name="android.permission.VIBRATE"
        android:label="@string/permlab_vibrate"
        android:description="@string/permdesc_vibrate"
        android:protectionLevel="normal" />

    <!-- Allows using PowerManager WakeLocks to keep processor from sleeping or screen
         from dimming.
         <p>Protection level: normal
    -->
    <permission android:name="android.permission.WAKE_LOCK"
        android:label="@string/permlab_wakeLock"
        android:description="@string/permdesc_wakeLock"
        android:protectionLevel="normal" />

    <!-- Allows using the device's IR transmitter, if available.
         <p>Protection level: normal
    -->
    <permission android:name="android.permission.TRANSMIT_IR"
        android:label="@string/permlab_transmitIr"
        android:description="@string/permdesc_transmitIr"
        android:protectionLevel="normal" />

    <!-- ==================================================== -->
    <!-- Permissions related to changing audio settings   -->
    <!-- ==================================================== -->
    <eat-comment />

    <!-- Allows an application to modify global audio settings.
         <p>Protection level: normal
    -->
    <permission android:name="android.permission.MODIFY_AUDIO_SETTINGS"
        android:label="@string/permlab_modifyAudioSettings"
        android:description="@string/permdesc_modifyAudioSettings"
        android:protectionLevel="normal" />

    <!-- ================================== -->
    <!-- Permissions for accessing hardware -->
    <!-- ================================== -->
    <eat-comment />

    <!-- @SystemApi Allows an application to manage preferences and permissions for USB devices
         @hide -->
    <permission android:name="android.permission.MANAGE_USB"
        android:protectionLevel="signature|privileged" />

    <!-- @SystemApi Allows an application to access the MTP USB kernel driver.
         For use only by the device side MTP implementation.
         @hide -->
    <permission android:name="android.permission.ACCESS_MTP"
        android:protectionLevel="signature|privileged" />

    <!-- @SystemApi Allows access to hardware peripherals.  Intended only for hardware testing.
         <p>Not for use by third-party applications.
         @hide
    -->
    <permission android:name="android.permission.HARDWARE_TEST"
        android:protectionLevel="signature" />

    <!-- @SystemApi Allows access to FM
         @hide This is not a third-party API (intended for system apps).-->
    <permission android:name="android.permission.ACCESS_FM_RADIO"
        android:protectionLevel="signature|privileged" />

    <!-- Allows access to configure network interfaces, configure/use IPSec, etc.
         @hide -->
    <permission android:name="android.permission.NET_ADMIN"
        android:protectionLevel="signature" />

    <!-- Allows registration for remote audio playback. @hide -->
    <permission android:name="android.permission.REMOTE_AUDIO_PLAYBACK"
        android:protectionLevel="signature" />

    <!-- @SystemApi Allows TvInputService to access underlying TV input hardware such as
         built-in tuners and HDMI-in's.
         @hide This should only be used by OEM's TvInputService's.
    -->
    <permission android:name="android.permission.TV_INPUT_HARDWARE"
        android:protectionLevel="signature|privileged" />

    <!-- @SystemApi Allows to capture a frame of TV input hardware such as
         built-in tuners and HDMI-in's.
         @hide <p>Not for use by third-party applications.
    -->
    <permission android:name="android.permission.CAPTURE_TV_INPUT"
        android:protectionLevel="signature|privileged" />

    <!-- @hide Allows TvInputService to access DVB device.
   <p>Not for use by third-party applications. -->
    <permission android:name="android.permission.DVB_DEVICE"
        android:protectionLevel="signature|privileged" />

    <!-- @SystemApi Allows reading the OEM unlock state
         @hide <p>Not for use by third-party applications. -->
    <permission android:name="android.permission.READ_OEM_UNLOCK_STATE"
        android:protectionLevel="signature|privileged" />

    <!-- @hide Allows enabling/disabling OEM unlock
   <p>Not for use by third-party applications. -->
    <permission android:name="android.permission.OEM_UNLOCK_STATE"
        android:protectionLevel="signature" />

    <!-- @hide Allows querying state of PersistentDataBlock
   <p>Not for use by third-party applications. -->
    <permission android:name="android.permission.ACCESS_PDB_STATE"
        android:protectionLevel="signature" />

    <!-- @hide Allows system update service to notify device owner about pending updates.
   <p>Not for use by third-party applications. -->
    <permission android:name="android.permission.NOTIFY_PENDING_SYSTEM_UPDATE"
        android:protectionLevel="signature|privileged" />

    <!-- =========================================== -->
    <!-- Permissions associated with camera and image capture -->
    <!-- =========================================== -->
    <eat-comment />

    <!-- @SystemApi Allows disabling the transmit-indicator LED that is normally on when
         a camera is in use by an application.
         @hide -->
    <permission android:name="android.permission.CAMERA_DISABLE_TRANSMIT_LED"
        android:protectionLevel="signature|privileged" />

    <!-- Allows sending the camera service notifications about system-wide events.
        @hide -->
    <permission android:name="android.permission.CAMERA_SEND_SYSTEM_EVENTS"
        android:protectionLevel="signature|privileged" />

    <!-- =========================================== -->
    <!-- Permissions associated with telephony state -->
    <!-- =========================================== -->
    <eat-comment />

    <!-- @SystemApi Allows modification of the telephony state - power on, mmi, etc.
         Does not include placing calls.
         <p>Not for use by third-party applications. -->
    <permission android:name="android.permission.MODIFY_PHONE_STATE"
        android:protectionLevel="signature|privileged" />

    <!-- Allows read only access to precise phone state.
         @hide Pending API council approval -->
    <permission android:name="android.permission.READ_PRECISE_PHONE_STATE"
        android:protectionLevel="signature|privileged" />

    <!-- @SystemApi Allows read access to privileged phone state.
         @hide Used internally. -->
    <permission android:name="android.permission.READ_PRIVILEGED_PHONE_STATE"
        android:protectionLevel="signature|privileged" />

    <!-- @SystemApi Protects the ability to register any PhoneAccount with
         PhoneAccount#CAPABILITY_SIM_SUBSCRIPTION. This capability indicates that the PhoneAccount
         corresponds to a device SIM.
         @hide -->
    <permission android:name="android.permission.REGISTER_SIM_SUBSCRIPTION"
        android:protectionLevel="signature|privileged" />

    <!-- @SystemApi Protects the ability to register any PhoneAccount with
         PhoneAccount#CAPABILITY_CALL_PROVIDER.
         @hide -->
    <permission android:name="android.permission.REGISTER_CALL_PROVIDER"
        android:protectionLevel="signature|privileged" />

    <!-- @SystemApi Protects the ability to register any PhoneAccount with
         PhoneAccount#CAPABILITY_CONNECTION_MANAGER
         @hide -->
    <permission android:name="android.permission.REGISTER_CONNECTION_MANAGER"
        android:protectionLevel="signature|privileged" />

    <!-- Must be required by a {@link android.telecom.InCallService},
         to ensure that only the system can bind to it.
         <p>Protection level: signature|privileged
    -->
    <permission android:name="android.permission.BIND_INCALL_SERVICE"
        android:protectionLevel="signature|privileged" />

    <!-- Must be required by a {@link android.telecom.CallScreeningService},
         to ensure that only the system can bind to it.
         <p>Protection level: signature|privileged
    -->
    <permission android:name="android.permission.BIND_SCREENING_SERVICE"
        android:protectionLevel="signature|privileged" />

    <!-- Must be required by a {@link android.telecom.ConnectionService},
         to ensure that only the system can bind to it.
         @deprecated {@link android.telecom.ConnectionService}s should require
                 android.permission.BIND_TELECOM_CONNECTION_SERVICE instead.
         @SystemApi
         @hide -->
    <permission android:name="android.permission.BIND_CONNECTION_SERVICE"
        android:protectionLevel="signature|privileged" />

    <!-- Must be required by a {@link android.telecom.ConnectionService},
         to ensure that only the system can bind to it.
         <p>Protection level: signature|privileged
    -->
    <permission android:name="android.permission.BIND_TELECOM_CONNECTION_SERVICE"
        android:protectionLevel="signature|privileged" />

    <!-- @SystemApi Allows an application to control the in-call experience.
         @hide -->
    <permission android:name="android.permission.CONTROL_INCALL_EXPERIENCE"
        android:protectionLevel="signature|privileged" />

    <!-- Allows an application to receive STK related commands.
         @hide -->
    <permission android:name="android.permission.RECEIVE_STK_COMMANDS"
        android:protectionLevel="signature|privileged" />

    <!-- ================================== -->
    <!-- Permissions for sdcard interaction -->
    <!-- ================================== -->
    <eat-comment />

    <!-- @SystemApi Allows an application to write to internal media storage
         @hide  -->
    <permission android:name="android.permission.WRITE_MEDIA_STORAGE"
        android:protectionLevel="signature|privileged" />

    <!-- Allows an application to manage access to documents, usually as part
         of a document picker.
         <p>This permission should <em>only</em> be requested by the platform
         document management app.  This permission cannot be granted to
         third-party apps.
         <p>Protection level: signature
    -->
    <permission android:name="android.permission.MANAGE_DOCUMENTS"
        android:protectionLevel="signature" />

    <!-- @hide Allows an application to cache content.
         <p>Not for use by third-party applications.
         <p>Protection level: signature
    -->
    <permission android:name="android.permission.CACHE_CONTENT"
        android:protectionLevel="signature" />

    <!-- ================================== -->
    <!-- Permissions for screenlock         -->
    <!-- ================================== -->
    <eat-comment />

    <!-- Allows applications to disable the keyguard if it is not secure.
         <p>Protection level: normal
    -->
    <permission android:name="android.permission.DISABLE_KEYGUARD"
        android:description="@string/permdesc_disableKeyguard"
        android:label="@string/permlab_disableKeyguard"
        android:protectionLevel="normal" />

    <!-- ================================== -->
    <!-- Permissions to access other installed applications  -->
    <!-- ================================== -->
    <eat-comment />

    <!-- @deprecated No longer enforced. -->
    <permission android:name="android.permission.GET_TASKS"
        android:label="@string/permlab_getTasks"
        android:description="@string/permdesc_getTasks"
        android:protectionLevel="normal" />

    <!-- New version of GET_TASKS that apps can request, since GET_TASKS doesn't really
         give access to task information.  We need this new one because there are
         many existing apps that use add libraries and such that have validation
         code to ensure the app has requested the GET_TASKS permission by seeing
         if it has been granted the permission...  if it hasn't, it kills the app
         with a message about being upset.  So we need to have it continue to look
         like the app is getting that permission, even though it will never be
         checked, and new privileged apps can now request this one for real access.
         @hide
         @SystemApi -->
    <permission android:name="android.permission.REAL_GET_TASKS"
        android:protectionLevel="signature|privileged" />

    <!-- Allows an application to start a task from a ActivityManager#RecentTaskInfo.
         @hide -->
    <permission android:name="android.permission.START_TASKS_FROM_RECENTS"
        android:protectionLevel="signature|privileged" />

    <!-- @SystemApi @hide Allows an application to call APIs that allow it to do interactions
         across the users on the device, using singleton services and
         user-targeted broadcasts.  This permission is not available to
         third party applications. -->
    <permission android:name="android.permission.INTERACT_ACROSS_USERS"
        android:protectionLevel="signature|privileged|development" />

    <!-- @SystemApi Fuller form of {@link android.Manifest.permission#INTERACT_ACROSS_USERS}
         that removes restrictions on where broadcasts can be sent and allows other
         types of interactions
         @hide -->
    <permission android:name="android.permission.INTERACT_ACROSS_USERS_FULL"
        android:protectionLevel="signature|installer" />

    <!-- @SystemApi @hide Allows an application to call APIs that allow it to query and manage
         users on the device. This permission is not available to
         third party applications. -->
    <permission android:name="android.permission.MANAGE_USERS"
        android:protectionLevel="signature|privileged" />

    <!-- @hide Allows an application to create, remove users and get the list of
         users on the device. Applications holding this permission can only create restricted,
         guest, managed, and ephemeral users. For creating other kind of users,
         {@link android.Manifest.permission#MANAGE_USERS} is needed.
         This permission is not available to third party applications. -->
    <permission android:name="android.permission.CREATE_USERS"
        android:protectionLevel="signature" />

    <!-- @hide Allows an application to set the profile owners and the device owner.
         This permission is not available to third party applications.-->
    <permission android:name="android.permission.MANAGE_PROFILE_AND_DEVICE_OWNERS"
        android:protectionLevel="signature"
        android:label="@string/permlab_manageProfileAndDeviceOwners"
        android:description="@string/permdesc_manageProfileAndDeviceOwners" />

    <!-- Allows an application to get full detailed information about
         recently running tasks, with full fidelity to the real state.
         @hide -->
    <permission android:name="android.permission.GET_DETAILED_TASKS"
        android:protectionLevel="signature" />

    <!-- Allows an application to change the Z-order of tasks.
         <p>Protection level: normal
    -->
    <permission android:name="android.permission.REORDER_TASKS"
        android:label="@string/permlab_reorderTasks"
        android:description="@string/permdesc_reorderTasks"
        android:protectionLevel="normal" />

    <!-- @hide Allows an application to change to remove/kill tasks -->
    <permission android:name="android.permission.REMOVE_TASKS"
        android:protectionLevel="signature" />

    <!-- @SystemApi @hide Allows an application to create/manage/remove stacks -->
    <permission android:name="android.permission.MANAGE_ACTIVITY_STACKS"
        android:protectionLevel="signature|privileged" />

    <!-- Allows an application to start any activity, regardless of permission
         protection or exported state.
         @hide -->
    <permission android:name="android.permission.START_ANY_ACTIVITY"
        android:protectionLevel="signature" />

    <!-- @deprecated The {@link android.app.ActivityManager#restartPackage}
        API is no longer supported. -->
    <permission android:name="android.permission.RESTART_PACKAGES"
        android:label="@string/permlab_killBackgroundProcesses"
        android:description="@string/permdesc_killBackgroundProcesses"
        android:protectionLevel="normal" />

    <!-- Allows an application to call
        {@link android.app.ActivityManager#killBackgroundProcesses}.
         <p>Protection level: normal
    -->
    <permission android:name="android.permission.KILL_BACKGROUND_PROCESSES"
        android:label="@string/permlab_killBackgroundProcesses"
        android:description="@string/permdesc_killBackgroundProcesses"
        android:protectionLevel="normal" />

    <!-- @SystemApi @hide Allows an application to query process states and current
         OOM adjustment scores.
         <p>Not for use by third-party applications. -->
    <permission android:name="android.permission.GET_PROCESS_STATE_AND_OOM_SCORE"
        android:protectionLevel="signature|privileged|development" />

    <!-- @SystemApi @hide Allows an application to retrieve a package's importance.
         This permission is not available to third party applications. -->
    <permission android:name="android.permission.GET_PACKAGE_IMPORTANCE"
        android:protectionLevel="signature|privileged" />

    <!-- Allows use of PendingIntent.getIntent().
         @hide -->
    <permission android:name="android.permission.GET_INTENT_SENDER_INTENT"
        android:protectionLevel="signature" />

    <!-- ================================== -->
    <!-- Permissions affecting the display of other applications  -->
    <!-- ================================== -->
    <eat-comment />

    <!-- Allows an app to create windows using the type
         {@link android.view.WindowManager.LayoutParams#TYPE_SYSTEM_ALERT},
         shown on top of all other apps.  Very few apps
         should use this permission; these windows are intended for
         system-level interaction with the user.

         <p class="note"><strong>Note:</strong> If the app
         targets API level 23 or higher, the app user must explicitly grant
         this permission to the app through a permission management screen. The app requests
         the user's approval by sending an intent with action
         {@link android.provider.Settings#ACTION_MANAGE_OVERLAY_PERMISSION}.
         The app can check whether it has this authorization by calling
         {@link android.provider.Settings#canDrawOverlays
         Settings.canDrawOverlays()}.
         <p>Protection level: signature -->
    <permission android:name="android.permission.SYSTEM_ALERT_WINDOW"
        android:label="@string/permlab_systemAlertWindow"
        android:description="@string/permdesc_systemAlertWindow"
        android:protectionLevel="signature|preinstalled|appop|pre23|development" />

    <!-- ================================== -->
    <!-- Permissions affecting the system wallpaper -->
    <!-- ================================== -->
    <eat-comment />

    <!-- Allows applications to set the wallpaper.
         <p>Protection level: normal
     -->
    <permission android:name="android.permission.SET_WALLPAPER"
        android:label="@string/permlab_setWallpaper"
        android:description="@string/permdesc_setWallpaper"
        android:protectionLevel="normal" />

    <!-- Allows applications to set the wallpaper hints.
         <p>Protection level: normal
    -->
    <permission android:name="android.permission.SET_WALLPAPER_HINTS"
        android:label="@string/permlab_setWallpaperHints"
        android:description="@string/permdesc_setWallpaperHints"
        android:protectionLevel="normal" />

    <!-- ============================================ -->
    <!-- Permissions for changing the system clock -->
    <!-- ============================================ -->
    <eat-comment />

    <!-- @SystemApi Allows applications to set the system time.
    <p>Not for use by third-party applications. -->
    <permission android:name="android.permission.SET_TIME"
        android:protectionLevel="signature|privileged" />

    <!-- Allows applications to set the system time zone.
         <p>Protection level: normal
    -->
    <permission android:name="android.permission.SET_TIME_ZONE"
        android:label="@string/permlab_setTimeZone"
        android:description="@string/permdesc_setTimeZone"
        android:protectionLevel="normal" />

    <!-- ==================================================== -->
    <!-- Permissions related to changing status bar   -->
    <!-- ==================================================== -->
    <eat-comment />

    <!-- Allows an application to expand or collapse the status bar.
         <p>Protection level: normal
    -->
    <permission android:name="android.permission.EXPAND_STATUS_BAR"
        android:label="@string/permlab_expandStatusBar"
        android:description="@string/permdesc_expandStatusBar"
        android:protectionLevel="normal" />

    <!-- ============================================================== -->
    <!-- Permissions related to adding/removing shortcuts from Launcher -->
    <!-- ============================================================== -->
    <eat-comment />

    <!-- Allows an application to install a shortcut in Launcher.
         <p>Protection level: normal
    -->
    <permission android:name="com.android.launcher.permission.INSTALL_SHORTCUT"
        android:label="@string/permlab_install_shortcut"
        android:description="@string/permdesc_install_shortcut"
        android:protectionLevel="normal"/>

    <!-- Allows an application to uninstall a shortcut in Launcher.
         <p>Protection level: normal
    -->
    <permission android:name="com.android.launcher.permission.UNINSTALL_SHORTCUT"
        android:label="@string/permlab_uninstall_shortcut"
        android:description="@string/permdesc_uninstall_shortcut"
        android:protectionLevel="normal"/>

    <!-- ==================================================== -->
    <!-- Permissions related to accessing sync settings   -->
    <!-- ==================================================== -->
    <eat-comment />

    <!-- Allows applications to read the sync settings.
         <p>Protection level: normal
    -->
    <permission android:name="android.permission.READ_SYNC_SETTINGS"
        android:description="@string/permdesc_readSyncSettings"
        android:label="@string/permlab_readSyncSettings"
        android:protectionLevel="normal" />

    <!-- Allows applications to write the sync settings.
         <p>Protection level: normal
    -->
    <permission android:name="android.permission.WRITE_SYNC_SETTINGS"
        android:description="@string/permdesc_writeSyncSettings"
        android:label="@string/permlab_writeSyncSettings"
        android:protectionLevel="normal" />

    <!-- Allows applications to read the sync stats.
         <p>Protection level: normal
    -->
    <permission android:name="android.permission.READ_SYNC_STATS"
        android:description="@string/permdesc_readSyncStats"
        android:label="@string/permlab_readSyncStats"
        android:protectionLevel="normal" />

    <!-- ============================================ -->
    <!-- Permissions for low-level system interaction -->
    <!-- ============================================ -->
    <eat-comment />

    <!-- @SystemApi @hide Change the screen compatibility mode of applications -->
    <permission android:name="android.permission.SET_SCREEN_COMPATIBILITY"
        android:protectionLevel="signature" />

    <!-- @SystemApi Allows an application to modify the current configuration, such
         as locale. -->
    <permission android:name="android.permission.CHANGE_CONFIGURATION"
        android:protectionLevel="signature|privileged|development" />

    <!-- Allows an application to read or write the system settings.

        <p class="note"><strong>Note:</strong> If the app targets API level 23
        or higher, the app user
        must explicitly grant this permission to the app through a permission management screen.
        The app requests the user's approval by sending an intent with action
        {@link android.provider.Settings#ACTION_MANAGE_WRITE_SETTINGS}. The app
        can check whether it has this authorization by calling {@link
        android.provider.Settings.System#canWrite Settings.System.canWrite()}.

        <p>Protection level: signature
    -->
    <permission android:name="android.permission.WRITE_SETTINGS"
        android:label="@string/permlab_writeSettings"
        android:description="@string/permdesc_writeSettings"
        android:protectionLevel="signature|preinstalled|appop|pre23" />

    <!-- @SystemApi Allows an application to modify the Google service map.
    <p>Not for use by third-party applications. -->
    <permission android:name="android.permission.WRITE_GSERVICES"
        android:protectionLevel="signature|privileged" />

    <!-- @SystemApi Allows an application to call
        {@link android.app.ActivityManager#forceStopPackage}.
        @hide -->
    <permission android:name="android.permission.FORCE_STOP_PACKAGES"
        android:protectionLevel="signature|privileged" />

    <!-- @SystemApi @hide Allows an application to retrieve the content of the active window
         An active window is the window that has fired an accessibility event. -->
    <permission android:name="android.permission.RETRIEVE_WINDOW_CONTENT"
        android:protectionLevel="signature|privileged" />

    <!-- @SystemApi Modify the global animation scaling factor.
    <p>Not for use by third-party applications. -->
    <permission android:name="android.permission.SET_ANIMATION_SCALE"
        android:protectionLevel="signature|privileged|development" />

    <!-- @deprecated This functionality will be removed in the future; please do
         not use. Allow an application to make its activities persistent. -->
    <permission android:name="android.permission.PERSISTENT_ACTIVITY"
        android:label="@string/permlab_persistentActivity"
        android:description="@string/permdesc_persistentActivity"
        android:protectionLevel="normal" />

    <!-- Allows an application to find out the space used by any package.
         <p>Protection level: normal
    -->
    <permission android:name="android.permission.GET_PACKAGE_SIZE"
        android:label="@string/permlab_getPackageSize"
        android:description="@string/permdesc_getPackageSize"
        android:protectionLevel="normal" />

    <!-- @deprecated No longer useful, see
         {@link android.content.pm.PackageManager#addPackageToPreferred}
         for details. -->
    <permission android:name="android.permission.SET_PREFERRED_APPLICATIONS"
        android:protectionLevel="signature" />

    <!-- Allows an application to receive the
         {@link android.content.Intent#ACTION_BOOT_COMPLETED} that is
         broadcast after the system finishes booting.  If you don't
         request this permission, you will not receive the broadcast at
         that time.  Though holding this permission does not have any
         security implications, it can have a negative impact on the
         user experience by increasing the amount of time it takes the
         system to start and allowing applications to have themselves
         running without the user being aware of them.  As such, you must
         explicitly declare your use of this facility to make that visible
         to the user.
         <p>Protection level: normal
    -->
    <permission android:name="android.permission.RECEIVE_BOOT_COMPLETED"
        android:label="@string/permlab_receiveBootCompleted"
        android:description="@string/permdesc_receiveBootCompleted"
        android:protectionLevel="normal" />

    <!-- Allows an application to broadcast sticky intents.  These are
         broadcasts whose data is held by the system after being finished,
         so that clients can quickly retrieve that data without having
         to wait for the next broadcast.
         <p>Protection level: normal
    -->
    <permission android:name="android.permission.BROADCAST_STICKY"
        android:label="@string/permlab_broadcastSticky"
        android:description="@string/permdesc_broadcastSticky"
        android:protectionLevel="normal" />

    <!-- @SystemApi Allows mounting and unmounting file systems for removable storage.
    <p>Not for use by third-party applications.-->
    <permission android:name="android.permission.MOUNT_UNMOUNT_FILESYSTEMS"
        android:protectionLevel="signature|privileged" />

    <!-- @SystemApi Allows formatting file systems for removable storage.
    <p>Not for use by third-party applications. -->
    <permission android:name="android.permission.MOUNT_FORMAT_FILESYSTEMS"
        android:protectionLevel="signature|privileged" />

    <!-- @hide -->
    <permission android:name="android.permission.STORAGE_INTERNAL"
        android:protectionLevel="signature" />

    <!-- Allows access to ASEC non-destructive API calls
         @hide  -->
    <permission android:name="android.permission.ASEC_ACCESS"
        android:protectionLevel="signature" />

    <!-- Allows creation of ASEC volumes
         @hide  -->
    <permission android:name="android.permission.ASEC_CREATE"
        android:protectionLevel="signature" />

    <!-- Allows destruction of ASEC volumes
         @hide  -->
    <permission android:name="android.permission.ASEC_DESTROY"
        android:protectionLevel="signature" />

    <!-- Allows mount / unmount of ASEC volumes
         @hide  -->
    <permission android:name="android.permission.ASEC_MOUNT_UNMOUNT"
        android:protectionLevel="signature" />

    <!-- Allows rename of ASEC volumes
         @hide  -->
    <permission android:name="android.permission.ASEC_RENAME"
        android:protectionLevel="signature" />

    <!-- @SystemApi Allows applications to write the apn settings.
    <p>Not for use by third-party applications. -->
    <permission android:name="android.permission.WRITE_APN_SETTINGS"
        android:protectionLevel="signature|privileged" />

    <!-- Allows applications to change network connectivity state.
         <p>Protection level: normal
    -->
    <permission android:name="android.permission.CHANGE_NETWORK_STATE"
        android:description="@string/permdesc_changeNetworkState"
        android:label="@string/permlab_changeNetworkState"
        android:protectionLevel="normal" />

    <!-- Allows an application to clear the caches of all installed
         applications on the device.
         <p>Protection level: system|signature
    -->
    <permission android:name="android.permission.CLEAR_APP_CACHE"
        android:protectionLevel="signature|privileged" />

    <!-- @SystemApi Allows an application to use any media decoder when decoding for playback
         @hide -->
    <permission android:name="android.permission.ALLOW_ANY_CODEC_FOR_PLAYBACK"
        android:protectionLevel="signature|privileged" />

    <!-- @SystemApi Allows an application to install and/or uninstall CA certificates on
         behalf of the user.
         @hide -->
    <permission android:name="android.permission.MANAGE_CA_CERTIFICATES"
        android:protectionLevel="signature|privileged" />

    <!-- @SystemApi Allows an application to do certain operations needed for
         interacting with the recovery (system update) system.
         @hide -->
    <permission android:name="android.permission.RECOVERY"
        android:protectionLevel="signature|privileged" />

    <!-- Allows the system to bind to an application's task services
         @hide -->
    <permission android:name="android.permission.BIND_JOB_SERVICE"
        android:protectionLevel="signature" />
    <uses-permission android:name="android.permission.BIND_JOB_SERVICE"/>

    <!-- Allows an application to initiate configuration updates
         <p>An application requesting this permission is responsible for
         verifying the source and integrity of any update before passing
         it off to the various individual installer components
         @hide -->
    <permission android:name="android.permission.UPDATE_CONFIG"
        android:protectionLevel="signature|privileged" />

    <!-- Allows the system to reset throttling in shortcut manager.
         @hide -->
    <permission android:name="android.permission.RESET_SHORTCUT_MANAGER_THROTTLING"
        android:protectionLevel="signature" />

    <!-- ========================================= -->
    <!-- Permissions for special development tools -->
    <!-- ========================================= -->
    <eat-comment />

    <!-- @SystemApi Allows an application to read or write the secure system settings.
    <p>Not for use by third-party applications. -->
    <permission android:name="android.permission.WRITE_SECURE_SETTINGS"
        android:protectionLevel="signature|privileged|development" />

    <!-- @SystemApi Allows an application to retrieve state dump information from system services.
    <p>Not for use by third-party applications. -->
    <permission android:name="android.permission.DUMP"
        android:protectionLevel="signature|privileged|development" />

    <!-- @SystemApi Allows an application to read the low-level system log files.
    <p>Not for use by third-party applications, because
    Log entries can contain the user's private information. -->
    <permission android:name="android.permission.READ_LOGS"
        android:protectionLevel="signature|privileged|development" />

    <!-- @SystemApi Configure an application for debugging.
    <p>Not for use by third-party applications. -->
    <permission android:name="android.permission.SET_DEBUG_APP"
        android:protectionLevel="signature|privileged|development" />

    <!-- @SystemApi Allows an application to set the maximum number of (not needed)
         application processes that can be running.
         <p>Not for use by third-party applications. -->
    <permission android:name="android.permission.SET_PROCESS_LIMIT"
        android:protectionLevel="signature|privileged|development" />

    <!-- @SystemApi Allows an application to control whether activities are immediately
         finished when put in the background.
         <p>Not for use by third-party applications. -->
    <permission android:name="android.permission.SET_ALWAYS_FINISH"
        android:protectionLevel="signature|privileged|development" />

    <!-- @SystemApi Allow an application to request that a signal be sent to all persistent processes.
    <p>Not for use by third-party applications. -->
    <permission android:name="android.permission.SIGNAL_PERSISTENT_PROCESSES"
        android:protectionLevel="signature|privileged|development" />

    <!-- ==================================== -->
    <!-- Private permissions                  -->
    <!-- ==================================== -->
    <eat-comment />

    <!-- @SystemApi Allows access to the list of accounts in the Accounts Service. -->
    <permission android:name="android.permission.GET_ACCOUNTS_PRIVILEGED"
        android:protectionLevel="signature|privileged" />

    <!-- Allows but does not guarantee access to user passwords at the conclusion of add account
    @hide -->
    <permission android:name="android.permission.GET_PASSWORD"
        android:protectionLevel="signature" />

    <!-- @SystemApi Allows applications to RW to diagnostic resources.
    <p>Not for use by third-party applications. -->
    <permission android:name="android.permission.DIAGNOSTIC"
        android:protectionLevel="signature" />

    <!-- @SystemApi Allows an application to open, close, or disable the status bar
         and its icons.
         <p>Not for use by third-party applications. -->
    <permission android:name="android.permission.STATUS_BAR"
        android:protectionLevel="signature|privileged" />

    <!-- Allows an application to be the status bar.  Currently used only by SystemUI.apk
    @hide -->
    <permission android:name="android.permission.STATUS_BAR_SERVICE"
        android:protectionLevel="signature" />

    <!-- Allows an application to bind to third party quick settings tiles.
         <p>Should only be requested by the System, should be required by
         TileService declarations.-->
    <permission android:name="android.permission.BIND_QUICK_SETTINGS_TILE"
        android:protectionLevel="signature" />

    <!-- @SystemApi Allows an application to force a BACK operation on whatever is the
         top activity.
         <p>Not for use by third-party applications.
         @hide
    -->
    <permission android:name="android.permission.FORCE_BACK"
        android:protectionLevel="signature" />

    <!-- @SystemApi Allows an application to update device statistics.
    <p>Not for use by third-party applications. -->
    <permission android:name="android.permission.UPDATE_DEVICE_STATS"
        android:protectionLevel="signature|privileged" />

    <!-- @SystemApi @hide Allows an application to collect battery statistics -->
    <permission android:name="android.permission.GET_APP_OPS_STATS"
        android:protectionLevel="signature|privileged|development" />

    <!-- @SystemApi Allows an application to update application operation statistics. Not for
         use by third party apps.
         @hide -->
    <permission android:name="android.permission.UPDATE_APP_OPS_STATS"
        android:protectionLevel="signature|privileged|installer" />

    <!-- @SystemApi Allows an application to update the user app op restrictions.
         Not for use by third party apps.
         @hide -->
    <permission android:name="android.permission.MANAGE_APP_OPS_RESTRICTIONS"
        android:protectionLevel="signature|installer" />

    <!-- @SystemApi Allows an application to open windows that are for use by parts
         of the system user interface.
         <p>Not for use by third-party applications.
         @hide
    -->
    <permission android:name="android.permission.INTERNAL_SYSTEM_WINDOW"
        android:protectionLevel="signature" />

    <!-- @SystemApi Allows an application to manage (create, destroy,
         Z-order) application tokens in the window manager.
         <p>Not for use by third-party applications.
         @hide
    -->
    <permission android:name="android.permission.MANAGE_APP_TOKENS"
        android:protectionLevel="signature" />

    <!-- Allows System UI to register listeners for events from Window Manager.
         @hide -->
    <permission android:name="android.permission.REGISTER_WINDOW_MANAGER_LISTENERS"
        android:protectionLevel="signature" />

    <!-- @hide Allows the application to temporarily freeze the screen for a
         full-screen transition. -->
    <permission android:name="android.permission.FREEZE_SCREEN"
        android:protectionLevel="signature" />

    <!-- @SystemApi Allows an application to inject user events (keys, touch, trackball)
         into the event stream and deliver them to ANY window.  Without this
         permission, you can only deliver events to windows in your own process.
         <p>Not for use by third-party applications.
         @hide
    -->
    <permission android:name="android.permission.INJECT_EVENTS"
        android:protectionLevel="signature" />

    <!-- @hide Allows an application to register an input filter which filters the stream
         of user events (keys, touch, trackball) before they are dispatched to any window. -->
    <permission android:name="android.permission.FILTER_EVENTS"
        android:protectionLevel="signature" />

    <!-- @hide Allows an application to retrieve the window token from the accessibility manager. -->
    <permission android:name="android.permission.RETRIEVE_WINDOW_TOKEN"
        android:protectionLevel="signature" />

    <!-- @hide Allows an application to collect frame statistics -->
    <permission android:name="android.permission.FRAME_STATS"
         android:protectionLevel="signature" />

    <!-- @hide Allows an application to temporary enable accessibility on the device. -->
    <permission android:name="android.permission.TEMPORARY_ENABLE_ACCESSIBILITY"
        android:protectionLevel="signature" />

    <!-- @SystemApi Allows an application to watch and control how activities are
         started globally in the system.  Only for is in debugging
         (usually the monkey command).
         <p>Not for use by third-party applications.
         @hide
    -->
    <permission android:name="android.permission.SET_ACTIVITY_WATCHER"
        android:protectionLevel="signature" />

    <!-- @SystemApi Allows an application to call the activity manager shutdown() API
         to put the higher-level system there into a shutdown state.
         @hide -->
    <permission android:name="android.permission.SHUTDOWN"
        android:protectionLevel="signature|privileged" />

    <!-- @SystemApi Allows an application to tell the activity manager to temporarily
         stop application switches, putting it into a special mode that
         prevents applications from immediately switching away from some
         critical UI such as the home screen.
         @hide -->
    <permission android:name="android.permission.STOP_APP_SWITCHES"
        android:protectionLevel="signature|privileged" />

    <!-- @SystemApi Allows an application to retrieve private information about
         the current top activity, such as any assist context it can provide.
         <p>Not for use by third-party applications.
         @hide
    -->
    <permission android:name="android.permission.GET_TOP_ACTIVITY_INFO"
        android:protectionLevel="signature" />

    <!-- Allows an application to retrieve the current state of keys and
         switches.
         <p>Not for use by third-party applications.
         @deprecated The API that used this permission has been removed. -->
    <permission android:name="android.permission.READ_INPUT_STATE"
        android:protectionLevel="signature" />

    <!-- Must be required by an {@link android.inputmethodservice.InputMethodService},
         to ensure that only the system can bind to it.
         <p>Protection level: signature
    -->
    <permission android:name="android.permission.BIND_INPUT_METHOD"
        android:protectionLevel="signature" />

    <!-- Must be required by an {@link android.media.midi.MidiDeviceService},
         to ensure that only the system can bind to it.
         <p>Protection level: signature
    -->
    <permission android:name="android.permission.BIND_MIDI_DEVICE_SERVICE"
        android:protectionLevel="signature" />

    <!-- Must be required by an {@link android.accessibilityservice.AccessibilityService},
         to ensure that only the system can bind to it.
         <p>Protection level: signature
    -->
    <permission android:name="android.permission.BIND_ACCESSIBILITY_SERVICE"
        android:protectionLevel="signature" />

    <!-- Must be required by a {@link android.printservice.PrintService},
         to ensure that only the system can bind to it.
         <p>Protection level: signature
    -->
    <permission android:name="android.permission.BIND_PRINT_SERVICE"
        android:protectionLevel="signature" />

    <!-- Must be required by a {@link android.printservice.recommendation.RecommendationService},
     to ensure that only the system can bind to it.
     @hide
     @SystemApi
     <p>Protection level: signature
    -->
    <permission android:name="android.permission.BIND_PRINT_RECOMMENDATION_SERVICE"
            android:protectionLevel="signature" />

    <!-- Must be required by a {@link android.nfc.cardemulation.HostApduService}
         or {@link android.nfc.cardemulation.OffHostApduService} to ensure that only
         the system can bind to it.
         <p>Protection level: signature
    -->
    <permission android:name="android.permission.BIND_NFC_SERVICE"
        android:protectionLevel="signature" />

    <!-- Must be required by the PrintSpooler to ensure that only the system can bind to it.
         @hide -->
    <permission android:name="android.permission.BIND_PRINT_SPOOLER_SERVICE"
        android:protectionLevel="signature" />

    <!-- @SystemApi Must be required by the RuntimePermissionPresenterService to ensure
         that only the system can bind to it.
         @hide -->
    <permission android:name="android.permission.BIND_RUNTIME_PERMISSION_PRESENTER_SERVICE"
        android:protectionLevel="signature" />

    <!-- Must be required by a TextService (e.g. SpellCheckerService)
         to ensure that only the system can bind to it.
         <p>Protection level: signature
    -->
    <permission android:name="android.permission.BIND_TEXT_SERVICE"
        android:protectionLevel="signature" />

    <!-- Must be required by a {@link android.net.VpnService},
         to ensure that only the system can bind to it.
         <p>Protection level: signature
    -->
    <permission android:name="android.permission.BIND_VPN_SERVICE"
        android:protectionLevel="signature" />

    <!-- Must be required by a {@link android.service.wallpaper.WallpaperService},
         to ensure that only the system can bind to it.
         <p>Protection level: system|signature
    -->
    <permission android:name="android.permission.BIND_WALLPAPER"
        android:protectionLevel="signature|privileged" />

    <!-- Must be required by a {@link android.service.voice.VoiceInteractionService},
         to ensure that only the system can bind to it.
         <p>Protection level: signature
    -->
    <permission android:name="android.permission.BIND_VOICE_INTERACTION"
        android:protectionLevel="signature" />

    <!-- Must be required by hotword enrollment application,
         to ensure that only the system can interact with it.
         @hide <p>Not for use by third-party applications.</p> -->
    <permission android:name="android.permission.MANAGE_VOICE_KEYPHRASES"
        android:protectionLevel="signature|privileged" />

    <!-- Must be required by a {@link com.android.media.remotedisplay.RemoteDisplayProvider},
         to ensure that only the system can bind to it.
         @hide -->
    <permission android:name="android.permission.BIND_REMOTE_DISPLAY"
        android:protectionLevel="signature" />

    <!-- Must be required by a {@link android.media.tv.TvInputService}
         to ensure that only the system can bind to it.
         <p>Protection level: signature
    -->
    <permission android:name="android.permission.BIND_TV_INPUT"
        android:protectionLevel="signature|privileged" />

    <!-- @SystemApi
         Must be required by a {@link com.android.media.tv.remoteprovider.TvRemoteProvider}
         to ensure that only the system can bind to it.
         <p>Protection level: signature|privileged
         <p>Not for use by third-party applications. </p>
         @hide  -->
    <permission android:name="android.permission.BIND_TV_REMOTE_SERVICE"
        android:protectionLevel="signature|privileged" />

    <!-- @SystemApi
         Must be required for a virtual remote controller for TV.
         <p>Protection level: signature|privileged
         <p>Not for use by third-party applications. </p>
         @hide  -->
    <permission android:name="android.permission.TV_VIRTUAL_REMOTE_CONTROLLER"
        android:protectionLevel="signature|privileged" />

    <!-- @SystemApi Allows an application to modify parental controls
         <p>Not for use by third-party applications.
         @hide -->
    <permission android:name="android.permission.MODIFY_PARENTAL_CONTROLS"
        android:protectionLevel="signature|privileged" />

    <!-- Must be required by a {@link android.media.routing.MediaRouteService}
         to ensure that only the system can interact with it.
         @hide -->
    <permission android:name="android.permission.BIND_ROUTE_PROVIDER"
        android:protectionLevel="signature" />

    <!-- Must be required by device administration receiver, to ensure that only the
         system can interact with it.
         <p>Protection level: signature
    -->
    <permission android:name="android.permission.BIND_DEVICE_ADMIN"
        android:protectionLevel="signature" />

    <!-- @SystemApi Required to add or remove another application as a device admin.
         <p>Not for use by third-party applications.
         @hide -->
    <permission android:name="android.permission.MANAGE_DEVICE_ADMINS"
        android:protectionLevel="signature|privileged" />

    <!-- @SystemApi Allows low-level access to setting the orientation (actually
         rotation) of the screen.
         <p>Not for use by third-party applications.
         @hide
    -->
    <permission android:name="android.permission.SET_ORIENTATION"
        android:protectionLevel="signature" />

    <!-- @SystemApi Allows low-level access to setting the pointer speed.
         <p>Not for use by third-party applications.
         @hide
    -->
    <permission android:name="android.permission.SET_POINTER_SPEED"
        android:protectionLevel="signature" />

    <!-- Allows low-level access to setting input device calibration.
         <p>Not for use by normal applications.
         @hide -->
    <permission android:name="android.permission.SET_INPUT_CALIBRATION"
        android:protectionLevel="signature" />

    <!-- Allows low-level access to setting the keyboard layout.
         <p>Not for use by third-party applications.
         @hide -->
    <permission android:name="android.permission.SET_KEYBOARD_LAYOUT"
        android:protectionLevel="signature" />

    <!-- Allows an application to query tablet mode state and monitor changes
         in it.
         <p>Not for use by third-party applications.
         @hide -->
    <permission android:name="android.permission.TABLET_MODE"
        android:protectionLevel="signature" />

    <!-- Allows an application to request installing packages. Apps
         targeting APIs greater than 22 must hold this permission in
         order to use {@link android.content.Intent#ACTION_INSTALL_PACKAGE}.
         <p>Protection level: normal
    -->
    <permission android:name="android.permission.REQUEST_INSTALL_PACKAGES"
        android:label="@string/permlab_requestInstallPackages"
        android:description="@string/permdesc_requestInstallPackages"
        android:protectionLevel="normal" />

    <!-- @SystemApi Allows an application to install packages.
    <p>Not for use by third-party applications. -->
    <permission android:name="android.permission.INSTALL_PACKAGES"
        android:protectionLevel="signature|privileged" />

    <!-- @SystemApi Allows an application to clear user data.
         <p>Not for use by third-party applications
         @hide
    -->
    <permission android:name="android.permission.CLEAR_APP_USER_DATA"
        android:protectionLevel="signature|installer" />

    <!-- @hide Allows an application to get the URI permissions
         granted to another application.
         <p>Not for use by third-party applications
    -->
    <permission android:name="android.permission.GET_APP_GRANTED_URI_PERMISSIONS"
        android:protectionLevel="signature" />

    <!-- @hide Allows an application to clear the URI permissions
         granted to another application.
         <p>Not for use by third-party applications
    -->
    <permission
        android:name="android.permission.CLEAR_APP_GRANTED_URI_PERMISSIONS"
        android:protectionLevel="signature" />

    <!-- @SystemApi Allows an application to delete cache files.
    <p>Not for use by third-party applications. -->
    <permission android:name="android.permission.DELETE_CACHE_FILES"
        android:protectionLevel="signature|privileged" />

    <!-- @SystemApi Allows an application to delete packages.
         <p>Not for use by third-party applications.
         <p>Starting in {@link android.os.Build.VERSION_CODES#N}, user confirmation is requested
         when the application deleting the package is not the same application that installed the
         package. -->
    <permission android:name="android.permission.DELETE_PACKAGES"
        android:protectionLevel="signature|privileged" />

    <!-- @SystemApi Allows an application to move location of installed package.
         @hide -->
    <permission android:name="android.permission.MOVE_PACKAGE"
        android:protectionLevel="signature|privileged" />

    <!-- @SystemApi Allows an application to change whether an application component (other than its own) is
         enabled or not.
         <p>Not for use by third-party applications. -->
    <permission android:name="android.permission.CHANGE_COMPONENT_ENABLED_STATE"
        android:protectionLevel="signature|privileged" />

    <!-- @SystemApi Allows an application to grant specific permissions.
         @hide -->
    <permission android:name="android.permission.GRANT_RUNTIME_PERMISSIONS"
        android:protectionLevel="signature|installer|verifier" />

    <!-- @SystemApi Allows an app that has this permission and the permissions to install packages
         to request certain runtime permissions to be granted at installation.
         @hide -->
    <permission android:name="android.permission.INSTALL_GRANT_RUNTIME_PERMISSIONS"
        android:protectionLevel="signature|installer|verifier" />

    <!-- @SystemApi Allows an application to revoke specific permissions.
        @hide -->
    <permission android:name="android.permission.REVOKE_RUNTIME_PERMISSIONS"
         android:protectionLevel="signature|installer|verifier" />

    <!-- @hide Allows an application to observe permission changes. -->
    <permission android:name="android.permission.OBSERVE_GRANT_REVOKE_PERMISSIONS"
        android:protectionLevel="signature|privileged" />

    <!-- @SystemApi Allows an application to use SurfaceFlinger's low level features.
         <p>Not for use by third-party applications.
         @hide
    -->
    <permission android:name="android.permission.ACCESS_SURFACE_FLINGER"
        android:protectionLevel="signature" />

    <!-- @SystemApi Allows an application to take screen shots and more generally
         get access to the frame buffer data.
         <p>Not for use by third-party applications. -->
    <permission android:name="android.permission.READ_FRAME_BUFFER"
        android:protectionLevel="signature|privileged" />

    <!-- Allows an application to use InputFlinger's low level features.
         @hide -->
    <permission android:name="android.permission.ACCESS_INPUT_FLINGER"
        android:protectionLevel="signature" />

    <!-- Allows an application to configure and connect to Wifi displays
         @hide -->
    <permission android:name="android.permission.CONFIGURE_WIFI_DISPLAY"
        android:protectionLevel="signature" />

    <!-- Allows an application to control low-level features of Wifi displays
         such as opening an RTSP socket.  This permission should only be used
         by the display manager.
         @hide -->
    <permission android:name="android.permission.CONTROL_WIFI_DISPLAY"
        android:protectionLevel="signature" />

    <!-- Allows an application to control the color modes set for displays system-wide.
         <p>Not for use by third-party applications.</p>
         @hide -->
    <permission android:name="android.permission.CONFIGURE_DISPLAY_COLOR_MODE"
        android:protectionLevel="signature" />

    <!-- @SystemApi Allows an application to control VPN.
         <p>Not for use by third-party applications.</p>
         @hide -->
    <permission android:name="android.permission.CONTROL_VPN"
        android:protectionLevel="signature|privileged" />
    <uses-permission android:name="android.permission.CONTROL_VPN" />

    <!-- @SystemApi Allows an application to capture audio output.
         <p>Not for use by third-party applications.</p> -->
    <permission android:name="android.permission.CAPTURE_AUDIO_OUTPUT"
        android:protectionLevel="signature|privileged" />

    <!-- @SystemApi Allows an application to capture audio for hotword detection.
         <p>Not for use by third-party applications.</p>
         @hide -->
    <permission android:name="android.permission.CAPTURE_AUDIO_HOTWORD"
        android:protectionLevel="signature|privileged" />

    <!-- @SystemApi Allows an application to modify audio routing and override policy decisions.
         <p>Not for use by third-party applications.</p>
         @hide -->
    <permission android:name="android.permission.MODIFY_AUDIO_ROUTING"
        android:protectionLevel="signature|privileged" />

    <!-- @SystemApi Allows an application to capture video output.
         <p>Not for use by third-party applications.</p> -->
    <permission android:name="android.permission.CAPTURE_VIDEO_OUTPUT"
        android:protectionLevel="signature|privileged" />

    <!-- @SystemApi Allows an application to capture secure video output.
         <p>Not for use by third-party applications.</p> -->
    <permission android:name="android.permission.CAPTURE_SECURE_VIDEO_OUTPUT"
        android:protectionLevel="signature|privileged" />

    <!-- @SystemApi Allows an application to know what content is playing and control its playback.
         <p>Not for use by third-party applications due to privacy of media consumption</p>  -->
    <permission android:name="android.permission.MEDIA_CONTENT_CONTROL"
        android:protectionLevel="signature|privileged" />

    <!-- @SystemApi Required to be able to disable the device (very dangerous!).
         <p>Not for use by third-party applications.
         @hide
    -->
    <permission android:name="android.permission.BRICK"
        android:protectionLevel="signature" />

    <!-- @SystemApi Required to be able to reboot the device.
    <p>Not for use by third-party applications. -->
    <permission android:name="android.permission.REBOOT"
        android:protectionLevel="signature|privileged" />

   <!-- @SystemApi Allows low-level access to power management.
        <p>Not for use by third-party applications.
        @hide
    -->
   <permission android:name="android.permission.DEVICE_POWER"
        android:protectionLevel="signature" />

   <!-- Allows access to the PowerManager.userActivity function.
   <p>Not for use by third-party applications. @hide @SystemApi -->
    <permission android:name="android.permission.USER_ACTIVITY"
        android:protectionLevel="signature|privileged" />

   <!-- @hide Allows low-level access to tun tap driver -->
    <permission android:name="android.permission.NET_TUNNELING"
        android:protectionLevel="signature" />

    <!-- Run as a manufacturer test application, running as the root user.
         Only available when the device is running in manufacturer test mode.
         <p>Not for use by third-party applications.
    -->
    <permission android:name="android.permission.FACTORY_TEST"
        android:protectionLevel="signature" />

    <!-- Allows an application to broadcast a notification that an application
         package has been removed.
         <p>Not for use by third-party applications.
    -->
    <permission android:name="android.permission.BROADCAST_PACKAGE_REMOVED"
        android:protectionLevel="signature" />

    <!-- Allows an application to broadcast an SMS receipt notification.
         <p>Not for use by third-party applications.
    -->
    <permission android:name="android.permission.BROADCAST_SMS"
        android:protectionLevel="signature" />

    <!-- Allows an application to broadcast a WAP PUSH receipt notification.
         <p>Not for use by third-party applications.
    -->
    <permission android:name="android.permission.BROADCAST_WAP_PUSH"
        android:protectionLevel="signature" />

    <!-- @SystemApi Allows an application to broadcast privileged networking requests.
         <p>Not for use by third-party applications. @hide -->
    <permission android:name="android.permission.BROADCAST_NETWORK_PRIVILEGED"
        android:protectionLevel="signature|privileged" />

    <!-- @SystemApi Not for use by third-party applications. -->
    <permission android:name="android.permission.MASTER_CLEAR"
        android:protectionLevel="signature|privileged" />

    <!-- @SystemApi Allows an application to call any phone number, including emergency
         numbers, without going through the Dialer user interface for the user
         to confirm the call being placed.
         <p>Not for use by third-party applications. -->
    <permission android:name="android.permission.CALL_PRIVILEGED"
        android:protectionLevel="signature|privileged" />

    <!-- @SystemApi Allows an application to perform CDMA OTA provisioning @hide -->
    <permission android:name="android.permission.PERFORM_CDMA_PROVISIONING"
        android:protectionLevel="signature|privileged" />

    <!-- @SystemApi Allows an application to perform SIM Activation @hide -->
    <permission android:name="android.permission.PERFORM_SIM_ACTIVATION"
        android:protectionLevel="signature|privileged" />

    <!-- @SystemApi Allows enabling/disabling location update notifications from
         the radio.
         <p>Not for use by third-party applications. -->
    <permission android:name="android.permission.CONTROL_LOCATION_UPDATES"
        android:protectionLevel="signature|privileged" />

    <!-- @SystemApi Allows read/write access to the "properties" table in the checkin
         database, to change values that get uploaded.
         <p>Not for use by third-party applications. -->
    <permission android:name="android.permission.ACCESS_CHECKIN_PROPERTIES"
        android:protectionLevel="signature|privileged" />

    <!-- @SystemApi Allows an application to collect component usage
         statistics
         <p>Declaring the permission implies intention to use the API and the user of the
         device can grant permission through the Settings application. -->
    <permission android:name="android.permission.PACKAGE_USAGE_STATS"
        android:protectionLevel="signature|privileged|development|appop" />
    <uses-permission android:name="android.permission.PACKAGE_USAGE_STATS" />

    <!-- @hide Allows an application to change the app idle state of an app.
         <p>Not for use by third-party applications. -->
    <permission android:name="android.permission.CHANGE_APP_IDLE_STATE"
        android:protectionLevel="signature" />

    <!-- @hide @SystemApi Allows an application to temporarily whitelist an inactive app to
         access the network and acquire wakelocks.
         <p>Not for use by third-party applications. -->
    <permission android:name="android.permission.CHANGE_DEVICE_IDLE_TEMP_WHITELIST"
        android:protectionLevel="signature|privileged" />

    <!-- Permission an application must hold in order to use
         {@link android.provider.Settings#ACTION_REQUEST_IGNORE_BATTERY_OPTIMIZATIONS}.
         This is a normal permission: an app requesting it will always be granted the
         permission, without the user needing to approve or see it. -->
    <permission android:name="android.permission.REQUEST_IGNORE_BATTERY_OPTIMIZATIONS"
        android:protectionLevel="normal" />

    <!-- @SystemApi Allows an application to collect battery statistics -->
    <permission android:name="android.permission.BATTERY_STATS"
        android:protectionLevel="signature|privileged|development" />

    <!-- @SystemApi Allows an application to control the backup and restore process.
    <p>Not for use by third-party applications.
         @hide pending API council -->
    <permission android:name="android.permission.BACKUP"
        android:protectionLevel="signature|privileged" />

    <!-- Allows a package to launch the secure full-backup confirmation UI.
         ONLY the system process may hold this permission.
         @hide -->
    <permission android:name="android.permission.CONFIRM_FULL_BACKUP"
        android:protectionLevel="signature" />

    <!-- @SystemApi Must be required by a {@link android.widget.RemoteViewsService},
         to ensure that only the system can bind to it. -->
    <permission android:name="android.permission.BIND_REMOTEVIEWS"
        android:protectionLevel="signature|privileged" />

    <!-- @SystemApi Allows an application to tell the AppWidget service which application
         can access AppWidget's data.  The normal user flow is that a user
         picks an AppWidget to go into a particular host, thereby giving that
         host application access to the private data from the AppWidget app.
         An application that has this permission should honor that contract.
         <p>Not for use by third-party applications. -->
    <permission android:name="android.permission.BIND_APPWIDGET"
        android:protectionLevel="signature|privileged" />

    <!-- @SystemApi Private permission, to restrict who can bring up a dialog to add a new
         keyguard widget
         @hide -->
    <permission android:name="android.permission.BIND_KEYGUARD_APPWIDGET"
        android:protectionLevel="signature|privileged" />

    <!-- @SystemApi Internal permission allowing an application to query/set which
         applications can bind AppWidgets.
         @hide -->
    <permission android:name="android.permission.MODIFY_APPWIDGET_BIND_PERMISSIONS"
        android:protectionLevel="signature|privileged" />

    <!-- Allows applications to change the background data setting.
    <p>Not for use by third-party applications.
         @hide pending API council -->
    <permission android:name="android.permission.CHANGE_BACKGROUND_DATA_SETTING"
        android:protectionLevel="signature" />

    <!-- @SystemApi This permission can be used on content providers to allow the global
         search system to access their data.  Typically it used when the
         provider has some permissions protecting it (which global search
         would not be expected to hold), and added as a read-only permission
         to the path in the provider where global search queries are
         performed.  This permission can not be held by regular applications;
         it is used by applications to protect themselves from everyone else
         besides global search. -->
    <permission android:name="android.permission.GLOBAL_SEARCH"
        android:protectionLevel="signature|privileged" />

    <!-- Internal permission protecting access to the global search
         system: ensures that only the system can access the provider
         to perform queries (since this otherwise provides unrestricted
         access to a variety of content providers), and to write the
         search statistics (to keep applications from gaming the source
         ranking).
         @hide -->
    <permission android:name="android.permission.GLOBAL_SEARCH_CONTROL"
        android:protectionLevel="signature" />

    <!-- @SystemApi Internal permission to allows an application to read indexable data.
        @hide -->
    <permission android:name="android.permission.READ_SEARCH_INDEXABLES"
        android:protectionLevel="signature|privileged" />

    <!-- @SystemApi Allows applications to set a live wallpaper.
         @hide XXX Change to signature once the picker is moved to its
         own apk as Ghod Intended. -->
    <permission android:name="android.permission.SET_WALLPAPER_COMPONENT"
        android:protectionLevel="signature|privileged" />

    <!-- @SystemApi Allows applications to read dream settings and dream state.
         @hide -->
    <permission android:name="android.permission.READ_DREAM_STATE"
        android:protectionLevel="signature|privileged" />

    <!-- @SystemApi Allows applications to write dream settings, and start or stop dreaming.
         @hide -->
    <permission android:name="android.permission.WRITE_DREAM_STATE"
        android:protectionLevel="signature|privileged" />

    <!-- @SystemApi Allow an application to read and write the cache partition.
         @hide -->
    <permission android:name="android.permission.ACCESS_CACHE_FILESYSTEM"
        android:protectionLevel="signature|privileged" />

    <!-- Must be required by default container service so that only
         the system can bind to it and use it to copy
         protected data to secure containers or files
         accessible to the system.
         @hide -->
    <permission android:name="android.permission.COPY_PROTECTED_DATA"
        android:protectionLevel="signature" />

    <!-- @SystemApi Internal permission protecting access to the encryption methods
        @hide
    -->
    <permission android:name="android.permission.CRYPT_KEEPER"
        android:protectionLevel="signature|privileged" />

    <!-- @SystemApi Allows an application to read historical network usage for
         specific networks and applications. @hide -->
    <permission android:name="android.permission.READ_NETWORK_USAGE_HISTORY"
        android:protectionLevel="signature|privileged" />

    <!-- Allows an application to manage network policies (such as warning and disable
         limits) and to define application-specific rules. @hide -->
    <permission android:name="android.permission.MANAGE_NETWORK_POLICY"
        android:protectionLevel="signature" />

    <!-- @SystemApi Allows an application to account its network traffic against other UIDs. Used
         by system services like download manager and media server. Not for use by
         third party apps. @hide -->
    <permission android:name="android.permission.MODIFY_NETWORK_ACCOUNTING"
        android:protectionLevel="signature|privileged" />

    <!-- C2DM permission.
         @hide Used internally.
     -->
    <permission android:name="android.intent.category.MASTER_CLEAR.permission.C2D_MESSAGE"
          android:protectionLevel="signature" />
    <uses-permission android:name="android.intent.category.MASTER_CLEAR.permission.C2D_MESSAGE"/>

    <!-- @SystemApi @hide Package verifier needs to have this permission before the PackageManager will
         trust it to verify packages.
    -->
    <permission android:name="android.permission.PACKAGE_VERIFICATION_AGENT"
        android:protectionLevel="signature|privileged" />

    <!-- Must be required by package verifier receiver, to ensure that only the
         system can interact with it.
         @hide
    -->
    <permission android:name="android.permission.BIND_PACKAGE_VERIFIER"
        android:protectionLevel="signature" />

    <!-- @SystemApi @hide Intent filter verifier needs to have this permission before the
         PackageManager will trust it to verify intent filters.
    -->
    <permission android:name="android.permission.INTENT_FILTER_VERIFICATION_AGENT"
        android:protectionLevel="signature|privileged" />

    <!-- Must be required by intent filter verifier receiver, to ensure that only the
         system can interact with it.
         @hide
    -->
    <permission android:name="android.permission.BIND_INTENT_FILTER_VERIFIER"
        android:protectionLevel="signature" />

    <!-- @SystemApi Allows applications to access serial ports via the SerialManager.
         @hide -->
    <permission android:name="android.permission.SERIAL_PORT"
        android:protectionLevel="signature|privileged" />

    <!-- Allows the holder to access content providers from outside an ApplicationThread.
         This permission is enforced by the ActivityManagerService on the corresponding APIs,
         in particular ActivityManagerService#getContentProviderExternal(String) and
         ActivityManagerService#removeContentProviderExternal(String).
         @hide
    -->
    <permission android:name="android.permission.ACCESS_CONTENT_PROVIDERS_EXTERNALLY"
        android:protectionLevel="signature" />

    <!-- @SystemApi Allows an application to hold an UpdateLock, recommending that a headless
         OTA reboot *not* occur while the lock is held.
         @hide -->
    <permission android:name="android.permission.UPDATE_LOCK"
        android:protectionLevel="signature|privileged" />

    <!-- @SystemApi Allows an application to read the current set of notifications, including
         any metadata and intents attached.
         @hide -->
    <permission android:name="android.permission.ACCESS_NOTIFICATIONS"
        android:protectionLevel="signature|privileged" />

    <!-- Marker permission for applications that wish to access notification policy.
         <p>Protection level: normal
    -->
    <permission android:name="android.permission.ACCESS_NOTIFICATION_POLICY"
        android:description="@string/permdesc_access_notification_policy"
        android:label="@string/permlab_access_notification_policy"
        android:protectionLevel="normal" />

    <!-- Allows modification of do not disturb rules and policies. Only allowed for system
        processes.
        @hide -->
    <permission android:name="android.permission.MANAGE_NOTIFICATIONS"
                android:protectionLevel="signature" />

    <!-- Allows access to keyguard secure storage.  Only allowed for system processes.
        @hide -->
    <permission android:name="android.permission.ACCESS_KEYGUARD_SECURE_STORAGE"
        android:protectionLevel="signature" />

    <!-- Allows managing (adding, removing) fingerprint templates. Reserved for the system. @hide -->
    <permission android:name="android.permission.MANAGE_FINGERPRINT"
        android:protectionLevel="signature|privileged" />

    <!-- Allows an app to reset fingerprint attempt counter. Reserved for the system. @hide -->
    <permission android:name="android.permission.RESET_FINGERPRINT_LOCKOUT"
        android:protectionLevel="signature" />

    <!-- Allows an application to control keyguard.  Only allowed for system processes.
        @hide -->
    <permission android:name="android.permission.CONTROL_KEYGUARD"
        android:protectionLevel="signature" />

    <!-- Allows an application to listen to trust changes.  Only allowed for system processes.
        @hide -->
    <permission android:name="android.permission.TRUST_LISTENER"
        android:protectionLevel="signature" />

    <!-- @SystemApi Allows an application to provide a trust agent.
         @hide For security reasons, this is a platform-only permission. -->
    <permission android:name="android.permission.PROVIDE_TRUST_AGENT"
        android:protectionLevel="signature|privileged" />

    <!-- Allows an application to launch the trust agent settings activity.
        @hide -->
    <permission android:name="android.permission.LAUNCH_TRUST_AGENT_SETTINGS"
        android:protectionLevel="signature|privileged" />

    <!-- @SystemApi Must be required by an {@link
        android.service.trust.TrustAgentService},
        to ensure that only the system can bind to it.
        @hide -->
    <permission android:name="android.permission.BIND_TRUST_AGENT"
        android:protectionLevel="signature" />

    <!-- Must be required by an {@link
         android.service.notification.NotificationListenerService},
         to ensure that only the system can bind to it.
         <p>Protection level: signature
    -->
    <permission android:name="android.permission.BIND_NOTIFICATION_LISTENER_SERVICE"
        android:protectionLevel="signature" />

    <!-- Must be required by an {@link
         android.service.notification.NotificationRankerService         to ensure that only the system can bind to it.
         <p>Protection level: signature
         @hide This is not a third-party API (intended for system apps). -->
    -->
    <permission android:name="android.permission.BIND_NOTIFICATION_RANKER_SERVICE"
        android:protectionLevel="signature" />

    <!-- Must be required by a {@link
         android.service.chooser.ChooserTargetService}, to ensure that
         only the system can bind to it.
         <p>Protection level: signature
    -->
    <permission android:name="android.permission.BIND_CHOOSER_TARGET_SERVICE"
        android:protectionLevel="signature" />

    <!-- Must be required by a {@link
         android.service.notification.ConditionProviderService},
         to ensure that only the system can bind to it.
         <p>Protection level: signature
         -->
    <permission android:name="android.permission.BIND_CONDITION_PROVIDER_SERVICE"
        android:protectionLevel="signature" />

    <!-- Must be required by an {@link android.service.dreams.DreamService},
         to ensure that only the system can bind to it.
         <p>Protection level: signature
    -->
    <permission android:name="android.permission.BIND_DREAM_SERVICE"
        android:protectionLevel="signature" />

    <!-- @SystemApi Allows an application to call into a carrier setup flow. It is up to the
         carrier setup application to enforce that this permission is required
         @hide This is not a third-party API (intended for OEMs and system apps). -->
    <permission android:name="android.permission.INVOKE_CARRIER_SETUP"
        android:protectionLevel="signature|privileged" />

    <!-- @SystemApi Allows an application to listen for network condition observations.
         @hide This is not a third-party API (intended for system apps). -->
    <permission android:name="android.permission.ACCESS_NETWORK_CONDITIONS"
        android:protectionLevel="signature|privileged" />

    <!-- @SystemApi Allows an application to provision and access DRM certificates
         @hide This is not a third-party API (intended for system apps). -->
    <permission android:name="android.permission.ACCESS_DRM_CERTIFICATES"
        android:protectionLevel="signature|privileged" />

    <!-- Api Allows an application to manage media projection sessions.
         @hide This is not a third-party API (intended for system apps). -->
    <permission android:name="android.permission.MANAGE_MEDIA_PROJECTION"
        android:protectionLevel="signature" />

    <!-- @SystemApi Allows an application to read install sessions
         @hide This is not a third-party API (intended for system apps). -->
    <permission android:name="android.permission.READ_INSTALL_SESSIONS"
        android:label="@string/permlab_readInstallSessions"
        android:description="@string/permdesc_readInstallSessions"
        android:protectionLevel="normal"/>

    <!-- @SystemApi Allows an application to remove DRM certificates
         @hide This is not a third-party API (intended for system apps). -->
    <permission android:name="android.permission.REMOVE_DRM_CERTIFICATES"
        android:protectionLevel="signature|privileged" />

    <!-- @deprecated Use {@link android.Manifest.permission#BIND_CARRIER_SERVICES} instead -->
    <permission android:name="android.permission.BIND_CARRIER_MESSAGING_SERVICE"
        android:protectionLevel="signature|privileged" />

    <!-- Allows an application to interact with the currently active
         {@link android.service.voice.VoiceInteractionService}.
         @hide -->
    <permission android:name="android.permission.ACCESS_VOICE_INTERACTION_SERVICE"
        android:protectionLevel="signature" />

    <!-- The system process that is allowed to bind to services in carrier apps will
         have this permission. Carrier apps should use this permission to protect
         their services that only the system is allowed to bind to.
         <p>Protection level: system|signature
    -->
    <permission android:name="android.permission.BIND_CARRIER_SERVICES"
        android:label="@string/permlab_bindCarrierServices"
        android:description="@string/permdesc_bindCarrierServices"
        android:protectionLevel="signature|privileged" />

    <!-- Allows an application to query whether DO_NOT_ASK_CREDENTIALS_ON_BOOT
         flag is set.
         @hide -->
    <permission android:name="android.permission.QUERY_DO_NOT_ASK_CREDENTIALS_ON_BOOT"
                android:protectionLevel="signature" />

    <!-- @SystemApi Allows applications to kill UIDs.
        <p>Not for use by third-party applications.
         @hide -->
    <permission android:name="android.permission.KILL_UID"
                android:protectionLevel="signature|installer" />

    <!-- @SystemApi Allows applications to read the local WiFi and Bluetooth MAC address.
        @hide -->
    <permission android:name="android.permission.LOCAL_MAC_ADDRESS"
                android:protectionLevel="signature|privileged" />

    <!-- @SystemApi Allows access to MAC addresses of WiFi and Bluetooth peer devices.
        @hide -->
    <permission android:name="android.permission.PEERS_MAC_ADDRESS"
                android:protectionLevel="signature" />

    <!-- Allows the Nfc stack to dispatch Nfc messages to applications. Applications
        can use this permission to ensure incoming Nfc messages are from the Nfc stack
        and not simulated by another application.
        @hide -->
    <permission android:name="android.permission.DISPATCH_NFC_MESSAGE"
                android:protectionLevel="signature|privileged" />

    <!-- @SystemApi Allows changing day / night mode when system is configured with
         config_lockDayNightMode set to true. If requesting app does not have permission,
         it will be ignored.
        @hide -->
    <permission android:name="android.permission.MODIFY_DAY_NIGHT_MODE"
                android:protectionLevel="signature|privileged" />

    <!-- The system process is explicitly the only one allowed to launch the
         confirmation UI for full backup/restore -->
    <uses-permission android:name="android.permission.CONFIRM_FULL_BACKUP"/>


    <!-- Allows the holder to access the ephemeral applications on the device.
    @hide -->
    <permission android:name="android.permission.ACCESS_EPHEMERAL_APPS"
            android:protectionLevel="signature" />

    <!-- Allows receiving the usage of media resource e.g. video/audio codec and
         graphic memory.
         @hide -->
    <permission android:name="android.permission.RECEIVE_MEDIA_RESOURCE_USAGE"
                android:protectionLevel="signature|privileged" />

    <!-- Must be required by system/priv apps when accessing the sound trigger
         APIs given by {@link SoundTriggerManager}.
         @hide <p>Not for use by third-party applications.</p> -->
    <permission android:name="android.permission.MANAGE_SOUND_TRIGGER"
        android:protectionLevel="signature|privileged" />

    <!-- @SystemApi Allows trusted applications to dispatch managed provisioning message to Managed
         Provisioning app. If requesting app does not have permission, it will be ignored.
         @hide -->
    <permission android:name="android.permission.DISPATCH_PROVISIONING_MESSAGE"
                android:protectionLevel="signature|privileged" />

    <!-- Allows the holder to read blocked numbers. See
         {@link android.provider.BlockedNumberContract}.
         @hide -->
    <permission android:name="android.permission.READ_BLOCKED_NUMBERS"
                android:protectionLevel="signature" />

    <!-- Allows the holder to write blocked numbers. See
         {@link android.provider.BlockedNumberContract}.
         @hide -->
    <permission android:name="android.permission.WRITE_BLOCKED_NUMBERS"
                android:protectionLevel="signature" />

    <!-- Must be required by an {@link android.service.vr.VrListenerService}, to ensure that only
         the system can bind to it.
         <p>Protection level: signature -->
    <permission android:name="android.permission.BIND_VR_LISTENER_SERVICE"
        android:protectionLevel="signature" />

    <!-- Required to make calls to {@link android.service.vr.IVrManager}.
         @hide -->
    <permission android:name="android.permission.ACCESS_VR_MANAGER"
            android:protectionLevel="signature" />

    <!-- Allows an application to whitelist tasks during lock task mode
         @hide <p>Not for use by third-party applications.</p> -->
    <permission android:name="android.permission.UPDATE_LOCK_TASK_PACKAGES"
        android:protectionLevel="signature|setup" />

    <!-- @SystemApi Allows an application to replace the app name displayed alongside notifications
         in the N-release and later.
         @hide  <p>Not for use by third-party applications.</p> -->
    <permission android:name="android.permission.SUBSTITUTE_NOTIFICATION_APP_NAME"
                android:protectionLevel="signature|privileged" />

    <application android:process="system"
                 android:persistent="true"
                 android:hasCode="false"
                 android:label="@string/android_system_label"
                 android:allowClearUserData="false"
                 android:backupAgent="com.android.server.backup.SystemBackupAgent"
                 android:killAfterRestore="false"
                 android:icon="@drawable/ic_launcher_android"
                 android:supportsRtl="true"
                 android:theme="@style/Theme.Material.Light.DarkActionBar"
                 android:defaultToDeviceProtectedStorage="true"
                 android:directBootAware="true">
        <activity android:name="com.android.internal.app.ChooserActivity"
                android:theme="@style/Theme.DeviceDefault.Resolver"
                android:finishOnCloseSystemDialogs="true"
                android:excludeFromRecents="true"
                android:documentLaunchMode="never"
                android:relinquishTaskIdentity="true"
                android:configChanges="screenSize|smallestScreenSize|screenLayout|orientation|keyboard|keyboardHidden"
                android:process=":ui">
            <intent-filter>
                <action android:name="android.intent.action.CHOOSER" />
                <category android:name="android.intent.category.DEFAULT" />
                <category android:name="android.intent.category.VOICE" />
            </intent-filter>
        </activity>
        <activity android:name="com.android.internal.app.IntentForwarderActivity"
                android:finishOnCloseSystemDialogs="true"
                android:theme="@style/Theme.NoDisplay"
                android:excludeFromRecents="true"
                android:label="@string/user_owner_label"
                android:exported="true"
                >
        </activity>
        <activity-alias android:name="com.android.internal.app.ForwardIntentToParent"
                android:targetActivity="com.android.internal.app.IntentForwarderActivity"
                android:exported="true"
                android:label="@string/user_owner_label">
        </activity-alias>
        <activity-alias android:name="com.android.internal.app.ForwardIntentToManagedProfile"
                android:targetActivity="com.android.internal.app.IntentForwarderActivity"
                android:icon="@drawable/ic_corp_icon"
                android:exported="true"
                android:label="@string/managed_profile_label">
        </activity-alias>
        <activity android:name="com.android.internal.app.HeavyWeightSwitcherActivity"
                android:theme="@style/Theme.Material.Light.Dialog"
                android:label="@string/heavy_weight_switcher_title"
                android:finishOnCloseSystemDialogs="true"
                android:excludeFromRecents="true"
                android:process=":ui">
        </activity>
        <activity android:name="com.android.internal.app.PlatLogoActivity"
                android:theme="@style/Theme.Wallpaper.NoTitleBar.Fullscreen"
                android:configChanges="orientation|keyboardHidden"
                android:process=":ui">
        </activity>
        <activity android:name="com.android.internal.app.DisableCarModeActivity"
                android:theme="@style/Theme.NoDisplay"
                android:excludeFromRecents="true"
                android:process=":ui">
        </activity>
        <activity android:name="com.android.internal.app.DumpHeapActivity"
                android:theme="@style/Theme.Translucent.NoTitleBar"
                android:label="@string/dump_heap_title"
                android:finishOnCloseSystemDialogs="true"
                android:noHistory="true"
                android:excludeFromRecents="true"
                android:process=":ui">
        </activity>
        <provider android:name="com.android.server.am.DumpHeapProvider"
                android:authorities="com.android.server.heapdump"
                android:grantUriPermissions="true"
                android:multiprocess="false"
                android:singleUser="true" />

        <activity android:name="android.accounts.ChooseAccountActivity"
                android:excludeFromRecents="true"
                android:exported="true"
                android:theme="@style/Theme.Material.Light.Dialog"
                android:label="@string/choose_account_label"
                android:process=":ui">
        </activity>

        <activity android:name="android.accounts.ChooseTypeAndAccountActivity"
                android:excludeFromRecents="true"
                android:exported="true"
                android:theme="@style/Theme.Material.Light.Dialog"
                android:label="@string/choose_account_label"
                android:process=":ui">
        </activity>

        <activity android:name="android.accounts.ChooseAccountTypeActivity"
                android:excludeFromRecents="true"
                android:theme="@style/Theme.Material.Light.Dialog"
                android:label="@string/choose_account_label"
                android:process=":ui">
        </activity>

        <activity android:name="android.accounts.CantAddAccountActivity"
                android:excludeFromRecents="true"
                android:exported="true"
                android:theme="@style/Theme.Material.Light.Dialog.NoActionBar"
                android:process=":ui">
        </activity>

        <activity android:name="android.accounts.GrantCredentialsPermissionActivity"
                android:excludeFromRecents="true"
                android:exported="true"
                android:theme="@style/Theme.Material.Light.DialogWhenLarge"
                android:process=":ui">
        </activity>

        <activity android:name="android.content.SyncActivityTooManyDeletes"
               android:theme="@style/Theme.Material.Light.Dialog"
               android:label="@string/sync_too_many_deletes"
               android:process=":ui">
        </activity>

        <activity android:name="com.android.internal.app.ShutdownActivity"
            android:permission="android.permission.SHUTDOWN"
            android:theme="@style/Theme.NoDisplay"
            android:excludeFromRecents="true">
            <intent-filter>
                <action android:name="android.intent.action.ACTION_REQUEST_SHUTDOWN" />
                <category android:name="android.intent.category.DEFAULT" />
            </intent-filter>
            <intent-filter>
                <action android:name="android.intent.action.REBOOT" />
                <category android:name="android.intent.category.DEFAULT" />
            </intent-filter>
        </activity>

        <activity android:name="com.android.internal.app.NetInitiatedActivity"
                android:theme="@style/Theme.Material.Light.Dialog.Alert"
                android:excludeFromRecents="true"
                android:process=":ui">
        </activity>

        <activity android:name="com.android.internal.app.SystemUserHomeActivity"
                  android:enabled="false"
                  android:process=":ui"
                  android:systemUserOnly="true"
                  android:theme="@style/Theme.Translucent.NoTitleBar">
            <intent-filter android:priority="-100">
                <action android:name="android.intent.action.MAIN" />
                <category android:name="android.intent.category.HOME" />
            </intent-filter>
        </activity>

        <!-- Activity to prompt user if it's ok to create a new user sandbox for a
             specified account. -->
        <activity android:name="com.android.internal.app.ConfirmUserCreationActivity"
                android:excludeFromRecents="true"
                android:process=":ui"
                android:theme="@style/Theme.Material.Light.Dialog.Alert">
            <intent-filter android:priority="1000">
                <action android:name="android.os.action.CREATE_USER" />
                <category android:name="android.intent.category.DEFAULT" />
            </intent-filter>
        </activity>

        <activity android:name="com.android.internal.app.UnlaunchableAppActivity"
                android:theme="@style/Theme.Material.Light.Dialog.Alert"
                android:excludeFromRecents="true"
                android:process=":ui">
        </activity>

        <receiver android:name="com.android.server.BootReceiver"
                android:systemUserOnly="true">
            <intent-filter android:priority="1000">
                <action android:name="android.intent.action.BOOT_COMPLETED" />
            </intent-filter>
        </receiver>

        <receiver android:name="com.android.server.updates.CertPinInstallReceiver"
                android:permission="android.permission.UPDATE_CONFIG">
            <intent-filter>
                <action android:name="android.intent.action.UPDATE_PINS" />
                <data android:scheme="content" android:host="*" android:mimeType="*/*" />
            </intent-filter>
        </receiver>

        <receiver android:name="com.android.server.updates.IntentFirewallInstallReceiver"
                android:permission="android.permission.UPDATE_CONFIG">
            <intent-filter>
                <action android:name="android.intent.action.UPDATE_INTENT_FIREWALL" />
                <data android:scheme="content" android:host="*" android:mimeType="*/*" />
            </intent-filter>
        </receiver>

        <receiver android:name="com.android.server.updates.SmsShortCodesInstallReceiver"
                android:permission="android.permission.UPDATE_CONFIG">
            <intent-filter>
                <action android:name="android.intent.action.UPDATE_SMS_SHORT_CODES" />
                <data android:scheme="content" android:host="*" android:mimeType="*/*" />
            </intent-filter>
        </receiver>

        <receiver android:name="com.android.server.updates.ApnDbInstallReceiver"
                android:permission="android.permission.UPDATE_CONFIG">
            <intent-filter>
                <action android:name="android.intent.action.UPDATE_APN_DB" />
                <data android:scheme="content" android:host="*" android:mimeType="*/*" />
            </intent-filter>
        </receiver>

        <receiver android:name="com.android.server.updates.CarrierProvisioningUrlsInstallReceiver"
                android:permission="android.permission.UPDATE_CONFIG">
            <intent-filter>
                <action android:name="android.intent.action.UPDATE_CARRIER_PROVISIONING_URLS" />
                <data android:scheme="content" android:host="*" android:mimeType="*/*" />
            </intent-filter>
        </receiver>

        <receiver android:name="com.android.server.updates.TzDataInstallReceiver"
                android:permission="android.permission.UPDATE_CONFIG">
            <intent-filter>
                <action android:name="android.intent.action.UPDATE_TZDATA" />
                <data android:scheme="content" android:host="*" android:mimeType="*/*" />
            </intent-filter>
        </receiver>

        <receiver android:name="com.android.server.updates.SELinuxPolicyInstallReceiver"
                android:permission="android.permission.UPDATE_CONFIG">
            <intent-filter>
                <action android:name="android.intent.action.UPDATE_SEPOLICY" />
                <data android:scheme="content" android:host="*" android:mimeType="*/*" />
            </intent-filter>
        </receiver>

        <receiver android:name="com.android.server.MasterClearReceiver"
            android:permission="android.permission.MASTER_CLEAR">
            <intent-filter
                    android:priority="100" >
                <!-- For Checkin, Settings, etc.: action=MASTER_CLEAR -->
                <action android:name="android.intent.action.MASTER_CLEAR" />

                <!-- MCS always uses REMOTE_INTENT: category=MASTER_CLEAR -->
                <action android:name="com.google.android.c2dm.intent.RECEIVE" />
                <category android:name="android.intent.category.MASTER_CLEAR" />
            </intent-filter>
        </receiver>

        <service android:name="android.hardware.location.GeofenceHardwareService"
            android:permission="android.permission.LOCATION_HARDWARE"
            android:exported="false" />

        <service android:name="com.android.internal.backup.LocalTransportService"
                android:permission="android.permission.CONFIRM_FULL_BACKUP"
                android:exported="false">
            <intent-filter>
                <action android:name="android.backup.TRANSPORT_HOST" />
            </intent-filter>
        </service>

        <service android:name="com.android.server.MountServiceIdler"
                 android:exported="true"
                 android:permission="android.permission.BIND_JOB_SERVICE" >
        </service>

        <service android:name="com.android.server.backup.FullBackupJob"
                 android:exported="true"
                 android:permission="android.permission.BIND_JOB_SERVICE" >
        </service>

        <service android:name="com.android.server.backup.KeyValueBackupJob"
                 android:permission="android.permission.BIND_JOB_SERVICE" >
        </service>

        <service android:name="com.android.server.content.SyncJobService"
                 android:permission="android.permission.BIND_JOB_SERVICE" >
        </service>

        <service
            android:name="com.android.server.pm.BackgroundDexOptService"
            android:exported="true"
            android:permission="android.permission.BIND_JOB_SERVICE">
        </service>

    </application>

</manifest><|MERGE_RESOLUTION|>--- conflicted
+++ resolved
@@ -496,12 +496,10 @@
     <protected-broadcast android:name="android.intent.action.MANAGED_PROFILE_UNAVAILABLE" />
     <protected-broadcast android:name="com.android.server.pm.DISABLE_QUIET_MODE_AFTER_UNLOCK" />
 
-<<<<<<< HEAD
     <protected-broadcast android:name="android.telecom.action.TTY_PREFERRED_MODE_CHANGED" />
     <protected-broadcast android:name="android.telecom.action.CURRENT_TTY_MODE_CHANGED" />
-=======
+
     <protected-broadcast android:name="com.android.server.retaildemo.ACTION_RESET_DEMO" />
->>>>>>> 0a857ee2
 
     <!-- ====================================================================== -->
     <!--                          RUNTIME PERMISSIONS                           -->
