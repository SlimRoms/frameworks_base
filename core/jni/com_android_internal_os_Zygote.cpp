--- conflicted
+++ resolved
@@ -538,8 +538,7 @@
         JNIEnv* env, jclass, jint uid, jint gid, jintArray gids,
         jint debug_flags, jobjectArray rlimits,
         jint mount_external, jstring se_info, jstring se_name,
-<<<<<<< HEAD
-        jintArray fdsToClose) {
+        jintArray fdsToClose, jstring instructionSet) {
     // Grant CAP_WAKE_ALARM to the Bluetooth process.
     jlong capabilities = 0;
     if (uid == AID_BLUETOOTH) {
@@ -548,12 +547,7 @@
 
     return ForkAndSpecializeCommon(env, uid, gid, gids, debug_flags,
             rlimits, capabilities, capabilities, mount_external, se_info,
-            se_name, false, fdsToClose);
-=======
-        jintArray fdsToClose, jstring instructionSet) {
-    return ForkAndSpecializeCommon(env, uid, gid, gids, debug_flags,
-            rlimits, 0, 0, mount_external, se_info, se_name, false, fdsToClose, instructionSet);
->>>>>>> 82ad9ec3
+            se_name, false, fdsToClose, instructionSet);
 }
 
 static jint com_android_internal_os_Zygote_nativeForkSystemServer(
