/* //device/libs/android_runtime/android_util_AssetManager.cpp
**
** Copyright 2006, The Android Open Source Project
**
** Licensed under the Apache License, Version 2.0 (the "License");
** you may not use this file except in compliance with the License.
** You may obtain a copy of the License at
**
**     http://www.apache.org/licenses/LICENSE-2.0
**
** Unless required by applicable law or agreed to in writing, software
** distributed under the License is distributed on an "AS IS" BASIS,
** WITHOUT WARRANTIES OR CONDITIONS OF ANY KIND, either express or implied.
** See the License for the specific language governing permissions and
** limitations under the License.
*/

#define LOG_TAG "asset"

#include <android_runtime/android_util_AssetManager.h>

#include <inttypes.h>
#include <linux/capability.h>
#include <stdio.h>
#include <sys/types.h>
#include <sys/wait.h>
#include <sys/stat.h>
#include <sys/system_properties.h>

#include <private/android_filesystem_config.h> // for AID_SYSTEM

#include "androidfw/Asset.h"
#include "androidfw/AssetManager.h"
#include "androidfw/AttributeFinder.h"
#include "androidfw/ResourceTypes.h"
#include "android_runtime/AndroidRuntime.h"
#include "android_util_Binder.h"
#include "core_jni_helpers.h"
#include "jni.h"
#include "JNIHelp.h"
#include "ScopedStringChars.h"
#include "ScopedUtfChars.h"
#include "utils/Log.h"
#include "utils/misc.h"
#include "utils/String8.h"

extern "C" int capget(cap_user_header_t hdrp, cap_user_data_t datap);
extern "C" int capset(cap_user_header_t hdrp, const cap_user_data_t datap);


namespace android {

static const bool kThrowOnBadId = false;
static const bool kDebugStyles = false;

// ----------------------------------------------------------------------------

static struct typedvalue_offsets_t
{
    jfieldID mType;
    jfieldID mData;
    jfieldID mString;
    jfieldID mAssetCookie;
    jfieldID mResourceId;
    jfieldID mChangingConfigurations;
    jfieldID mDensity;
} gTypedValueOffsets;

static struct assetfiledescriptor_offsets_t
{
    jfieldID mFd;
    jfieldID mStartOffset;
    jfieldID mLength;
} gAssetFileDescriptorOffsets;

static struct assetmanager_offsets_t
{
    jfieldID mObject;
} gAssetManagerOffsets;

static struct sparsearray_offsets_t
{
    jclass classObject;
    jmethodID constructor;
    jmethodID put;
} gSparseArrayOffsets;

static struct configuration_offsets_t
{
    jclass classObject;
    jmethodID constructor;
    jfieldID mSmallestScreenWidthDpOffset;
    jfieldID mScreenWidthDpOffset;
    jfieldID mScreenHeightDpOffset;
} gConfigurationOffsets;

jclass g_stringClass = NULL;

// ----------------------------------------------------------------------------

enum {
    STYLE_NUM_ENTRIES = 6,
    STYLE_TYPE = 0,
    STYLE_DATA = 1,
    STYLE_ASSET_COOKIE = 2,
    STYLE_RESOURCE_ID = 3,
    STYLE_CHANGING_CONFIGURATIONS = 4,
    STYLE_DENSITY = 5
};

static jint copyValue(JNIEnv* env, jobject outValue, const ResTable* table,
                      const Res_value& value, uint32_t ref, ssize_t block,
                      uint32_t typeSpecFlags, ResTable_config* config = NULL);

jint copyValue(JNIEnv* env, jobject outValue, const ResTable* table,
               const Res_value& value, uint32_t ref, ssize_t block,
               uint32_t typeSpecFlags, ResTable_config* config)
{
    env->SetIntField(outValue, gTypedValueOffsets.mType, value.dataType);
    env->SetIntField(outValue, gTypedValueOffsets.mAssetCookie,
                     static_cast<jint>(table->getTableCookie(block)));
    env->SetIntField(outValue, gTypedValueOffsets.mData, value.data);
    env->SetObjectField(outValue, gTypedValueOffsets.mString, NULL);
    env->SetIntField(outValue, gTypedValueOffsets.mResourceId, ref);
    env->SetIntField(outValue, gTypedValueOffsets.mChangingConfigurations,
            typeSpecFlags);
    if (config != NULL) {
        env->SetIntField(outValue, gTypedValueOffsets.mDensity, config->density);
    }
    return block;
}

<<<<<<< HEAD
=======
// This is called by zygote (running as user root) as part of preloadResources.
static void verifySystemIdmaps()
{
    pid_t pid;
    char system_id[10];

    snprintf(system_id, sizeof(system_id), "%d", AID_SYSTEM);

    switch (pid = fork()) {
        case -1:
            ALOGE("failed to fork for idmap: %s", strerror(errno));
            break;
        case 0: // child
            {
                struct __user_cap_header_struct capheader;
                struct __user_cap_data_struct capdata;

                memset(&capheader, 0, sizeof(capheader));
                memset(&capdata, 0, sizeof(capdata));

                capheader.version = _LINUX_CAPABILITY_VERSION;
                capheader.pid = 0;

                if (capget(&capheader, &capdata) != 0) {
                    ALOGE("capget: %s\n", strerror(errno));
                    exit(1);
                }

                capdata.effective = capdata.permitted;
                if (capset(&capheader, &capdata) != 0) {
                    ALOGE("capset: %s\n", strerror(errno));
                    exit(1);
                }

                if (setgid(AID_SYSTEM) != 0) {
                    ALOGE("setgid: %s\n", strerror(errno));
                    exit(1);
                }

                if (setuid(AID_SYSTEM) != 0) {
                    ALOGE("setuid: %s\n", strerror(errno));
                    exit(1);
                }

                // Generic idmap parameters
                const char* argv[8];
                int argc = 0;
                struct stat st;

                memset(argv, NULL, sizeof(argv));
                argv[argc++] = AssetManager::IDMAP_BIN;
                argv[argc++] = "--scan";
                argv[argc++] = AssetManager::TARGET_PACKAGE_NAME;
                argv[argc++] = AssetManager::TARGET_APK_PATH;
                argv[argc++] = AssetManager::IDMAP_DIR;

                // Directories to scan for overlays: if OVERLAY_THEME_DIR_PROPERTY is defined,
                // use OVERLAY_DIR/<value of OVERLAY_THEME_DIR_PROPERTY> in addition to OVERLAY_DIR.
                char subdir[PROP_VALUE_MAX];
                int len = __system_property_get(AssetManager::OVERLAY_THEME_DIR_PROPERTY, subdir);
                if (len > 0) {
                    String8 overlayPath = String8(AssetManager::OVERLAY_DIR) + "/" + subdir;
                    if (stat(overlayPath.string(), &st) == 0) {
                        argv[argc++] = overlayPath.string();
                    }
                }
                if (stat(AssetManager::OVERLAY_DIR, &st) == 0) {
                    argv[argc++] = AssetManager::OVERLAY_DIR;
                }

                // Finally, invoke idmap (if any overlay directory exists)
                if (argc > 5) {
                    execv(AssetManager::IDMAP_BIN, (char* const*)argv);
                    ALOGE("failed to execv for idmap: %s", strerror(errno));
                    exit(1); // should never get here
                } else {
                    exit(0);
                }
            }
            break;
        default: // parent
            waitpid(pid, NULL, 0);
            break;
    }
}

>>>>>>> eb72a7f4
// ----------------------------------------------------------------------------

// this guy is exported to other jni routines
AssetManager* assetManagerForJavaObject(JNIEnv* env, jobject obj)
{
    jlong amHandle = env->GetLongField(obj, gAssetManagerOffsets.mObject);
    AssetManager* am = reinterpret_cast<AssetManager*>(amHandle);
    if (am != NULL) {
        return am;
    }
    jniThrowException(env, "java/lang/IllegalStateException", "AssetManager has been finalized!");
    return NULL;
}

static jlong android_content_AssetManager_openAsset(JNIEnv* env, jobject clazz,
                                                jstring fileName, jint mode)
{
    AssetManager* am = assetManagerForJavaObject(env, clazz);
    if (am == NULL) {
        return 0;
    }

    ALOGV("openAsset in %p (Java object %p)\n", am, clazz);

    ScopedUtfChars fileName8(env, fileName);
    if (fileName8.c_str() == NULL) {
        jniThrowException(env, "java/lang/IllegalArgumentException", "Empty file name");
        return -1;
    }

    if (mode != Asset::ACCESS_UNKNOWN && mode != Asset::ACCESS_RANDOM
        && mode != Asset::ACCESS_STREAMING && mode != Asset::ACCESS_BUFFER) {
        jniThrowException(env, "java/lang/IllegalArgumentException", "Bad access mode");
        return -1;
    }

    Asset* a = am->open(fileName8.c_str(), (Asset::AccessMode)mode);

    if (a == NULL) {
        jniThrowException(env, "java/io/FileNotFoundException", fileName8.c_str());
        return -1;
    }

    //printf("Created Asset Stream: %p\n", a);

    return reinterpret_cast<jlong>(a);
}

static jobject returnParcelFileDescriptor(JNIEnv* env, Asset* a, jlongArray outOffsets)
{
    off64_t startOffset, length;
    int fd = a->openFileDescriptor(&startOffset, &length);
    delete a;

    if (fd < 0) {
        jniThrowException(env, "java/io/FileNotFoundException",
                "This file can not be opened as a file descriptor; it is probably compressed");
        return NULL;
    }

    jlong* offsets = (jlong*)env->GetPrimitiveArrayCritical(outOffsets, 0);
    if (offsets == NULL) {
        close(fd);
        return NULL;
    }

    offsets[0] = startOffset;
    offsets[1] = length;

    env->ReleasePrimitiveArrayCritical(outOffsets, offsets, 0);

    jobject fileDesc = jniCreateFileDescriptor(env, fd);
    if (fileDesc == NULL) {
        close(fd);
        return NULL;
    }

    return newParcelFileDescriptor(env, fileDesc);
}

static jobject android_content_AssetManager_openAssetFd(JNIEnv* env, jobject clazz,
                                                jstring fileName, jlongArray outOffsets)
{
    AssetManager* am = assetManagerForJavaObject(env, clazz);
    if (am == NULL) {
        return NULL;
    }

    ALOGV("openAssetFd in %p (Java object %p)\n", am, clazz);

    ScopedUtfChars fileName8(env, fileName);
    if (fileName8.c_str() == NULL) {
        return NULL;
    }

    Asset* a = am->open(fileName8.c_str(), Asset::ACCESS_RANDOM);

    if (a == NULL) {
        jniThrowException(env, "java/io/FileNotFoundException", fileName8.c_str());
        return NULL;
    }

    //printf("Created Asset Stream: %p\n", a);

    return returnParcelFileDescriptor(env, a, outOffsets);
}

static jlong android_content_AssetManager_openNonAssetNative(JNIEnv* env, jobject clazz,
                                                         jint cookie,
                                                         jstring fileName,
                                                         jint mode)
{
    AssetManager* am = assetManagerForJavaObject(env, clazz);
    if (am == NULL) {
        return 0;
    }

    ALOGV("openNonAssetNative in %p (Java object %p)\n", am, clazz);

    ScopedUtfChars fileName8(env, fileName);
    if (fileName8.c_str() == NULL) {
        return -1;
    }

    if (mode != Asset::ACCESS_UNKNOWN && mode != Asset::ACCESS_RANDOM
        && mode != Asset::ACCESS_STREAMING && mode != Asset::ACCESS_BUFFER) {
        jniThrowException(env, "java/lang/IllegalArgumentException", "Bad access mode");
        return -1;
    }

    Asset* a = cookie
        ? am->openNonAsset(static_cast<int32_t>(cookie), fileName8.c_str(),
                (Asset::AccessMode)mode)
        : am->openNonAsset(fileName8.c_str(), (Asset::AccessMode)mode);

    if (a == NULL) {
        jniThrowException(env, "java/io/FileNotFoundException", fileName8.c_str());
        return -1;
    }

    //printf("Created Asset Stream: %p\n", a);

    return reinterpret_cast<jlong>(a);
}

static jobject android_content_AssetManager_openNonAssetFdNative(JNIEnv* env, jobject clazz,
                                                         jint cookie,
                                                         jstring fileName,
                                                         jlongArray outOffsets)
{
    AssetManager* am = assetManagerForJavaObject(env, clazz);
    if (am == NULL) {
        return NULL;
    }

    ALOGV("openNonAssetFd in %p (Java object %p)\n", am, clazz);

    ScopedUtfChars fileName8(env, fileName);
    if (fileName8.c_str() == NULL) {
        return NULL;
    }

    Asset* a = cookie
        ? am->openNonAsset(static_cast<int32_t>(cookie), fileName8.c_str(), Asset::ACCESS_RANDOM)
        : am->openNonAsset(fileName8.c_str(), Asset::ACCESS_RANDOM);

    if (a == NULL) {
        jniThrowException(env, "java/io/FileNotFoundException", fileName8.c_str());
        return NULL;
    }

    //printf("Created Asset Stream: %p\n", a);

    return returnParcelFileDescriptor(env, a, outOffsets);
}

static jobjectArray android_content_AssetManager_list(JNIEnv* env, jobject clazz,
                                                   jstring fileName)
{
    AssetManager* am = assetManagerForJavaObject(env, clazz);
    if (am == NULL) {
        return NULL;
    }

    ScopedUtfChars fileName8(env, fileName);
    if (fileName8.c_str() == NULL) {
        return NULL;
    }

    AssetDir* dir = am->openDir(fileName8.c_str());

    if (dir == NULL) {
        jniThrowException(env, "java/io/FileNotFoundException", fileName8.c_str());
        return NULL;
    }

    size_t N = dir->getFileCount();

    jobjectArray array = env->NewObjectArray(dir->getFileCount(),
                                                g_stringClass, NULL);
    if (array == NULL) {
        delete dir;
        return NULL;
    }

    for (size_t i=0; i<N; i++) {
        const String8& name = dir->getFileName(i);
        jstring str = env->NewStringUTF(name.string());
        if (str == NULL) {
            delete dir;
            return NULL;
        }
        env->SetObjectArrayElement(array, i, str);
        env->DeleteLocalRef(str);
    }

    delete dir;

    return array;
}

static void android_content_AssetManager_destroyAsset(JNIEnv* env, jobject clazz,
                                                      jlong assetHandle)
{
    Asset* a = reinterpret_cast<Asset*>(assetHandle);

    //printf("Destroying Asset Stream: %p\n", a);

    if (a == NULL) {
        jniThrowNullPointerException(env, "asset");
        return;
    }

    delete a;
}

static jint android_content_AssetManager_readAssetChar(JNIEnv* env, jobject clazz,
                                                       jlong assetHandle)
{
    Asset* a = reinterpret_cast<Asset*>(assetHandle);

    if (a == NULL) {
        jniThrowNullPointerException(env, "asset");
        return -1;
    }

    uint8_t b;
    ssize_t res = a->read(&b, 1);
    return res == 1 ? b : -1;
}

static jint android_content_AssetManager_readAsset(JNIEnv* env, jobject clazz,
                                                jlong assetHandle, jbyteArray bArray,
                                                jint off, jint len)
{
    Asset* a = reinterpret_cast<Asset*>(assetHandle);

    if (a == NULL || bArray == NULL) {
        jniThrowNullPointerException(env, "asset");
        return -1;
    }

    if (len == 0) {
        return 0;
    }

    jsize bLen = env->GetArrayLength(bArray);
    if (off < 0 || off >= bLen || len < 0 || len > bLen || (off+len) > bLen) {
        jniThrowException(env, "java/lang/IndexOutOfBoundsException", "");
        return -1;
    }

    jbyte* b = env->GetByteArrayElements(bArray, NULL);
    ssize_t res = a->read(b+off, len);
    env->ReleaseByteArrayElements(bArray, b, 0);

    if (res > 0) return static_cast<jint>(res);

    if (res < 0) {
        jniThrowException(env, "java/io/IOException", "");
    }
    return -1;
}

static jlong android_content_AssetManager_seekAsset(JNIEnv* env, jobject clazz,
                                                 jlong assetHandle,
                                                 jlong offset, jint whence)
{
    Asset* a = reinterpret_cast<Asset*>(assetHandle);

    if (a == NULL) {
        jniThrowNullPointerException(env, "asset");
        return -1;
    }

    return a->seek(
        offset, (whence > 0) ? SEEK_END : (whence < 0 ? SEEK_SET : SEEK_CUR));
}

static jlong android_content_AssetManager_getAssetLength(JNIEnv* env, jobject clazz,
                                                      jlong assetHandle)
{
    Asset* a = reinterpret_cast<Asset*>(assetHandle);

    if (a == NULL) {
        jniThrowNullPointerException(env, "asset");
        return -1;
    }

    return a->getLength();
}

static jlong android_content_AssetManager_getAssetRemainingLength(JNIEnv* env, jobject clazz,
                                                               jlong assetHandle)
{
    Asset* a = reinterpret_cast<Asset*>(assetHandle);

    if (a == NULL) {
        jniThrowNullPointerException(env, "asset");
        return -1;
    }

    return a->getRemainingLength();
}

static jint android_content_AssetManager_addAssetPath(JNIEnv* env, jobject clazz,
                                                       jstring path, jboolean appAsLib)
{
    ScopedUtfChars path8(env, path);
    if (path8.c_str() == NULL) {
        return 0;
    }

    AssetManager* am = assetManagerForJavaObject(env, clazz);
    if (am == NULL) {
        return 0;
    }

    int32_t cookie;
    bool res = am->addAssetPath(String8(path8.c_str()), &cookie, appAsLib);

    return (res) ? static_cast<jint>(cookie) : 0;
}

static jint android_content_AssetManager_addOverlayPath(JNIEnv* env, jobject clazz,
                                                     jstring idmapPath)
{
    ScopedUtfChars idmapPath8(env, idmapPath);
    if (idmapPath8.c_str() == NULL) {
        return 0;
    }

    AssetManager* am = assetManagerForJavaObject(env, clazz);
    if (am == NULL) {
        return 0;
    }

    int32_t cookie;
    bool res = am->addOverlayPath(String8(idmapPath8.c_str()), &cookie);

    return (res) ? (jint)cookie : 0;
}

static jboolean android_content_AssetManager_isUpToDate(JNIEnv* env, jobject clazz)
{
    AssetManager* am = assetManagerForJavaObject(env, clazz);
    if (am == NULL) {
        return JNI_TRUE;
    }
    return am->isUpToDate() ? JNI_TRUE : JNI_FALSE;
}

static jobjectArray getLocales(JNIEnv* env, jobject clazz, bool includeSystemLocales)
{
    Vector<String8> locales;

    AssetManager* am = assetManagerForJavaObject(env, clazz);
    if (am == NULL) {
        return NULL;
    }

    am->getLocales(&locales, includeSystemLocales);

    const int N = locales.size();

    jobjectArray result = env->NewObjectArray(N, g_stringClass, NULL);
    if (result == NULL) {
        return NULL;
    }

    for (int i=0; i<N; i++) {
        jstring str = env->NewStringUTF(locales[i].string());
        if (str == NULL) {
            return NULL;
        }
        env->SetObjectArrayElement(result, i, str);
        env->DeleteLocalRef(str);
    }

    return result;
}

static jobjectArray android_content_AssetManager_getLocales(JNIEnv* env, jobject clazz)
{
    return getLocales(env, clazz, true /* include system locales */);
}

static jobjectArray android_content_AssetManager_getNonSystemLocales(JNIEnv* env, jobject clazz)
{
    return getLocales(env, clazz, false /* don't include system locales */);
}

static jobject constructConfigurationObject(JNIEnv* env, const ResTable_config& config) {
    jobject result = env->NewObject(gConfigurationOffsets.classObject,
            gConfigurationOffsets.constructor);
    if (result == NULL) {
        return NULL;
    }

    env->SetIntField(result, gConfigurationOffsets.mSmallestScreenWidthDpOffset,
            config.smallestScreenWidthDp);
    env->SetIntField(result, gConfigurationOffsets.mScreenWidthDpOffset, config.screenWidthDp);
    env->SetIntField(result, gConfigurationOffsets.mScreenHeightDpOffset, config.screenHeightDp);

    return result;
}

static jobjectArray getSizeConfigurationsInternal(JNIEnv* env,
        const Vector<ResTable_config>& configs) {
    const int N = configs.size();
    jobjectArray result = env->NewObjectArray(N, gConfigurationOffsets.classObject, NULL);
    if (result == NULL) {
        return NULL;
    }

    for (int i=0; i<N; i++) {
        jobject config = constructConfigurationObject(env, configs[i]);
        if (config == NULL) {
            env->DeleteLocalRef(result);
            return NULL;
        }

        env->SetObjectArrayElement(result, i, config);
        env->DeleteLocalRef(config);
    }

    return result;
}

static jobjectArray android_content_AssetManager_getSizeConfigurations(JNIEnv* env, jobject clazz) {
    AssetManager* am = assetManagerForJavaObject(env, clazz);
    if (am == NULL) {
        return NULL;
    }

    const ResTable& res(am->getResources());
    Vector<ResTable_config> configs;
    res.getConfigurations(&configs, false /* ignoreMipmap */, true /* ignoreAndroidPackage */);

    return getSizeConfigurationsInternal(env, configs);
}

static void android_content_AssetManager_setConfiguration(JNIEnv* env, jobject clazz,
                                                          jint mcc, jint mnc,
                                                          jstring locale, jint orientation,
                                                          jint touchscreen, jint density,
                                                          jint keyboard, jint keyboardHidden,
                                                          jint navigation,
                                                          jint screenWidth, jint screenHeight,
                                                          jint smallestScreenWidthDp,
                                                          jint screenWidthDp, jint screenHeightDp,
                                                          jint screenLayout, jint uiMode,
                                                          jint sdkVersion)
{
    AssetManager* am = assetManagerForJavaObject(env, clazz);
    if (am == NULL) {
        return;
    }

    ResTable_config config;
    memset(&config, 0, sizeof(config));

    const char* locale8 = locale != NULL ? env->GetStringUTFChars(locale, NULL) : NULL;

    // Constants duplicated from Java class android.content.res.Configuration.
    static const jint kScreenLayoutRoundMask = 0x300;
    static const jint kScreenLayoutRoundShift = 8;

    config.mcc = (uint16_t)mcc;
    config.mnc = (uint16_t)mnc;
    config.orientation = (uint8_t)orientation;
    config.touchscreen = (uint8_t)touchscreen;
    config.density = (uint16_t)density;
    config.keyboard = (uint8_t)keyboard;
    config.inputFlags = (uint8_t)keyboardHidden;
    config.navigation = (uint8_t)navigation;
    config.screenWidth = (uint16_t)screenWidth;
    config.screenHeight = (uint16_t)screenHeight;
    config.smallestScreenWidthDp = (uint16_t)smallestScreenWidthDp;
    config.screenWidthDp = (uint16_t)screenWidthDp;
    config.screenHeightDp = (uint16_t)screenHeightDp;
    config.screenLayout = (uint8_t)screenLayout;
    config.uiMode = (uint8_t)uiMode;
    config.sdkVersion = (uint16_t)sdkVersion;
    config.minorVersion = 0;

    // In Java, we use a 32bit integer for screenLayout, while we only use an 8bit integer
    // in C++. We must extract the round qualifier out of the Java screenLayout and put it
    // into screenLayout2.
    config.screenLayout2 =
            (uint8_t)((screenLayout & kScreenLayoutRoundMask) >> kScreenLayoutRoundShift);

    am->setConfiguration(config, locale8);

    if (locale != NULL) env->ReleaseStringUTFChars(locale, locale8);
}

static jint android_content_AssetManager_getResourceIdentifier(JNIEnv* env, jobject clazz,
                                                            jstring name,
                                                            jstring defType,
                                                            jstring defPackage)
{
    ScopedStringChars name16(env, name);
    if (name16.get() == NULL) {
        return 0;
    }

    AssetManager* am = assetManagerForJavaObject(env, clazz);
    if (am == NULL) {
        return 0;
    }

    const char16_t* defType16 = reinterpret_cast<const char16_t*>(defType)
        ? reinterpret_cast<const char16_t*>(env->GetStringChars(defType, NULL))
        : NULL;
    jsize defTypeLen = defType
        ? env->GetStringLength(defType) : 0;
    const char16_t* defPackage16 = reinterpret_cast<const char16_t*>(defPackage)
        ? reinterpret_cast<const char16_t*>(env->GetStringChars(defPackage,
                                                                NULL))
        : NULL;
    jsize defPackageLen = defPackage
        ? env->GetStringLength(defPackage) : 0;

    jint ident = am->getResources().identifierForName(
        reinterpret_cast<const char16_t*>(name16.get()), name16.size(),
        defType16, defTypeLen, defPackage16, defPackageLen);

    if (defPackage16) {
        env->ReleaseStringChars(defPackage,
                                reinterpret_cast<const jchar*>(defPackage16));
    }
    if (defType16) {
        env->ReleaseStringChars(defType,
                                reinterpret_cast<const jchar*>(defType16));
    }

    return ident;
}

static jstring android_content_AssetManager_getResourceName(JNIEnv* env, jobject clazz,
                                                            jint resid)
{
    AssetManager* am = assetManagerForJavaObject(env, clazz);
    if (am == NULL) {
        return NULL;
    }

    ResTable::resource_name name;
    if (!am->getResources().getResourceName(resid, true, &name)) {
        return NULL;
    }

    String16 str;
    if (name.package != NULL) {
        str.setTo(name.package, name.packageLen);
    }
    if (name.type8 != NULL || name.type != NULL) {
        if (str.size() > 0) {
            char16_t div = ':';
            str.append(&div, 1);
        }
        if (name.type8 != NULL) {
            str.append(String16(name.type8, name.typeLen));
        } else {
            str.append(name.type, name.typeLen);
        }
    }
    if (name.name8 != NULL || name.name != NULL) {
        if (str.size() > 0) {
            char16_t div = '/';
            str.append(&div, 1);
        }
        if (name.name8 != NULL) {
            str.append(String16(name.name8, name.nameLen));
        } else {
            str.append(name.name, name.nameLen);
        }
    }

    return env->NewString((const jchar*)str.string(), str.size());
}

static jstring android_content_AssetManager_getResourcePackageName(JNIEnv* env, jobject clazz,
                                                                   jint resid)
{
    AssetManager* am = assetManagerForJavaObject(env, clazz);
    if (am == NULL) {
        return NULL;
    }

    ResTable::resource_name name;
    if (!am->getResources().getResourceName(resid, true, &name)) {
        return NULL;
    }

    if (name.package != NULL) {
        return env->NewString((const jchar*)name.package, name.packageLen);
    }

    return NULL;
}

static jstring android_content_AssetManager_getResourceTypeName(JNIEnv* env, jobject clazz,
                                                                jint resid)
{
    AssetManager* am = assetManagerForJavaObject(env, clazz);
    if (am == NULL) {
        return NULL;
    }

    ResTable::resource_name name;
    if (!am->getResources().getResourceName(resid, true, &name)) {
        return NULL;
    }

    if (name.type8 != NULL) {
        return env->NewStringUTF(name.type8);
    }

    if (name.type != NULL) {
        return env->NewString((const jchar*)name.type, name.typeLen);
    }

    return NULL;
}

static jstring android_content_AssetManager_getResourceEntryName(JNIEnv* env, jobject clazz,
                                                                 jint resid)
{
    AssetManager* am = assetManagerForJavaObject(env, clazz);
    if (am == NULL) {
        return NULL;
    }

    ResTable::resource_name name;
    if (!am->getResources().getResourceName(resid, true, &name)) {
        return NULL;
    }

    if (name.name8 != NULL) {
        return env->NewStringUTF(name.name8);
    }

    if (name.name != NULL) {
        return env->NewString((const jchar*)name.name, name.nameLen);
    }

    return NULL;
}

static jint android_content_AssetManager_loadResourceValue(JNIEnv* env, jobject clazz,
                                                           jint ident,
                                                           jshort density,
                                                           jobject outValue,
                                                           jboolean resolve)
{
    if (outValue == NULL) {
         jniThrowNullPointerException(env, "outValue");
         return 0;
    }
    AssetManager* am = assetManagerForJavaObject(env, clazz);
    if (am == NULL) {
        return 0;
    }
    const ResTable& res(am->getResources());

    Res_value value;
    ResTable_config config;
    uint32_t typeSpecFlags;
    ssize_t block = res.getResource(ident, &value, false, density, &typeSpecFlags, &config);
    if (kThrowOnBadId) {
        if (block == BAD_INDEX) {
            jniThrowException(env, "java/lang/IllegalStateException", "Bad resource!");
            return 0;
        }
    }
    uint32_t ref = ident;
    if (resolve) {
        block = res.resolveReference(&value, block, &ref, &typeSpecFlags, &config);
        if (kThrowOnBadId) {
            if (block == BAD_INDEX) {
                jniThrowException(env, "java/lang/IllegalStateException", "Bad resource!");
                return 0;
            }
        }
    }
    if (block >= 0) {
        return copyValue(env, outValue, &res, value, ref, block, typeSpecFlags, &config);
    }

    return static_cast<jint>(block);
}

static jint android_content_AssetManager_loadResourceBagValue(JNIEnv* env, jobject clazz,
                                                           jint ident, jint bagEntryId,
                                                           jobject outValue, jboolean resolve)
{
    AssetManager* am = assetManagerForJavaObject(env, clazz);
    if (am == NULL) {
        return 0;
    }
    const ResTable& res(am->getResources());

    // Now lock down the resource object and start pulling stuff from it.
    res.lock();

    ssize_t block = -1;
    Res_value value;

    const ResTable::bag_entry* entry = NULL;
    uint32_t typeSpecFlags;
    ssize_t entryCount = res.getBagLocked(ident, &entry, &typeSpecFlags);

    for (ssize_t i=0; i<entryCount; i++) {
        if (((uint32_t)bagEntryId) == entry->map.name.ident) {
            block = entry->stringBlock;
            value = entry->map.value;
        }
        entry++;
    }

    res.unlock();

    if (block < 0) {
        return static_cast<jint>(block);
    }

    uint32_t ref = ident;
    if (resolve) {
        block = res.resolveReference(&value, block, &ref, &typeSpecFlags);
        if (kThrowOnBadId) {
            if (block == BAD_INDEX) {
                jniThrowException(env, "java/lang/IllegalStateException", "Bad resource!");
                return 0;
            }
        }
    }
    if (block >= 0) {
        return copyValue(env, outValue, &res, value, ref, block, typeSpecFlags);
    }

    return static_cast<jint>(block);
}

static jint android_content_AssetManager_getStringBlockCount(JNIEnv* env, jobject clazz)
{
    AssetManager* am = assetManagerForJavaObject(env, clazz);
    if (am == NULL) {
        return 0;
    }
    return am->getResources().getTableCount();
}

static jlong android_content_AssetManager_getNativeStringBlock(JNIEnv* env, jobject clazz,
                                                           jint block)
{
    AssetManager* am = assetManagerForJavaObject(env, clazz);
    if (am == NULL) {
        return 0;
    }
    return reinterpret_cast<jlong>(am->getResources().getTableStringBlock(block));
}

static jstring android_content_AssetManager_getCookieName(JNIEnv* env, jobject clazz,
                                                       jint cookie)
{
    AssetManager* am = assetManagerForJavaObject(env, clazz);
    if (am == NULL) {
        return NULL;
    }
    String8 name(am->getAssetPath(static_cast<int32_t>(cookie)));
    if (name.length() == 0) {
        jniThrowException(env, "java/lang/IndexOutOfBoundsException", "Empty cookie name");
        return NULL;
    }
    jstring str = env->NewStringUTF(name.string());
    return str;
}

static jobject android_content_AssetManager_getAssignedPackageIdentifiers(JNIEnv* env, jobject clazz)
{
    AssetManager* am = assetManagerForJavaObject(env, clazz);
    if (am == NULL) {
        return 0;
    }

    const ResTable& res = am->getResources();

    jobject sparseArray = env->NewObject(gSparseArrayOffsets.classObject,
            gSparseArrayOffsets.constructor);
    const size_t N = res.getBasePackageCount();
    for (size_t i = 0; i < N; i++) {
        const String16 name = res.getBasePackageName(i);
        env->CallVoidMethod(
            sparseArray, gSparseArrayOffsets.put,
            static_cast<jint>(res.getBasePackageId(i)),
            env->NewString(reinterpret_cast<const jchar*>(name.string()),
                           name.size()));
    }
    return sparseArray;
}

static jlong android_content_AssetManager_newTheme(JNIEnv* env, jobject clazz)
{
    AssetManager* am = assetManagerForJavaObject(env, clazz);
    if (am == NULL) {
        return 0;
    }
    return reinterpret_cast<jlong>(new ResTable::Theme(am->getResources()));
}

static void android_content_AssetManager_deleteTheme(JNIEnv* env, jobject clazz,
                                                     jlong themeHandle)
{
    ResTable::Theme* theme = reinterpret_cast<ResTable::Theme*>(themeHandle);
    delete theme;
}

static void android_content_AssetManager_applyThemeStyle(JNIEnv* env, jobject clazz,
                                                         jlong themeHandle,
                                                         jint styleRes,
                                                         jboolean force)
{
    ResTable::Theme* theme = reinterpret_cast<ResTable::Theme*>(themeHandle);
    theme->applyStyle(styleRes, force ? true : false);
}

static void android_content_AssetManager_copyTheme(JNIEnv* env, jobject clazz,
                                                   jlong destHandle, jlong srcHandle)
{
    ResTable::Theme* dest = reinterpret_cast<ResTable::Theme*>(destHandle);
    ResTable::Theme* src = reinterpret_cast<ResTable::Theme*>(srcHandle);
    dest->setTo(*src);
}

static void android_content_AssetManager_clearTheme(JNIEnv* env, jobject clazz, jlong themeHandle)
{
    ResTable::Theme* theme = reinterpret_cast<ResTable::Theme*>(themeHandle);
    theme->clear();
}

static jint android_content_AssetManager_loadThemeAttributeValue(
    JNIEnv* env, jobject clazz, jlong themeHandle, jint ident, jobject outValue, jboolean resolve)
{
    ResTable::Theme* theme = reinterpret_cast<ResTable::Theme*>(themeHandle);
    const ResTable& res(theme->getResTable());

    Res_value value;
    // XXX value could be different in different configs!
    uint32_t typeSpecFlags = 0;
    ssize_t block = theme->getAttribute(ident, &value, &typeSpecFlags);
    uint32_t ref = 0;
    if (resolve) {
        block = res.resolveReference(&value, block, &ref, &typeSpecFlags);
        if (kThrowOnBadId) {
            if (block == BAD_INDEX) {
                jniThrowException(env, "java/lang/IllegalStateException", "Bad resource!");
                return 0;
            }
        }
    }
    return block >= 0 ? copyValue(env, outValue, &res, value, ref, block, typeSpecFlags) : block;
}

static jint android_content_AssetManager_getThemeChangingConfigurations(JNIEnv* env, jobject clazz,
                                                                        jlong themeHandle)
{
    ResTable::Theme* theme = reinterpret_cast<ResTable::Theme*>(themeHandle);
    return theme->getChangingConfigurations();
}

static void android_content_AssetManager_dumpTheme(JNIEnv* env, jobject clazz,
                                                   jlong themeHandle, jint pri,
                                                   jstring tag, jstring prefix)
{
    ResTable::Theme* theme = reinterpret_cast<ResTable::Theme*>(themeHandle);
    const ResTable& res(theme->getResTable());
    (void)res;

    // XXX Need to use params.
    theme->dumpToLog();
}

class XmlAttributeFinder : public BackTrackingAttributeFinder<XmlAttributeFinder, jsize> {
public:
    XmlAttributeFinder(const ResXMLParser* parser)
        : BackTrackingAttributeFinder(0, parser != NULL ? parser->getAttributeCount() : 0)
        , mParser(parser) {}

    inline uint32_t getAttribute(jsize index) const {
        return mParser->getAttributeNameResID(index);
    }

private:
    const ResXMLParser* mParser;
};

class BagAttributeFinder : public BackTrackingAttributeFinder<BagAttributeFinder, const ResTable::bag_entry*> {
public:
    BagAttributeFinder(const ResTable::bag_entry* start, const ResTable::bag_entry* end)
        : BackTrackingAttributeFinder(start, end) {}

    inline uint32_t getAttribute(const ResTable::bag_entry* entry) const {
        return entry->map.name.ident;
    }
};

static jboolean android_content_AssetManager_resolveAttrs(JNIEnv* env, jobject clazz,
                                                          jlong themeToken,
                                                          jint defStyleAttr,
                                                          jint defStyleRes,
                                                          jintArray inValues,
                                                          jintArray attrs,
                                                          jintArray outValues,
                                                          jintArray outIndices)
{
    if (themeToken == 0) {
        jniThrowNullPointerException(env, "theme token");
        return JNI_FALSE;
    }
    if (attrs == NULL) {
        jniThrowNullPointerException(env, "attrs");
        return JNI_FALSE;
    }
    if (outValues == NULL) {
        jniThrowNullPointerException(env, "out values");
        return JNI_FALSE;
    }

    if (kDebugStyles) {
        ALOGI("APPLY STYLE: theme=0x%" PRIx64 " defStyleAttr=0x%x "
              "defStyleRes=0x%x", themeToken, defStyleAttr, defStyleRes);
    }

    ResTable::Theme* theme = reinterpret_cast<ResTable::Theme*>(themeToken);
    const ResTable& res = theme->getResTable();
    ResTable_config config;
    Res_value value;

    const jsize NI = env->GetArrayLength(attrs);
    const jsize NV = env->GetArrayLength(outValues);
    if (NV < (NI*STYLE_NUM_ENTRIES)) {
        jniThrowException(env, "java/lang/IndexOutOfBoundsException", "out values too small");
        return JNI_FALSE;
    }

    jint* src = (jint*)env->GetPrimitiveArrayCritical(attrs, 0);
    if (src == NULL) {
        return JNI_FALSE;
    }

    jint* srcValues = (jint*)env->GetPrimitiveArrayCritical(inValues, 0);
    const jsize NSV = srcValues == NULL ? 0 : env->GetArrayLength(inValues);

    jint* baseDest = (jint*)env->GetPrimitiveArrayCritical(outValues, 0);
    jint* dest = baseDest;
    if (dest == NULL) {
        env->ReleasePrimitiveArrayCritical(attrs, src, 0);
        return JNI_FALSE;
    }

    jint* indices = NULL;
    int indicesIdx = 0;
    if (outIndices != NULL) {
        if (env->GetArrayLength(outIndices) > NI) {
            indices = (jint*)env->GetPrimitiveArrayCritical(outIndices, 0);
        }
    }

    // Load default style from attribute, if specified...
    uint32_t defStyleBagTypeSetFlags = 0;
    if (defStyleAttr != 0) {
        Res_value value;
        if (theme->getAttribute(defStyleAttr, &value, &defStyleBagTypeSetFlags) >= 0) {
            if (value.dataType == Res_value::TYPE_REFERENCE) {
                defStyleRes = value.data;
            }
        }
    }

    // Now lock down the resource object and start pulling stuff from it.
    res.lock();

    // Retrieve the default style bag, if requested.
    const ResTable::bag_entry* defStyleStart = NULL;
    uint32_t defStyleTypeSetFlags = 0;
    ssize_t bagOff = defStyleRes != 0
            ? res.getBagLocked(defStyleRes, &defStyleStart, &defStyleTypeSetFlags) : -1;
    defStyleTypeSetFlags |= defStyleBagTypeSetFlags;
    const ResTable::bag_entry* const defStyleEnd = defStyleStart + (bagOff >= 0 ? bagOff : 0);
    BagAttributeFinder defStyleAttrFinder(defStyleStart, defStyleEnd);

    // Now iterate through all of the attributes that the client has requested,
    // filling in each with whatever data we can find.
    ssize_t block = 0;
    uint32_t typeSetFlags;
    for (jsize ii=0; ii<NI; ii++) {
        const uint32_t curIdent = (uint32_t)src[ii];

        if (kDebugStyles) {
            ALOGI("RETRIEVING ATTR 0x%08x...", curIdent);
        }

        // Try to find a value for this attribute...  we prioritize values
        // coming from, first XML attributes, then XML style, then default
        // style, and finally the theme.
        value.dataType = Res_value::TYPE_NULL;
        value.data = Res_value::DATA_NULL_UNDEFINED;
        typeSetFlags = 0;
        config.density = 0;

        // Retrieve the current input value if available.
        if (NSV > 0 && srcValues[ii] != 0) {
            block = -1;
            value.dataType = Res_value::TYPE_ATTRIBUTE;
            value.data = srcValues[ii];
            if (kDebugStyles) {
                ALOGI("-> From values: type=0x%x, data=0x%08x", value.dataType, value.data);
            }
        }

        if (value.dataType == Res_value::TYPE_NULL) {
            const ResTable::bag_entry* const defStyleEntry = defStyleAttrFinder.find(curIdent);
            if (defStyleEntry != defStyleEnd) {
                block = defStyleEntry->stringBlock;
                typeSetFlags = defStyleTypeSetFlags;
                value = defStyleEntry->map.value;
                if (kDebugStyles) {
                    ALOGI("-> From def style: type=0x%x, data=0x%08x", value.dataType, value.data);
                }
            }
        }

        uint32_t resid = 0;
        if (value.dataType != Res_value::TYPE_NULL) {
            // Take care of resolving the found resource to its final value.
            ssize_t newBlock = theme->resolveAttributeReference(&value, block,
                    &resid, &typeSetFlags, &config);
            if (newBlock >= 0) block = newBlock;
            if (kDebugStyles) {
                ALOGI("-> Resolved attr: type=0x%x, data=0x%08x", value.dataType, value.data);
            }
        } else {
            // If we still don't have a value for this attribute, try to find
            // it in the theme!
            ssize_t newBlock = theme->getAttribute(curIdent, &value, &typeSetFlags);
            if (newBlock >= 0) {
                if (kDebugStyles) {
                    ALOGI("-> From theme: type=0x%x, data=0x%08x", value.dataType, value.data);
                }
                newBlock = res.resolveReference(&value, block, &resid,
                        &typeSetFlags, &config);
                if (kThrowOnBadId) {
                    if (newBlock == BAD_INDEX) {
                        jniThrowException(env, "java/lang/IllegalStateException", "Bad resource!");
                        return JNI_FALSE;
                    }
                }
                if (newBlock >= 0) block = newBlock;
                if (kDebugStyles) {
                    ALOGI("-> Resolved theme: type=0x%x, data=0x%08x", value.dataType, value.data);
                }
            }
        }

        // Deal with the special @null value -- it turns back to TYPE_NULL.
        if (value.dataType == Res_value::TYPE_REFERENCE && value.data == 0) {
            if (kDebugStyles) {
                ALOGI("-> Setting to @null!");
            }
            value.dataType = Res_value::TYPE_NULL;
            value.data = Res_value::DATA_NULL_UNDEFINED;
            block = -1;
        }

        if (kDebugStyles) {
            ALOGI("Attribute 0x%08x: type=0x%x, data=0x%08x", curIdent, value.dataType,
                  value.data);
        }

        // Write the final value back to Java.
        dest[STYLE_TYPE] = value.dataType;
        dest[STYLE_DATA] = value.data;
        dest[STYLE_ASSET_COOKIE] =
            block != -1 ? reinterpret_cast<jint>(res.getTableCookie(block)) : (jint)-1;
        dest[STYLE_RESOURCE_ID] = resid;
        dest[STYLE_CHANGING_CONFIGURATIONS] = typeSetFlags;
        dest[STYLE_DENSITY] = config.density;

        if (indices != NULL && value.dataType != Res_value::TYPE_NULL) {
            indicesIdx++;
            indices[indicesIdx] = ii;
        }

        dest += STYLE_NUM_ENTRIES;
    }

    res.unlock();

    if (indices != NULL) {
        indices[0] = indicesIdx;
        env->ReleasePrimitiveArrayCritical(outIndices, indices, 0);
    }
    env->ReleasePrimitiveArrayCritical(outValues, baseDest, 0);
    env->ReleasePrimitiveArrayCritical(inValues, srcValues, 0);
    env->ReleasePrimitiveArrayCritical(attrs, src, 0);

    return JNI_TRUE;
}

static jboolean android_content_AssetManager_applyStyle(JNIEnv* env, jobject clazz,
                                                        jlong themeToken,
                                                        jint defStyleAttr,
                                                        jint defStyleRes,
                                                        jlong xmlParserToken,
                                                        jintArray attrs,
                                                        jintArray outValues,
                                                        jintArray outIndices)
{
    if (themeToken == 0) {
        jniThrowNullPointerException(env, "theme token");
        return JNI_FALSE;
    }
    if (attrs == NULL) {
        jniThrowNullPointerException(env, "attrs");
        return JNI_FALSE;
    }
    if (outValues == NULL) {
        jniThrowNullPointerException(env, "out values");
        return JNI_FALSE;
    }

    if (kDebugStyles) {
    ALOGI("APPLY STYLE: theme=0x%" PRIx64 " defStyleAttr=0x%x defStyleRes=0x%x "
          "xml=0x%" PRIx64, themeToken, defStyleAttr, defStyleRes,
          xmlParserToken);
    }

    ResTable::Theme* theme = reinterpret_cast<ResTable::Theme*>(themeToken);
    const ResTable& res = theme->getResTable();
    ResXMLParser* xmlParser = reinterpret_cast<ResXMLParser*>(xmlParserToken);
    ResTable_config config;
    Res_value value;

    const jsize NI = env->GetArrayLength(attrs);
    const jsize NV = env->GetArrayLength(outValues);
    if (NV < (NI*STYLE_NUM_ENTRIES)) {
        jniThrowException(env, "java/lang/IndexOutOfBoundsException", "out values too small");
        return JNI_FALSE;
    }

    jint* src = (jint*)env->GetPrimitiveArrayCritical(attrs, 0);
    if (src == NULL) {
        return JNI_FALSE;
    }

    jint* baseDest = (jint*)env->GetPrimitiveArrayCritical(outValues, 0);
    jint* dest = baseDest;
    if (dest == NULL) {
        env->ReleasePrimitiveArrayCritical(attrs, src, 0);
        return JNI_FALSE;
    }

    jint* indices = NULL;
    int indicesIdx = 0;
    if (outIndices != NULL) {
        if (env->GetArrayLength(outIndices) > NI) {
            indices = (jint*)env->GetPrimitiveArrayCritical(outIndices, 0);
        }
    }

    // Load default style from attribute, if specified...
    uint32_t defStyleBagTypeSetFlags = 0;
    if (defStyleAttr != 0) {
        Res_value value;
        if (theme->getAttribute(defStyleAttr, &value, &defStyleBagTypeSetFlags) >= 0) {
            if (value.dataType == Res_value::TYPE_REFERENCE) {
                defStyleRes = value.data;
            }
        }
    }

    // Retrieve the style class associated with the current XML tag.
    int style = 0;
    uint32_t styleBagTypeSetFlags = 0;
    if (xmlParser != NULL) {
        ssize_t idx = xmlParser->indexOfStyle();
        if (idx >= 0 && xmlParser->getAttributeValue(idx, &value) >= 0) {
            if (value.dataType == value.TYPE_ATTRIBUTE) {
                if (theme->getAttribute(value.data, &value, &styleBagTypeSetFlags) < 0) {
                    value.dataType = Res_value::TYPE_NULL;
                }
            }
            if (value.dataType == value.TYPE_REFERENCE) {
                style = value.data;
            }
        }
    }

    // Now lock down the resource object and start pulling stuff from it.
    res.lock();

    // Retrieve the default style bag, if requested.
    const ResTable::bag_entry* defStyleAttrStart = NULL;
    uint32_t defStyleTypeSetFlags = 0;
    ssize_t bagOff = defStyleRes != 0
            ? res.getBagLocked(defStyleRes, &defStyleAttrStart, &defStyleTypeSetFlags) : -1;
    defStyleTypeSetFlags |= defStyleBagTypeSetFlags;
    const ResTable::bag_entry* const defStyleAttrEnd = defStyleAttrStart + (bagOff >= 0 ? bagOff : 0);
    BagAttributeFinder defStyleAttrFinder(defStyleAttrStart, defStyleAttrEnd);

    // Retrieve the style class bag, if requested.
    const ResTable::bag_entry* styleAttrStart = NULL;
    uint32_t styleTypeSetFlags = 0;
    bagOff = style != 0 ? res.getBagLocked(style, &styleAttrStart, &styleTypeSetFlags) : -1;
    styleTypeSetFlags |= styleBagTypeSetFlags;
    const ResTable::bag_entry* const styleAttrEnd = styleAttrStart + (bagOff >= 0 ? bagOff : 0);
    BagAttributeFinder styleAttrFinder(styleAttrStart, styleAttrEnd);

    // Retrieve the XML attributes, if requested.
    static const ssize_t kXmlBlock = 0x10000000;
    XmlAttributeFinder xmlAttrFinder(xmlParser);
    const jsize xmlAttrEnd = xmlParser != NULL ? xmlParser->getAttributeCount() : 0;

    // Now iterate through all of the attributes that the client has requested,
    // filling in each with whatever data we can find.
    ssize_t block = 0;
    uint32_t typeSetFlags;
    for (jsize ii = 0; ii < NI; ii++) {
        const uint32_t curIdent = (uint32_t)src[ii];

        if (kDebugStyles) {
            ALOGI("RETRIEVING ATTR 0x%08x...", curIdent);
        }

        // Try to find a value for this attribute...  we prioritize values
        // coming from, first XML attributes, then XML style, then default
        // style, and finally the theme.
        value.dataType = Res_value::TYPE_NULL;
        value.data = Res_value::DATA_NULL_UNDEFINED;
        typeSetFlags = 0;
        config.density = 0;

        // Walk through the xml attributes looking for the requested attribute.
        const jsize xmlAttrIdx = xmlAttrFinder.find(curIdent);
        if (xmlAttrIdx != xmlAttrEnd) {
            // We found the attribute we were looking for.
            block = kXmlBlock;
            xmlParser->getAttributeValue(xmlAttrIdx, &value);
            if (kDebugStyles) {
                ALOGI("-> From XML: type=0x%x, data=0x%08x", value.dataType, value.data);
            }
        }

        if (value.dataType == Res_value::TYPE_NULL) {
            // Walk through the style class values looking for the requested attribute.
            const ResTable::bag_entry* const styleAttrEntry = styleAttrFinder.find(curIdent);
            if (styleAttrEntry != styleAttrEnd) {
                // We found the attribute we were looking for.
                block = styleAttrEntry->stringBlock;
                typeSetFlags = styleTypeSetFlags;
                value = styleAttrEntry->map.value;
                if (kDebugStyles) {
                    ALOGI("-> From style: type=0x%x, data=0x%08x", value.dataType, value.data);
                }
            }
        }

        if (value.dataType == Res_value::TYPE_NULL) {
            // Walk through the default style values looking for the requested attribute.
            const ResTable::bag_entry* const defStyleAttrEntry = defStyleAttrFinder.find(curIdent);
            if (defStyleAttrEntry != defStyleAttrEnd) {
                // We found the attribute we were looking for.
                block = defStyleAttrEntry->stringBlock;
                typeSetFlags = styleTypeSetFlags;
                value = defStyleAttrEntry->map.value;
                if (kDebugStyles) {
                    ALOGI("-> From def style: type=0x%x, data=0x%08x", value.dataType, value.data);
                }
            }
        }

        uint32_t resid = 0;
        if (value.dataType != Res_value::TYPE_NULL) {
            // Take care of resolving the found resource to its final value.
            ssize_t newBlock = theme->resolveAttributeReference(&value, block,
                    &resid, &typeSetFlags, &config);
            if (newBlock >= 0) {
                block = newBlock;
            }

            if (kDebugStyles) {
                ALOGI("-> Resolved attr: type=0x%x, data=0x%08x", value.dataType, value.data);
            }
        } else {
            // If we still don't have a value for this attribute, try to find
            // it in the theme!
            ssize_t newBlock = theme->getAttribute(curIdent, &value, &typeSetFlags);
            if (newBlock >= 0) {
                if (kDebugStyles) {
                    ALOGI("-> From theme: type=0x%x, data=0x%08x", value.dataType, value.data);
                }
                newBlock = res.resolveReference(&value, block, &resid,
                        &typeSetFlags, &config);
                if (kThrowOnBadId) {
                    if (newBlock == BAD_INDEX) {
                        jniThrowException(env, "java/lang/IllegalStateException", "Bad resource!");
                        return JNI_FALSE;
                    }
                }

                if (newBlock >= 0) {
                    block = newBlock;
                }

                if (kDebugStyles) {
                    ALOGI("-> Resolved theme: type=0x%x, data=0x%08x", value.dataType, value.data);
                }
            }
        }

        // Deal with the special @null value -- it turns back to TYPE_NULL.
        if (value.dataType == Res_value::TYPE_REFERENCE && value.data == 0) {
            if (kDebugStyles) {
                ALOGI("-> Setting to @null!");
            }
            value.dataType = Res_value::TYPE_NULL;
            value.data = Res_value::DATA_NULL_UNDEFINED;
            block = kXmlBlock;
        }

        if (kDebugStyles) {
            ALOGI("Attribute 0x%08x: type=0x%x, data=0x%08x", curIdent, value.dataType, value.data);
        }

        // Write the final value back to Java.
        dest[STYLE_TYPE] = value.dataType;
        dest[STYLE_DATA] = value.data;
        dest[STYLE_ASSET_COOKIE] = block != kXmlBlock ?
            static_cast<jint>(res.getTableCookie(block)) : -1;
        dest[STYLE_RESOURCE_ID] = resid;
        dest[STYLE_CHANGING_CONFIGURATIONS] = typeSetFlags;
        dest[STYLE_DENSITY] = config.density;

        if (indices != NULL && value.dataType != Res_value::TYPE_NULL) {
            indicesIdx++;
            indices[indicesIdx] = ii;
        }

        dest += STYLE_NUM_ENTRIES;
    }

    res.unlock();

    if (indices != NULL) {
        indices[0] = indicesIdx;
        env->ReleasePrimitiveArrayCritical(outIndices, indices, 0);
    }
    env->ReleasePrimitiveArrayCritical(outValues, baseDest, 0);
    env->ReleasePrimitiveArrayCritical(attrs, src, 0);

    return JNI_TRUE;
}

static jboolean android_content_AssetManager_retrieveAttributes(JNIEnv* env, jobject clazz,
                                                        jlong xmlParserToken,
                                                        jintArray attrs,
                                                        jintArray outValues,
                                                        jintArray outIndices)
{
    if (xmlParserToken == 0) {
        jniThrowNullPointerException(env, "xmlParserToken");
        return JNI_FALSE;
    }
    if (attrs == NULL) {
        jniThrowNullPointerException(env, "attrs");
        return JNI_FALSE;
    }
    if (outValues == NULL) {
        jniThrowNullPointerException(env, "out values");
        return JNI_FALSE;
    }

    AssetManager* am = assetManagerForJavaObject(env, clazz);
    if (am == NULL) {
        return JNI_FALSE;
    }
    const ResTable& res(am->getResources());
    ResXMLParser* xmlParser = (ResXMLParser*)xmlParserToken;
    ResTable_config config;
    Res_value value;

    const jsize NI = env->GetArrayLength(attrs);
    const jsize NV = env->GetArrayLength(outValues);
    if (NV < (NI*STYLE_NUM_ENTRIES)) {
        jniThrowException(env, "java/lang/IndexOutOfBoundsException", "out values too small");
        return JNI_FALSE;
    }

    jint* src = (jint*)env->GetPrimitiveArrayCritical(attrs, 0);
    if (src == NULL) {
        return JNI_FALSE;
    }

    jint* baseDest = (jint*)env->GetPrimitiveArrayCritical(outValues, 0);
    jint* dest = baseDest;
    if (dest == NULL) {
        env->ReleasePrimitiveArrayCritical(attrs, src, 0);
        return JNI_FALSE;
    }

    jint* indices = NULL;
    int indicesIdx = 0;
    if (outIndices != NULL) {
        if (env->GetArrayLength(outIndices) > NI) {
            indices = (jint*)env->GetPrimitiveArrayCritical(outIndices, 0);
        }
    }

    // Now lock down the resource object and start pulling stuff from it.
    res.lock();

    // Retrieve the XML attributes, if requested.
    const jsize NX = xmlParser->getAttributeCount();
    jsize ix=0;
    uint32_t curXmlAttr = xmlParser->getAttributeNameResID(ix);

    static const ssize_t kXmlBlock = 0x10000000;

    // Now iterate through all of the attributes that the client has requested,
    // filling in each with whatever data we can find.
    ssize_t block = 0;
    uint32_t typeSetFlags;
    for (jsize ii=0; ii<NI; ii++) {
        const uint32_t curIdent = (uint32_t)src[ii];

        // Try to find a value for this attribute...
        value.dataType = Res_value::TYPE_NULL;
        value.data = Res_value::DATA_NULL_UNDEFINED;
        typeSetFlags = 0;
        config.density = 0;

        // Skip through XML attributes until the end or the next possible match.
        while (ix < NX && curIdent > curXmlAttr) {
            ix++;
            curXmlAttr = xmlParser->getAttributeNameResID(ix);
        }
        // Retrieve the current XML attribute if it matches, and step to next.
        if (ix < NX && curIdent == curXmlAttr) {
            block = kXmlBlock;
            xmlParser->getAttributeValue(ix, &value);
            ix++;
            curXmlAttr = xmlParser->getAttributeNameResID(ix);
        }

        //printf("Attribute 0x%08x: type=0x%x, data=0x%08x\n", curIdent, value.dataType, value.data);
        uint32_t resid = 0;
        if (value.dataType != Res_value::TYPE_NULL) {
            // Take care of resolving the found resource to its final value.
            //printf("Resolving attribute reference\n");
            ssize_t newBlock = res.resolveReference(&value, block, &resid,
                    &typeSetFlags, &config);
            if (kThrowOnBadId) {
                if (newBlock == BAD_INDEX) {
                    jniThrowException(env, "java/lang/IllegalStateException", "Bad resource!");
                    return JNI_FALSE;
                }
            }
            if (newBlock >= 0) block = newBlock;
        }

        // Deal with the special @null value -- it turns back to TYPE_NULL.
        if (value.dataType == Res_value::TYPE_REFERENCE && value.data == 0) {
            value.dataType = Res_value::TYPE_NULL;
            value.data = Res_value::DATA_NULL_UNDEFINED;
        }

        //printf("Attribute 0x%08x: final type=0x%x, data=0x%08x\n", curIdent, value.dataType, value.data);

        // Write the final value back to Java.
        dest[STYLE_TYPE] = value.dataType;
        dest[STYLE_DATA] = value.data;
        dest[STYLE_ASSET_COOKIE] =
            block != kXmlBlock ? reinterpret_cast<jint>(res.getTableCookie(block)) : (jint)-1;
        dest[STYLE_RESOURCE_ID] = resid;
        dest[STYLE_CHANGING_CONFIGURATIONS] = typeSetFlags;
        dest[STYLE_DENSITY] = config.density;

        if (indices != NULL && value.dataType != Res_value::TYPE_NULL) {
            indicesIdx++;
            indices[indicesIdx] = ii;
        }

        dest += STYLE_NUM_ENTRIES;
    }

    res.unlock();

    if (indices != NULL) {
        indices[0] = indicesIdx;
        env->ReleasePrimitiveArrayCritical(outIndices, indices, 0);
    }

    env->ReleasePrimitiveArrayCritical(outValues, baseDest, 0);
    env->ReleasePrimitiveArrayCritical(attrs, src, 0);

    return JNI_TRUE;
}

static jint android_content_AssetManager_getArraySize(JNIEnv* env, jobject clazz,
                                                       jint id)
{
    AssetManager* am = assetManagerForJavaObject(env, clazz);
    if (am == NULL) {
        return 0;
    }
    const ResTable& res(am->getResources());

    res.lock();
    const ResTable::bag_entry* defStyleEnt = NULL;
    ssize_t bagOff = res.getBagLocked(id, &defStyleEnt);
    res.unlock();

    return static_cast<jint>(bagOff);
}

static jint android_content_AssetManager_retrieveArray(JNIEnv* env, jobject clazz,
                                                        jint id,
                                                        jintArray outValues)
{
    if (outValues == NULL) {
        jniThrowNullPointerException(env, "out values");
        return JNI_FALSE;
    }

    AssetManager* am = assetManagerForJavaObject(env, clazz);
    if (am == NULL) {
        return JNI_FALSE;
    }
    const ResTable& res(am->getResources());
    ResTable_config config;
    Res_value value;
    ssize_t block;

    const jsize NV = env->GetArrayLength(outValues);

    jint* baseDest = (jint*)env->GetPrimitiveArrayCritical(outValues, 0);
    jint* dest = baseDest;
    if (dest == NULL) {
        jniThrowException(env, "java/lang/OutOfMemoryError", "");
        return JNI_FALSE;
    }

    // Now lock down the resource object and start pulling stuff from it.
    res.lock();

    const ResTable::bag_entry* arrayEnt = NULL;
    uint32_t arrayTypeSetFlags = 0;
    ssize_t bagOff = res.getBagLocked(id, &arrayEnt, &arrayTypeSetFlags);
    const ResTable::bag_entry* endArrayEnt = arrayEnt +
        (bagOff >= 0 ? bagOff : 0);

    int i = 0;
    uint32_t typeSetFlags;
    while (i < NV && arrayEnt < endArrayEnt) {
        block = arrayEnt->stringBlock;
        typeSetFlags = arrayTypeSetFlags;
        config.density = 0;
        value = arrayEnt->map.value;

        uint32_t resid = 0;
        if (value.dataType != Res_value::TYPE_NULL) {
            // Take care of resolving the found resource to its final value.
            //printf("Resolving attribute reference\n");
            ssize_t newBlock = res.resolveReference(&value, block, &resid,
                    &typeSetFlags, &config);
            if (kThrowOnBadId) {
                if (newBlock == BAD_INDEX) {
                    jniThrowException(env, "java/lang/IllegalStateException", "Bad resource!");
                    return JNI_FALSE;
                }
            }
            if (newBlock >= 0) block = newBlock;
        }

        // Deal with the special @null value -- it turns back to TYPE_NULL.
        if (value.dataType == Res_value::TYPE_REFERENCE && value.data == 0) {
            value.dataType = Res_value::TYPE_NULL;
            value.data = Res_value::DATA_NULL_UNDEFINED;
        }

        //printf("Attribute 0x%08x: final type=0x%x, data=0x%08x\n", curIdent, value.dataType, value.data);

        // Write the final value back to Java.
        dest[STYLE_TYPE] = value.dataType;
        dest[STYLE_DATA] = value.data;
        dest[STYLE_ASSET_COOKIE] = reinterpret_cast<jint>(res.getTableCookie(block));
        dest[STYLE_RESOURCE_ID] = resid;
        dest[STYLE_CHANGING_CONFIGURATIONS] = typeSetFlags;
        dest[STYLE_DENSITY] = config.density;
        dest += STYLE_NUM_ENTRIES;
        i+= STYLE_NUM_ENTRIES;
        arrayEnt++;
    }

    i /= STYLE_NUM_ENTRIES;

    res.unlock();

    env->ReleasePrimitiveArrayCritical(outValues, baseDest, 0);

    return i;
}

static jlong android_content_AssetManager_openXmlAssetNative(JNIEnv* env, jobject clazz,
                                                         jint cookie,
                                                         jstring fileName)
{
    AssetManager* am = assetManagerForJavaObject(env, clazz);
    if (am == NULL) {
        return 0;
    }

    ALOGV("openXmlAsset in %p (Java object %p)\n", am, clazz);

    ScopedUtfChars fileName8(env, fileName);
    if (fileName8.c_str() == NULL) {
        return 0;
    }

    int32_t assetCookie = static_cast<int32_t>(cookie);
    Asset* a = assetCookie
        ? am->openNonAsset(assetCookie, fileName8.c_str(), Asset::ACCESS_BUFFER)
        : am->openNonAsset(fileName8.c_str(), Asset::ACCESS_BUFFER, &assetCookie);

    if (a == NULL) {
        jniThrowException(env, "java/io/FileNotFoundException", fileName8.c_str());
        return 0;
    }

    const DynamicRefTable* dynamicRefTable =
            am->getResources().getDynamicRefTableForCookie(assetCookie);
    ResXMLTree* block = new ResXMLTree(dynamicRefTable);
    status_t err = block->setTo(a->getBuffer(true), a->getLength(), true);
    a->close();
    delete a;

    if (err != NO_ERROR) {
        jniThrowException(env, "java/io/FileNotFoundException", "Corrupt XML binary file");
        return 0;
    }

    return reinterpret_cast<jlong>(block);
}

static jintArray android_content_AssetManager_getArrayStringInfo(JNIEnv* env, jobject clazz,
                                                                 jint arrayResId)
{
    AssetManager* am = assetManagerForJavaObject(env, clazz);
    if (am == NULL) {
        return NULL;
    }
    const ResTable& res(am->getResources());

    const ResTable::bag_entry* startOfBag;
    const ssize_t N = res.lockBag(arrayResId, &startOfBag);
    if (N < 0) {
        return NULL;
    }

    jintArray array = env->NewIntArray(N * 2);
    if (array == NULL) {
        res.unlockBag(startOfBag);
        return NULL;
    }

    Res_value value;
    const ResTable::bag_entry* bag = startOfBag;
    for (size_t i = 0, j = 0; ((ssize_t)i)<N; i++, bag++) {
        jint stringIndex = -1;
        jint stringBlock = 0;
        value = bag->map.value;

        // Take care of resolving the found resource to its final value.
        stringBlock = res.resolveReference(&value, bag->stringBlock, NULL);
        if (value.dataType == Res_value::TYPE_STRING) {
            stringIndex = value.data;
        }

        if (kThrowOnBadId) {
            if (stringBlock == BAD_INDEX) {
                jniThrowException(env, "java/lang/IllegalStateException", "Bad resource!");
                return array;
            }
        }

        //todo: It might be faster to allocate a C array to contain
        //      the blocknums and indices, put them in there and then
        //      do just one SetIntArrayRegion()
        env->SetIntArrayRegion(array, j, 1, &stringBlock);
        env->SetIntArrayRegion(array, j + 1, 1, &stringIndex);
        j = j + 2;
    }
    res.unlockBag(startOfBag);
    return array;
}

static jobjectArray android_content_AssetManager_getArrayStringResource(JNIEnv* env, jobject clazz,
                                                                        jint arrayResId)
{
    AssetManager* am = assetManagerForJavaObject(env, clazz);
    if (am == NULL) {
        return NULL;
    }
    const ResTable& res(am->getResources());

    const ResTable::bag_entry* startOfBag;
    const ssize_t N = res.lockBag(arrayResId, &startOfBag);
    if (N < 0) {
        return NULL;
    }

    jobjectArray array = env->NewObjectArray(N, g_stringClass, NULL);
    if (env->ExceptionCheck()) {
        res.unlockBag(startOfBag);
        return NULL;
    }

    Res_value value;
    const ResTable::bag_entry* bag = startOfBag;
    size_t strLen = 0;
    for (size_t i=0; ((ssize_t)i)<N; i++, bag++) {
        value = bag->map.value;
        jstring str = NULL;

        // Take care of resolving the found resource to its final value.
        ssize_t block = res.resolveReference(&value, bag->stringBlock, NULL);
        if (kThrowOnBadId) {
            if (block == BAD_INDEX) {
                jniThrowException(env, "java/lang/IllegalStateException", "Bad resource!");
                return array;
            }
        }
        if (value.dataType == Res_value::TYPE_STRING) {
            const ResStringPool* pool = res.getTableStringBlock(block);
            const char* str8 = pool->string8At(value.data, &strLen);
            if (str8 != NULL) {
                str = env->NewStringUTF(str8);
            } else {
                const char16_t* str16 = pool->stringAt(value.data, &strLen);
                str = env->NewString(reinterpret_cast<const jchar*>(str16),
                                     strLen);
            }

            // If one of our NewString{UTF} calls failed due to memory, an
            // exception will be pending.
            if (env->ExceptionCheck()) {
                res.unlockBag(startOfBag);
                return NULL;
            }

            env->SetObjectArrayElement(array, i, str);

            // str is not NULL at that point, otherwise ExceptionCheck would have been true.
            // If we have a large amount of strings in our array, we might
            // overflow the local reference table of the VM.
            env->DeleteLocalRef(str);
        }
    }
    res.unlockBag(startOfBag);
    return array;
}

static jintArray android_content_AssetManager_getArrayIntResource(JNIEnv* env, jobject clazz,
                                                                        jint arrayResId)
{
    AssetManager* am = assetManagerForJavaObject(env, clazz);
    if (am == NULL) {
        return NULL;
    }
    const ResTable& res(am->getResources());

    const ResTable::bag_entry* startOfBag;
    const ssize_t N = res.lockBag(arrayResId, &startOfBag);
    if (N < 0) {
        return NULL;
    }

    jintArray array = env->NewIntArray(N);
    if (array == NULL) {
        res.unlockBag(startOfBag);
        return NULL;
    }

    Res_value value;
    const ResTable::bag_entry* bag = startOfBag;
    for (size_t i=0; ((ssize_t)i)<N; i++, bag++) {
        value = bag->map.value;

        // Take care of resolving the found resource to its final value.
        ssize_t block = res.resolveReference(&value, bag->stringBlock, NULL);
        if (kThrowOnBadId) {
            if (block == BAD_INDEX) {
                jniThrowException(env, "java/lang/IllegalStateException", "Bad resource!");
                return array;
            }
        }
        if (value.dataType >= Res_value::TYPE_FIRST_INT
                && value.dataType <= Res_value::TYPE_LAST_INT) {
            int intVal = value.data;
            env->SetIntArrayRegion(array, i, 1, &intVal);
        }
    }
    res.unlockBag(startOfBag);
    return array;
}

static jintArray android_content_AssetManager_getStyleAttributes(JNIEnv* env, jobject clazz,
                                                                 jint styleId)
{
    AssetManager* am = assetManagerForJavaObject(env, clazz);
    if (am == NULL) {
        return NULL;
    }
    const ResTable& res(am->getResources());

    const ResTable::bag_entry* startOfBag;
    const ssize_t N = res.lockBag(styleId, &startOfBag);
    if (N < 0) {
        return NULL;
    }

    jintArray array = env->NewIntArray(N);
    if (array == NULL) {
        res.unlockBag(startOfBag);
        return NULL;
    }

    const ResTable::bag_entry* bag = startOfBag;
    for (size_t i=0; ((ssize_t)i)<N; i++, bag++) {
        int resourceId = bag->map.name.ident;
        env->SetIntArrayRegion(array, i, 1, &resourceId);
    }
    res.unlockBag(startOfBag);
    return array;
}

static void android_content_AssetManager_init(JNIEnv* env, jobject clazz, jboolean isSystem)
{
    AssetManager* am = new AssetManager();
    if (am == NULL) {
        jniThrowException(env, "java/lang/OutOfMemoryError", "");
        return;
    }

    am->addDefaultAssets();

    ALOGV("Created AssetManager %p for Java object %p\n", am, clazz);
    env->SetLongField(clazz, gAssetManagerOffsets.mObject, reinterpret_cast<jlong>(am));
}

static void android_content_AssetManager_destroy(JNIEnv* env, jobject clazz)
{
    AssetManager* am = (AssetManager*)
        (env->GetLongField(clazz, gAssetManagerOffsets.mObject));
    ALOGV("Destroying AssetManager %p for Java object %p\n", am, clazz);
    if (am != NULL) {
        delete am;
        env->SetLongField(clazz, gAssetManagerOffsets.mObject, 0);
    }
}

static jint android_content_AssetManager_getGlobalAssetCount(JNIEnv* env, jobject clazz)
{
    return Asset::getGlobalCount();
}

static jobject android_content_AssetManager_getAssetAllocations(JNIEnv* env, jobject clazz)
{
    String8 alloc = Asset::getAssetAllocations();
    if (alloc.length() <= 0) {
        return NULL;
    }

    jstring str = env->NewStringUTF(alloc.string());
    return str;
}

static jint android_content_AssetManager_getGlobalAssetManagerCount(JNIEnv* env, jobject clazz)
{
    return AssetManager::getGlobalCount();
}

// ----------------------------------------------------------------------------

/*
 * JNI registration.
 */
static const JNINativeMethod gAssetManagerMethods[] = {
    /* name, signature, funcPtr */

    // Basic asset stuff.
    { "openAsset",      "(Ljava/lang/String;I)J",
        (void*) android_content_AssetManager_openAsset },
    { "openAssetFd",      "(Ljava/lang/String;[J)Landroid/os/ParcelFileDescriptor;",
        (void*) android_content_AssetManager_openAssetFd },
    { "openNonAssetNative", "(ILjava/lang/String;I)J",
        (void*) android_content_AssetManager_openNonAssetNative },
    { "openNonAssetFdNative", "(ILjava/lang/String;[J)Landroid/os/ParcelFileDescriptor;",
        (void*) android_content_AssetManager_openNonAssetFdNative },
    { "list",           "(Ljava/lang/String;)[Ljava/lang/String;",
        (void*) android_content_AssetManager_list },
    { "destroyAsset",   "(J)V",
        (void*) android_content_AssetManager_destroyAsset },
    { "readAssetChar",  "(J)I",
        (void*) android_content_AssetManager_readAssetChar },
    { "readAsset",      "(J[BII)I",
        (void*) android_content_AssetManager_readAsset },
    { "seekAsset",      "(JJI)J",
        (void*) android_content_AssetManager_seekAsset },
    { "getAssetLength", "(J)J",
        (void*) android_content_AssetManager_getAssetLength },
    { "getAssetRemainingLength", "(J)J",
        (void*) android_content_AssetManager_getAssetRemainingLength },
    { "addAssetPathNative", "(Ljava/lang/String;Z)I",
        (void*) android_content_AssetManager_addAssetPath },
    { "addOverlayPathNative",   "(Ljava/lang/String;)I",
        (void*) android_content_AssetManager_addOverlayPath },
    { "isUpToDate",     "()Z",
        (void*) android_content_AssetManager_isUpToDate },

    // Resources.
    { "getLocales",      "()[Ljava/lang/String;",
        (void*) android_content_AssetManager_getLocales },
    { "getNonSystemLocales", "()[Ljava/lang/String;",
        (void*) android_content_AssetManager_getNonSystemLocales },
    { "getSizeConfigurations", "()[Landroid/content/res/Configuration;",
        (void*) android_content_AssetManager_getSizeConfigurations },
    { "setConfiguration", "(IILjava/lang/String;IIIIIIIIIIIIII)V",
        (void*) android_content_AssetManager_setConfiguration },
    { "getResourceIdentifier","(Ljava/lang/String;Ljava/lang/String;Ljava/lang/String;)I",
        (void*) android_content_AssetManager_getResourceIdentifier },
    { "getResourceName","(I)Ljava/lang/String;",
        (void*) android_content_AssetManager_getResourceName },
    { "getResourcePackageName","(I)Ljava/lang/String;",
        (void*) android_content_AssetManager_getResourcePackageName },
    { "getResourceTypeName","(I)Ljava/lang/String;",
        (void*) android_content_AssetManager_getResourceTypeName },
    { "getResourceEntryName","(I)Ljava/lang/String;",
        (void*) android_content_AssetManager_getResourceEntryName },
    { "loadResourceValue","(ISLandroid/util/TypedValue;Z)I",
        (void*) android_content_AssetManager_loadResourceValue },
    { "loadResourceBagValue","(IILandroid/util/TypedValue;Z)I",
        (void*) android_content_AssetManager_loadResourceBagValue },
    { "getStringBlockCount","()I",
        (void*) android_content_AssetManager_getStringBlockCount },
    { "getNativeStringBlock","(I)J",
        (void*) android_content_AssetManager_getNativeStringBlock },
    { "getCookieName","(I)Ljava/lang/String;",
        (void*) android_content_AssetManager_getCookieName },
    { "getAssignedPackageIdentifiers","()Landroid/util/SparseArray;",
        (void*) android_content_AssetManager_getAssignedPackageIdentifiers },

    // Themes.
    { "newTheme", "()J",
        (void*) android_content_AssetManager_newTheme },
    { "deleteTheme", "(J)V",
        (void*) android_content_AssetManager_deleteTheme },
    { "applyThemeStyle", "(JIZ)V",
        (void*) android_content_AssetManager_applyThemeStyle },
    { "copyTheme", "(JJ)V",
        (void*) android_content_AssetManager_copyTheme },
    { "clearTheme", "(J)V",
        (void*) android_content_AssetManager_clearTheme },
    { "loadThemeAttributeValue", "(JILandroid/util/TypedValue;Z)I",
        (void*) android_content_AssetManager_loadThemeAttributeValue },
    { "getThemeChangingConfigurations", "(J)I",
        (void*) android_content_AssetManager_getThemeChangingConfigurations },
    { "dumpTheme", "(JILjava/lang/String;Ljava/lang/String;)V",
        (void*) android_content_AssetManager_dumpTheme },
    { "applyStyle","(JIIJ[I[I[I)Z",
        (void*) android_content_AssetManager_applyStyle },
    { "resolveAttrs","(JII[I[I[I[I)Z",
        (void*) android_content_AssetManager_resolveAttrs },
    { "retrieveAttributes","(J[I[I[I)Z",
        (void*) android_content_AssetManager_retrieveAttributes },
    { "getArraySize","(I)I",
        (void*) android_content_AssetManager_getArraySize },
    { "retrieveArray","(I[I)I",
        (void*) android_content_AssetManager_retrieveArray },

    // XML files.
    { "openXmlAssetNative", "(ILjava/lang/String;)J",
        (void*) android_content_AssetManager_openXmlAssetNative },

    // Arrays.
    { "getArrayStringResource","(I)[Ljava/lang/String;",
        (void*) android_content_AssetManager_getArrayStringResource },
    { "getArrayStringInfo","(I)[I",
        (void*) android_content_AssetManager_getArrayStringInfo },
    { "getArrayIntResource","(I)[I",
        (void*) android_content_AssetManager_getArrayIntResource },
    { "getStyleAttributes","(I)[I",
        (void*) android_content_AssetManager_getStyleAttributes },

    // Bookkeeping.
    { "init",           "(Z)V",
        (void*) android_content_AssetManager_init },
    { "destroy",        "()V",
        (void*) android_content_AssetManager_destroy },
    { "getGlobalAssetCount", "()I",
        (void*) android_content_AssetManager_getGlobalAssetCount },
    { "getAssetAllocations", "()Ljava/lang/String;",
        (void*) android_content_AssetManager_getAssetAllocations },
    { "getGlobalAssetManagerCount", "()I",
        (void*) android_content_AssetManager_getGlobalAssetManagerCount },
};

int register_android_content_AssetManager(JNIEnv* env)
{
    jclass typedValue = FindClassOrDie(env, "android/util/TypedValue");
    gTypedValueOffsets.mType = GetFieldIDOrDie(env, typedValue, "type", "I");
    gTypedValueOffsets.mData = GetFieldIDOrDie(env, typedValue, "data", "I");
    gTypedValueOffsets.mString = GetFieldIDOrDie(env, typedValue, "string",
                                                 "Ljava/lang/CharSequence;");
    gTypedValueOffsets.mAssetCookie = GetFieldIDOrDie(env, typedValue, "assetCookie", "I");
    gTypedValueOffsets.mResourceId = GetFieldIDOrDie(env, typedValue, "resourceId", "I");
    gTypedValueOffsets.mChangingConfigurations = GetFieldIDOrDie(env, typedValue,
                                                                 "changingConfigurations", "I");
    gTypedValueOffsets.mDensity = GetFieldIDOrDie(env, typedValue, "density", "I");

    jclass assetFd = FindClassOrDie(env, "android/content/res/AssetFileDescriptor");
    gAssetFileDescriptorOffsets.mFd = GetFieldIDOrDie(env, assetFd, "mFd",
                                                      "Landroid/os/ParcelFileDescriptor;");
    gAssetFileDescriptorOffsets.mStartOffset = GetFieldIDOrDie(env, assetFd, "mStartOffset", "J");
    gAssetFileDescriptorOffsets.mLength = GetFieldIDOrDie(env, assetFd, "mLength", "J");

    jclass assetManager = FindClassOrDie(env, "android/content/res/AssetManager");
    gAssetManagerOffsets.mObject = GetFieldIDOrDie(env, assetManager, "mObject", "J");

    jclass stringClass = FindClassOrDie(env, "java/lang/String");
    g_stringClass = MakeGlobalRefOrDie(env, stringClass);

    jclass sparseArrayClass = FindClassOrDie(env, "android/util/SparseArray");
    gSparseArrayOffsets.classObject = MakeGlobalRefOrDie(env, sparseArrayClass);
    gSparseArrayOffsets.constructor = GetMethodIDOrDie(env, gSparseArrayOffsets.classObject,
                                                       "<init>", "()V");
    gSparseArrayOffsets.put = GetMethodIDOrDie(env, gSparseArrayOffsets.classObject, "put",
                                               "(ILjava/lang/Object;)V");

    jclass configurationClass = FindClassOrDie(env, "android/content/res/Configuration");
    gConfigurationOffsets.classObject = MakeGlobalRefOrDie(env, configurationClass);
    gConfigurationOffsets.constructor = GetMethodIDOrDie(env, configurationClass,
            "<init>", "()V");
    gConfigurationOffsets.mSmallestScreenWidthDpOffset = GetFieldIDOrDie(env, configurationClass,
            "smallestScreenWidthDp", "I");
    gConfigurationOffsets.mScreenWidthDpOffset = GetFieldIDOrDie(env, configurationClass,
            "screenWidthDp", "I");
    gConfigurationOffsets.mScreenHeightDpOffset = GetFieldIDOrDie(env, configurationClass,
            "screenHeightDp", "I");

    return RegisterMethodsOrDie(env, "android/content/res/AssetManager", gAssetManagerMethods,
                                NELEM(gAssetManagerMethods));
}

}; // namespace android<|MERGE_RESOLUTION|>--- conflicted
+++ resolved
@@ -130,8 +130,6 @@
     return block;
 }
 
-<<<<<<< HEAD
-=======
 // This is called by zygote (running as user root) as part of preloadResources.
 static void verifySystemIdmaps()
 {
@@ -218,7 +216,6 @@
     }
 }
 
->>>>>>> eb72a7f4
 // ----------------------------------------------------------------------------
 
 // this guy is exported to other jni routines
