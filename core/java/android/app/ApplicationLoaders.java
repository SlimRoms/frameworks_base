/*
 * Copyright (C) 2006 The Android Open Source Project
 *
 * Licensed under the Apache License, Version 2.0 (the "License");
 * you may not use this file except in compliance with the License.
 * You may obtain a copy of the License at
 *
 *      http://www.apache.org/licenses/LICENSE-2.0
 *
 * Unless required by applicable law or agreed to in writing, software
 * distributed under the License is distributed on an "AS IS" BASIS,
 * WITHOUT WARRANTIES OR CONDITIONS OF ANY KIND, either express or implied.
 * See the License for the specific language governing permissions and
 * limitations under the License.
 */

package android.app;

import android.os.Trace;
import android.util.ArrayMap;
import com.android.internal.os.PathClassLoaderFactory;
import dalvik.system.PathClassLoader;

class ApplicationLoaders {
    public static ApplicationLoaders getDefault() {
        return gApplicationLoaders;
    }

    public ClassLoader getClassLoader(String zip, int targetSdkVersion, boolean isBundled,
                                      String librarySearchPath, String libraryPermittedPath,
                                      ClassLoader parent) {
        /*
         * This is the parent we use if they pass "null" in.  In theory
         * this should be the "system" class loader; in practice we
         * don't use that and can happily (and more efficiently) use the
         * bootstrap class loader.
         */
        ClassLoader baseParent = ClassLoader.getSystemClassLoader().getParent();

        synchronized (mLoaders) {
            if (parent == null) {
                parent = baseParent;
            }

            /*
             * If we're one step up from the base class loader, find
             * something in our cache.  Otherwise, we create a whole
             * new ClassLoader for the zip archive.
             */
            if (parent == baseParent) {
                ClassLoader loader = mLoaders.get(zip);
                if (loader != null) {
                    return loader;
                }

                Trace.traceBegin(Trace.TRACE_TAG_ACTIVITY_MANAGER, zip);

                PathClassLoader pathClassloader = PathClassLoaderFactory.createClassLoader(
                                                      zip,
                                                      librarySearchPath,
                                                      libraryPermittedPath,
                                                      parent,
                                                      targetSdkVersion,
                                                      isBundled);

                Trace.traceEnd(Trace.TRACE_TAG_ACTIVITY_MANAGER);

                mLoaders.put(zip, pathClassloader);
                return pathClassloader;
            }

            Trace.traceBegin(Trace.TRACE_TAG_ACTIVITY_MANAGER, zip);
            PathClassLoader pathClassloader = new PathClassLoader(zip, parent);
            Trace.traceEnd(Trace.TRACE_TAG_ACTIVITY_MANAGER);
            return pathClassloader;
        }
    }

<<<<<<< HEAD
    private static native String createClassloaderNamespace(ClassLoader classLoader,
                                                            int targetSdkVersion,
                                                            String librarySearchPath,
                                                            String libraryPermittedPath,
                                                            boolean isShared);

    /**
     * Adds a new path the classpath of the given loader.
     * @throws IllegalStateException if the provided class loader is not a {@link PathClassLoader}.
     */
    void addPath(ClassLoader classLoader, String dexPath) {
        if (!(classLoader instanceof PathClassLoader)) {
            throw new IllegalStateException("class loader is not a PathClassLoader");
        }
        final PathClassLoader baseDexClassLoader = (PathClassLoader) classLoader;
        baseDexClassLoader.addDexPath(dexPath);
    }

=======
>>>>>>> 05980383
    private final ArrayMap<String, ClassLoader> mLoaders = new ArrayMap<String, ClassLoader>();

    private static final ApplicationLoaders gApplicationLoaders = new ApplicationLoaders();
}<|MERGE_RESOLUTION|>--- conflicted
+++ resolved
@@ -76,13 +76,6 @@
         }
     }
 
-<<<<<<< HEAD
-    private static native String createClassloaderNamespace(ClassLoader classLoader,
-                                                            int targetSdkVersion,
-                                                            String librarySearchPath,
-                                                            String libraryPermittedPath,
-                                                            boolean isShared);
-
     /**
      * Adds a new path the classpath of the given loader.
      * @throws IllegalStateException if the provided class loader is not a {@link PathClassLoader}.
@@ -95,8 +88,6 @@
         baseDexClassLoader.addDexPath(dexPath);
     }
 
-=======
->>>>>>> 05980383
     private final ArrayMap<String, ClassLoader> mLoaders = new ArrayMap<String, ClassLoader>();
 
     private static final ApplicationLoaders gApplicationLoaders = new ApplicationLoaders();
