--- conflicted
+++ resolved
@@ -457,8 +457,6 @@
          * margins correctly.</li>
          * <li> {@link android.app.ActionBar}'s window content overlay is allowed to be
          * drawn.</li>
-<<<<<<< HEAD
-=======
          * <li>The {@link android.Manifest.permission#READ_EXTERNAL_STORAGE}
          * permission is now always enforced.</li>
          * <li>Access to package-specific external storage directories belonging
@@ -466,7 +464,6 @@
          * {@link android.Manifest.permission#READ_EXTERNAL_STORAGE} or
          * {@link android.Manifest.permission#WRITE_EXTERNAL_STORAGE}
          * permissions.</li>
->>>>>>> bac61807
          * </ul>
          */
         public static final int KITKAT = 19;
