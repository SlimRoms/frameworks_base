--- conflicted
+++ resolved
@@ -54,14 +54,9 @@
 
     private final class Callback implements IBinder.DeathRecipient {
         final E mCallback;
-<<<<<<< HEAD
-
-        Callback(E callback) {
-=======
         final Object mCookie;
         
         Callback(E callback, Object cookie) {
->>>>>>> 231cc608
             mCallback = callback;
             mCookie = cookie;
         }
@@ -96,13 +91,10 @@
      * Most services will want to check for null before calling this with
      * an object given from a client, so that clients can't crash the
      * service with bad data.
-<<<<<<< HEAD
-     *
-=======
+     *
      * @param cookie Optional additional data to be associated with this
      * callback.
      * 
->>>>>>> 231cc608
      * @return Returns true if the callback was successfully added to the list.
      * Returns false if it was not added, either because {@link #kill} had
      * previously been called or the callback's process has gone away.
@@ -183,25 +175,16 @@
     
     /**
      * Called when the process hosting a callback in the list has gone away.
-<<<<<<< HEAD
-     * The default implementation does nothing.
-     *
-=======
      * The default implementation calls {@link #onCallbackDied(E)}
      * for backwards compatibility.
      * 
->>>>>>> 231cc608
      * @param callback The callback whose process has died.  Note that, since
      * its process has died, you can not make any calls on to this interface.
      * You can, however, retrieve its IBinder and compare it with another
      * IBinder to see if it is the same object.
-<<<<<<< HEAD
-     *
-=======
      * @param cookie The cookie object original provided to
      * {@link #register(E, Object)}.
      * 
->>>>>>> 231cc608
      * @see #register
      */
     public void onCallbackDied(E callback, Object cookie) {
