/*
 * Copyright (C) 2008 The Android Open Source Project
 *
 * Licensed under the Apache License, Version 2.0 (the "License");
 * you may not use this file except in compliance with the License.
 * You may obtain a copy of the License at
 *
 *      http://www.apache.org/licenses/LICENSE-2.0
 *
 * Unless required by applicable law or agreed to in writing, software
 * distributed under the License is distributed on an "AS IS" BASIS,
 * WITHOUT WARRANTIES OR CONDITIONS OF ANY KIND, either express or implied.
 * See the License for the specific language governing permissions and
 * limitations under the License.
 */

package android.net;

import android.content.Context;
import android.os.Handler;

/**
 * Interface provides the {@link com.android.server.ConnectivityService}
 * with three services. Events to the ConnectivityService when
 * changes occur, an API for controlling the network and storage
 * for network specific information.
 *
 * The Connectivity will call startMonitoring before any other
 * method is called.
 *
 * {@hide}
 */
public interface NetworkStateTracker {

<<<<<<< HEAD
    /**
     * -------------------------------------------------------------
     * Event Interface back to ConnectivityService.
     *
     * The events that are to be sent back to the Handler passed
     * to startMonitoring when the particular event occurs.
     * -------------------------------------------------------------
     */

    /**
     * The network state has changed and the NetworkInfo object
     * contains the new state.
     *
     * msg.what = EVENT_STATE_CHANGED
     * msg.obj = NetworkInfo object
     */
    public static final int EVENT_STATE_CHANGED = 1;
=======
    // Share the event space with ConnectivityService (which we can't see, but
    // must send events to).  If you change these, change ConnectivityService
    // too.
    private static final int MIN_NETWORK_STATE_TRACKER_EVENT = 1;
    private static final int MAX_NETWORK_STATE_TRACKER_EVENT = 100;

    public static final int EVENT_STATE_CHANGED = 1;
    public static final int EVENT_SCAN_RESULTS_AVAILABLE = 2;
    /**
     * arg1: 1 to show, 0 to hide
     * arg2: ID of the notification
     * obj: Notification (if showing)
     */
    public static final int EVENT_NOTIFICATION_CHANGED = 3;
    public static final int EVENT_CONFIGURATION_CHANGED = 4;
    public static final int EVENT_ROAMING_CHANGED = 5;
    public static final int EVENT_NETWORK_SUBTYPE_CHANGED = 6;

    public NetworkStateTracker(Context context,
            Handler target,
            int networkType,
            int subType,
            String typeName,
            String subtypeName) {
        super();
        mContext = context;
        mTarget = target;
        mTeardownRequested = false;

        this.mNetworkInfo = new NetworkInfo(networkType, subType, typeName, subtypeName);
    }

    public NetworkInfo getNetworkInfo() {
        return mNetworkInfo;
    }
>>>>>>> 2d457a32

    /**
     * msg.what = EVENT_CONFIGURATION_CHANGED
     * msg.obj = NetworkInfo object
     */
    public static final int EVENT_CONFIGURATION_CHANGED = 3;

    /**
     * msg.what = EVENT_RESTORE_DEFAULT_NETWORK
     * msg.obj = FeatureUser object
     */
    public static final int EVENT_RESTORE_DEFAULT_NETWORK = 6;

    /**
     * USED by ConnectivityService only
     *
     * msg.what = EVENT_CLEAR_NET_TRANSITION_WAKELOCK
     * msg.arg1 = mNetTransitionWakeLockSerialNumber
     */
    public static final int EVENT_CLEAR_NET_TRANSITION_WAKELOCK = 7;

    /**
     * msg.arg1 = network type
     * msg.arg2 = condition (0 bad, 100 good)
     */
    public static final int EVENT_INET_CONDITION_CHANGE = 8;

    /**
     * msg.arg1 = network type
     * msg.arg2 = default connection sequence number
     */
    public static final int EVENT_INET_CONDITION_HOLD_END = 9;

    /**
     * -------------------------------------------------------------
     * Control Interface
     * -------------------------------------------------------------
     */
    /**
     * Begin monitoring data connectivity.
     *
     * This is the first method called when this interface is used.
     *
     * @param context is the current Android context
     * @param target is the Hander to which to return the events.
     */
    public void startMonitoring(Context context, Handler target);

    /**
     * Fetch NetworkInfo for the network
     */
    public NetworkInfo getNetworkInfo();

    /**
     * Return the LinkProperties for the connection.
     *
     * @return a copy of the LinkProperties, is never null.
     */
    public LinkProperties getLinkProperties();

    /**
     * A capability is an Integer/String pair, the capabilities
     * are defined in the class LinkSocket#Key.
     *
     * @return a copy of this connections capabilities, may be empty but never null.
     */
    public LinkCapabilities getLinkCapabilities();

    /**
     * Return the system properties name associated with the tcp buffer sizes
     * for this network.
     */
    public String getTcpBufferSizesPropName();

    /**
     * Disable connectivity to a network
     * @return {@code true} if a teardown occurred, {@code false} if the
     * teardown did not occur.
     */
    public boolean teardown();

    /**
     * Reenable connectivity to a network after a {@link #teardown()}.
     * @return {@code true} if we're connected or expect to be connected
     */
    public boolean reconnect();

    /**
     * Turn the wireless radio off for a network.
     * @param turnOn {@code true} to turn the radio on, {@code false}
     */
    public boolean setRadio(boolean turnOn);

    /**
     * Returns an indication of whether this network is available for
     * connections. A value of {@code false} means that some quasi-permanent
     * condition prevents connectivity to this network.
     */
    public boolean isAvailable();

    /**
     * Fetch default gateway address for the network
     */
    public int getDefaultGatewayAddr();

    /**
     * Tells the underlying networking system that the caller wants to
     * begin using the named feature. The interpretation of {@code feature}
     * is completely up to each networking implementation.
     * @param feature the name of the feature to be used
     * @param callingPid the process ID of the process that is issuing this request
     * @param callingUid the user ID of the process that is issuing this request
     * @return an integer value representing the outcome of the request.
     * The interpretation of this value is specific to each networking
     * implementation+feature combination, except that the value {@code -1}
     * always indicates failure.
     */
    public int startUsingNetworkFeature(String feature, int callingPid, int callingUid);

    /**
     * Tells the underlying networking system that the caller is finished
     * using the named feature. The interpretation of {@code feature}
     * is completely up to each networking implementation.
     * @param feature the name of the feature that is no longer needed.
     * @param callingPid the process ID of the process that is issuing this request
     * @param callingUid the user ID of the process that is issuing this request
     * @return an integer value representing the outcome of the request.
     * The interpretation of this value is specific to each networking
     * implementation+feature combination, except that the value {@code -1}
     * always indicates failure.
     */
    public int stopUsingNetworkFeature(String feature, int callingPid, int callingUid);

    /**
     * -------------------------------------------------------------
     * Storage API used by ConnectivityService for saving
     * Network specific information.
     * -------------------------------------------------------------
     */

    /**
     * Check if private DNS route is set for the network
     */
    public boolean isPrivateDnsRouteSet();

    /**
     * Set a flag indicating private DNS route is set
     */
    public void privateDnsRouteSet(boolean enabled);

    /**
     * Check if default route is set
     */
    public boolean isDefaultRouteSet();

    /**
     * Set a flag indicating default route is set for the network
     */
    public void defaultRouteSet(boolean enabled);

    /**
     * Check if tear down was requested
     */
    public boolean isTeardownRequested();

    /**
     * Indicate tear down requested from connectivity
     */
    public void setTeardownRequested(boolean isRequested);

}<|MERGE_RESOLUTION|>--- conflicted
+++ resolved
@@ -32,7 +32,6 @@
  */
 public interface NetworkStateTracker {
 
-<<<<<<< HEAD
     /**
      * -------------------------------------------------------------
      * Event Interface back to ConnectivityService.
@@ -42,51 +41,20 @@
      * -------------------------------------------------------------
      */
 
-    /**
-     * The network state has changed and the NetworkInfo object
-     * contains the new state.
-     *
-     * msg.what = EVENT_STATE_CHANGED
-     * msg.obj = NetworkInfo object
-     */
-    public static final int EVENT_STATE_CHANGED = 1;
-=======
     // Share the event space with ConnectivityService (which we can't see, but
     // must send events to).  If you change these, change ConnectivityService
     // too.
-    private static final int MIN_NETWORK_STATE_TRACKER_EVENT = 1;
-    private static final int MAX_NETWORK_STATE_TRACKER_EVENT = 100;
-
+    static final int MIN_NETWORK_STATE_TRACKER_EVENT = 1;
+    static final int MAX_NETWORK_STATE_TRACKER_EVENT = 100;
+
+    /**
+     * The network state has changed and the NetworkInfo object
+     * contains the new state.
+     *
+     * msg.what = EVENT_STATE_CHANGED
+     * msg.obj = NetworkInfo object
+     */
     public static final int EVENT_STATE_CHANGED = 1;
-    public static final int EVENT_SCAN_RESULTS_AVAILABLE = 2;
-    /**
-     * arg1: 1 to show, 0 to hide
-     * arg2: ID of the notification
-     * obj: Notification (if showing)
-     */
-    public static final int EVENT_NOTIFICATION_CHANGED = 3;
-    public static final int EVENT_CONFIGURATION_CHANGED = 4;
-    public static final int EVENT_ROAMING_CHANGED = 5;
-    public static final int EVENT_NETWORK_SUBTYPE_CHANGED = 6;
-
-    public NetworkStateTracker(Context context,
-            Handler target,
-            int networkType,
-            int subType,
-            String typeName,
-            String subtypeName) {
-        super();
-        mContext = context;
-        mTarget = target;
-        mTeardownRequested = false;
-
-        this.mNetworkInfo = new NetworkInfo(networkType, subType, typeName, subtypeName);
-    }
-
-    public NetworkInfo getNetworkInfo() {
-        return mNetworkInfo;
-    }
->>>>>>> 2d457a32
 
     /**
      * msg.what = EVENT_CONFIGURATION_CHANGED
@@ -99,26 +67,6 @@
      * msg.obj = FeatureUser object
      */
     public static final int EVENT_RESTORE_DEFAULT_NETWORK = 6;
-
-    /**
-     * USED by ConnectivityService only
-     *
-     * msg.what = EVENT_CLEAR_NET_TRANSITION_WAKELOCK
-     * msg.arg1 = mNetTransitionWakeLockSerialNumber
-     */
-    public static final int EVENT_CLEAR_NET_TRANSITION_WAKELOCK = 7;
-
-    /**
-     * msg.arg1 = network type
-     * msg.arg2 = condition (0 bad, 100 good)
-     */
-    public static final int EVENT_INET_CONDITION_CHANGE = 8;
-
-    /**
-     * msg.arg1 = network type
-     * msg.arg2 = default connection sequence number
-     */
-    public static final int EVENT_INET_CONDITION_HOLD_END = 9;
 
     /**
      * -------------------------------------------------------------
