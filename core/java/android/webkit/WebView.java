/*
 * Copyright (C) 2006 The Android Open Source Project
 *
 * Licensed under the Apache License, Version 2.0 (the "License");
 * you may not use this file except in compliance with the License.
 * You may obtain a copy of the License at
 *
 *      http://www.apache.org/licenses/LICENSE-2.0
 *
 * Unless required by applicable law or agreed to in writing, software
 * distributed under the License is distributed on an "AS IS" BASIS,
 * WITHOUT WARRANTIES OR CONDITIONS OF ANY KIND, either express or implied.
 * See the License for the specific language governing permissions and
 * limitations under the License.
 */

package android.webkit;

import android.annotation.Widget;
import android.content.Context;
import android.content.res.Configuration;
import android.graphics.Bitmap;
import android.graphics.Canvas;
import android.graphics.Paint;
import android.graphics.Picture;
import android.graphics.Rect;
import android.graphics.drawable.Drawable;
import android.net.http.SslCertificate;
import android.os.Build;
import android.os.Bundle;
import android.os.Looper;
import android.os.Message;
import android.os.StrictMode;
import android.util.AttributeSet;
import android.util.Log;
import android.view.KeyEvent;
import android.view.MotionEvent;
import android.view.View;
import android.view.ViewDebug;
import android.view.ViewGroup;
import android.view.ViewTreeObserver;
import android.view.accessibility.AccessibilityEvent;
import android.view.accessibility.AccessibilityNodeInfo;
import android.view.accessibility.AccessibilityNodeProvider;
import android.view.inputmethod.EditorInfo;
import android.view.inputmethod.InputConnection;
import android.widget.AbsoluteLayout;

import java.io.BufferedWriter;
import java.io.File;
import java.io.OutputStream;
import java.util.Map;

/**
 * <p>A View that displays web pages. This class is the basis upon which you
 * can roll your own web browser or simply display some online content within your Activity.
 * It uses the WebKit rendering engine to display
 * web pages and includes methods to navigate forward and backward
 * through a history, zoom in and out, perform text searches and more.</p>
 * <p>To enable the built-in zoom, set
 * {@link #getSettings() WebSettings}.{@link WebSettings#setBuiltInZoomControls(boolean)}
 * (introduced in API level {@link android.os.Build.VERSION_CODES#CUPCAKE}).
 * <p>Note that, in order for your Activity to access the Internet and load web pages
 * in a WebView, you must add the {@code INTERNET} permissions to your
 * Android Manifest file:</p>
 * <pre>&lt;uses-permission android:name="android.permission.INTERNET" /></pre>
 *
 * <p>This must be a child of the <a
 * href="{@docRoot}guide/topics/manifest/manifest-element.html">{@code <manifest>}</a>
 * element.</p>
 *
 * <p>For more information, read
 * <a href="{@docRoot}guide/webapps/webview.html">Building Web Apps in WebView</a>.</p>
 *
 * <h3>Basic usage</h3>
 *
 * <p>By default, a WebView provides no browser-like widgets, does not
 * enable JavaScript and web page errors are ignored. If your goal is only
 * to display some HTML as a part of your UI, this is probably fine;
 * the user won't need to interact with the web page beyond reading
 * it, and the web page won't need to interact with the user. If you
 * actually want a full-blown web browser, then you probably want to
 * invoke the Browser application with a URL Intent rather than show it
 * with a WebView. For example:
 * <pre>
 * Uri uri = Uri.parse("http://www.example.com");
 * Intent intent = new Intent(Intent.ACTION_VIEW, uri);
 * startActivity(intent);
 * </pre>
 * <p>See {@link android.content.Intent} for more information.</p>
 *
 * <p>To provide a WebView in your own Activity, include a {@code <WebView>} in your layout,
 * or set the entire Activity window as a WebView during {@link
 * android.app.Activity#onCreate(Bundle) onCreate()}:</p>
 * <pre class="prettyprint">
 * WebView webview = new WebView(this);
 * setContentView(webview);
 * </pre>
 *
 * <p>Then load the desired web page:</p>
 * <pre>
 * // Simplest usage: note that an exception will NOT be thrown
 * // if there is an error loading this page (see below).
 * webview.loadUrl("http://slashdot.org/");
 *
 * // OR, you can also load from an HTML string:
 * String summary = "&lt;html>&lt;body>You scored &lt;b>192&lt;/b> points.&lt;/body>&lt;/html>";
 * webview.loadData(summary, "text/html", null);
 * // ... although note that there are restrictions on what this HTML can do.
 * // See the JavaDocs for {@link #loadData(String,String,String) loadData()} and {@link
 * #loadDataWithBaseURL(String,String,String,String,String) loadDataWithBaseURL()} for more info.
 * </pre>
 *
 * <p>A WebView has several customization points where you can add your
 * own behavior. These are:</p>
 *
 * <ul>
 *   <li>Creating and setting a {@link android.webkit.WebChromeClient} subclass.
 *       This class is called when something that might impact a
 *       browser UI happens, for instance, progress updates and
 *       JavaScript alerts are sent here (see <a
 * href="{@docRoot}guide/developing/debug-tasks.html#DebuggingWebPages">Debugging Tasks</a>).
 *   </li>
 *   <li>Creating and setting a {@link android.webkit.WebViewClient} subclass.
 *       It will be called when things happen that impact the
 *       rendering of the content, eg, errors or form submissions. You
 *       can also intercept URL loading here (via {@link
 * android.webkit.WebViewClient#shouldOverrideUrlLoading(WebView,String)
 * shouldOverrideUrlLoading()}).</li>
 *   <li>Modifying the {@link android.webkit.WebSettings}, such as
 * enabling JavaScript with {@link android.webkit.WebSettings#setJavaScriptEnabled(boolean)
 * setJavaScriptEnabled()}. </li>
 *   <li>Injecting Java objects into the WebView using the
 *       {@link android.webkit.WebView#addJavascriptInterface} method. This
 *       method allows you to inject Java objects into a page's JavaScript
 *       context, so that they can be accessed by JavaScript in the page.</li>
 * </ul>
 *
 * <p>Here's a more complicated example, showing error handling,
 *    settings, and progress notification:</p>
 *
 * <pre class="prettyprint">
 * // Let's display the progress in the activity title bar, like the
 * // browser app does.
 * getWindow().requestFeature(Window.FEATURE_PROGRESS);
 *
 * webview.getSettings().setJavaScriptEnabled(true);
 *
 * final Activity activity = this;
 * webview.setWebChromeClient(new WebChromeClient() {
 *   public void onProgressChanged(WebView view, int progress) {
 *     // Activities and WebViews measure progress with different scales.
 *     // The progress meter will automatically disappear when we reach 100%
 *     activity.setProgress(progress * 1000);
 *   }
 * });
 * webview.setWebViewClient(new WebViewClient() {
 *   public void onReceivedError(WebView view, int errorCode, String description, String failingUrl) {
 *     Toast.makeText(activity, "Oh no! " + description, Toast.LENGTH_SHORT).show();
 *   }
 * });
 *
 * webview.loadUrl("http://slashdot.org/");
 * </pre>
 *
 * <h3>Cookie and window management</h3>
 *
 * <p>For obvious security reasons, your application has its own
 * cache, cookie store etc.&mdash;it does not share the Browser
 * application's data.
 * </p>
 *
 * <p>By default, requests by the HTML to open new windows are
 * ignored. This is true whether they be opened by JavaScript or by
 * the target attribute on a link. You can customize your
 * {@link WebChromeClient} to provide your own behaviour for opening multiple windows,
 * and render them in whatever manner you want.</p>
 *
 * <p>The standard behavior for an Activity is to be destroyed and
 * recreated when the device orientation or any other configuration changes. This will cause
 * the WebView to reload the current page. If you don't want that, you
 * can set your Activity to handle the {@code orientation} and {@code keyboardHidden}
 * changes, and then just leave the WebView alone. It'll automatically
 * re-orient itself as appropriate. Read <a
 * href="{@docRoot}guide/topics/resources/runtime-changes.html">Handling Runtime Changes</a> for
 * more information about how to handle configuration changes during runtime.</p>
 *
 *
 * <h3>Building web pages to support different screen densities</h3>
 *
 * <p>The screen density of a device is based on the screen resolution. A screen with low density
 * has fewer available pixels per inch, where a screen with high density
 * has more &mdash; sometimes significantly more &mdash; pixels per inch. The density of a
 * screen is important because, other things being equal, a UI element (such as a button) whose
 * height and width are defined in terms of screen pixels will appear larger on the lower density
 * screen and smaller on the higher density screen.
 * For simplicity, Android collapses all actual screen densities into three generalized densities:
 * high, medium, and low.</p>
 * <p>By default, WebView scales a web page so that it is drawn at a size that matches the default
 * appearance on a medium density screen. So, it applies 1.5x scaling on a high density screen
 * (because its pixels are smaller) and 0.75x scaling on a low density screen (because its pixels
 * are bigger).
 * Starting with API level {@link android.os.Build.VERSION_CODES#ECLAIR}, WebView supports DOM, CSS,
 * and meta tag features to help you (as a web developer) target screens with different screen
 * densities.</p>
 * <p>Here's a summary of the features you can use to handle different screen densities:</p>
 * <ul>
 * <li>The {@code window.devicePixelRatio} DOM property. The value of this property specifies the
 * default scaling factor used for the current device. For example, if the value of {@code
 * window.devicePixelRatio} is "1.0", then the device is considered a medium density (mdpi) device
 * and default scaling is not applied to the web page; if the value is "1.5", then the device is
 * considered a high density device (hdpi) and the page content is scaled 1.5x; if the
 * value is "0.75", then the device is considered a low density device (ldpi) and the content is
 * scaled 0.75x.</li>
 * <li>The {@code -webkit-device-pixel-ratio} CSS media query. Use this to specify the screen
 * densities for which this style sheet is to be used. The corresponding value should be either
 * "0.75", "1", or "1.5", to indicate that the styles are for devices with low density, medium
 * density, or high density screens, respectively. For example:
 * <pre>
 * &lt;link rel="stylesheet" media="screen and (-webkit-device-pixel-ratio:1.5)" href="hdpi.css" /&gt;</pre>
 * <p>The {@code hdpi.css} stylesheet is only used for devices with a screen pixel ration of 1.5,
 * which is the high density pixel ratio.</p>
 * </li>
 *
 * <h3>HTML5 Video support</h3>
 *
 * <p>In order to support inline HTML5 video in your application, you need to have hardware
 * acceleration turned on, and set a {@link android.webkit.WebChromeClient}. For full screen support,
 * implementations of {@link WebChromeClient#onShowCustomView(View, WebChromeClient.CustomViewCallback)}
 * and {@link WebChromeClient#onHideCustomView()} are required,
 * {@link WebChromeClient#getVideoLoadingProgressView()} is optional.
 * </p>
 */
// Implementation notes.
// The WebView is a thin API class that delegates its public API to a backend WebViewProvider
// class instance. WebView extends {@link AbsoluteLayout} for backward compatibility reasons.
// Methods are delegated to the provider implementation: all public API methods introduced in this
// file are fully delegated, whereas public and protected methods from the View base classes are
// only delegated where a specific need exists for them to do so.
@Widget
public class WebView extends AbsoluteLayout
        implements ViewTreeObserver.OnGlobalFocusChangeListener,
        ViewGroup.OnHierarchyChangeListener, ViewDebug.HierarchyHandler {

    private static final String LOGTAG = "WebView";

    // Throwing an exception for incorrect thread usage if the
    // build target is JB MR2 or newer. Defaults to false, and is
    // set in the WebView constructor.
    private static volatile boolean sEnforceThreadChecking = false;

    /**
     *  Transportation object for returning WebView across thread boundaries.
     */
    public class WebViewTransport {
        private WebView mWebview;

        /**
         * Sets the WebView to the transportation object.
         *
         * @param webview the WebView to transport
         */
        public synchronized void setWebView(WebView webview) {
            mWebview = webview;
        }

        /**
         * Gets the WebView object.
         *
         * @return the transported WebView object
         */
        public synchronized WebView getWebView() {
            return mWebview;
        }
    }

    /**
     * URI scheme for telephone number.
     */
    public static final String SCHEME_TEL = "tel:";
    /**
     * URI scheme for email address.
     */
    public static final String SCHEME_MAILTO = "mailto:";
    /**
     * URI scheme for map address.
     */
    public static final String SCHEME_GEO = "geo:0,0?q=";

    /**
     * Interface to listen for find results.
     */
    public interface FindListener {
        /**
         * Notifies the listener about progress made by a find operation.
         *
         * @param activeMatchOrdinal the zero-based ordinal of the currently selected match
         * @param numberOfMatches how many matches have been found
         * @param isDoneCounting whether the find operation has actually completed. The listener
         *                       may be notified multiple times while the
         *                       operation is underway, and the numberOfMatches
         *                       value should not be considered final unless
         *                       isDoneCounting is true.
         */
        public void onFindResultReceived(int activeMatchOrdinal, int numberOfMatches,
            boolean isDoneCounting);
    }

    /**
     * Interface to listen for new pictures as they change.
     *
     * @deprecated This interface is now obsolete.
     */
    @Deprecated
    public interface PictureListener {
        /**
         * Used to provide notification that the WebView's picture has changed.
         * See {@link WebView#capturePicture} for details of the picture.
         *
         * @param view the WebView that owns the picture
         * @param picture the new picture. Applications targeting
         *     {@link android.os.Build.VERSION_CODES#JELLY_BEAN_MR2} or above
         *     will always receive a null Picture.
         * @deprecated Deprecated due to internal changes.
         */
        @Deprecated
        public void onNewPicture(WebView view, Picture picture);
    }

    public static class HitTestResult {
        /**
         * Default HitTestResult, where the target is unknown.
         */
        public static final int UNKNOWN_TYPE = 0;
        /**
         * @deprecated This type is no longer used.
         */
        @Deprecated
        public static final int ANCHOR_TYPE = 1;
        /**
         * HitTestResult for hitting a phone number.
         */
        public static final int PHONE_TYPE = 2;
        /**
         * HitTestResult for hitting a map address.
         */
        public static final int GEO_TYPE = 3;
        /**
         * HitTestResult for hitting an email address.
         */
        public static final int EMAIL_TYPE = 4;
        /**
         * HitTestResult for hitting an HTML::img tag.
         */
        public static final int IMAGE_TYPE = 5;
        /**
         * @deprecated This type is no longer used.
         */
        @Deprecated
        public static final int IMAGE_ANCHOR_TYPE = 6;
        /**
         * HitTestResult for hitting a HTML::a tag with src=http.
         */
        public static final int SRC_ANCHOR_TYPE = 7;
        /**
         * HitTestResult for hitting a HTML::a tag with src=http + HTML::img.
         */
        public static final int SRC_IMAGE_ANCHOR_TYPE = 8;
        /**
         * HitTestResult for hitting an edit text area.
         */
        public static final int EDIT_TEXT_TYPE = 9;

        private int mType;
        private String mExtra;

        /**
         * @hide Only for use by WebViewProvider implementations
         */
        public HitTestResult() {
            mType = UNKNOWN_TYPE;
        }

        /**
         * @hide Only for use by WebViewProvider implementations
         */
        public void setType(int type) {
            mType = type;
        }

        /**
         * @hide Only for use by WebViewProvider implementations
         */
        public void setExtra(String extra) {
            mExtra = extra;
        }

        /**
         * Gets the type of the hit test result. See the XXX_TYPE constants
         * defined in this class.
         *
         * @return the type of the hit test result
         */
        public int getType() {
            return mType;
        }

        /**
         * Gets additional type-dependant information about the result. See
         * {@link WebView#getHitTestResult()} for details. May either be null
         * or contain extra information about this result.
         *
         * @return additional type-dependant information about the result
         */
        public String getExtra() {
            return mExtra;
        }
    }

    /**
     * Constructs a new WebView with a Context object.
     *
     * @param context a Context object used to access application assets
     */
    public WebView(Context context) {
        this(context, null);
    }

    /**
     * Constructs a new WebView with layout parameters.
     *
     * @param context a Context object used to access application assets
     * @param attrs an AttributeSet passed to our parent
     */
    public WebView(Context context, AttributeSet attrs) {
        this(context, attrs, com.android.internal.R.attr.webViewStyle);
    }

    /**
     * Constructs a new WebView with layout parameters and a default style.
     *
     * @param context a Context object used to access application assets
     * @param attrs an AttributeSet passed to our parent
     * @param defStyle the default style resource ID
     */
    public WebView(Context context, AttributeSet attrs, int defStyle) {
        this(context, attrs, defStyle, false);
    }

    /**
     * Constructs a new WebView with layout parameters and a default style.
     *
     * @param context a Context object used to access application assets
     * @param attrs an AttributeSet passed to our parent
     * @param defStyle the default style resource ID
     * @param privateBrowsing whether this WebView will be initialized in
     *                        private mode
     *
     * @deprecated Private browsing is no longer supported directly via 
     * WebView and will be removed in a future release. Prefer using
     * {@link WebSettings}, {@link WebViewDatabase}, {@link CookieManager}
     * and {@link WebStorage} for fine-grained control of privacy data.
     */
    @Deprecated
    public WebView(Context context, AttributeSet attrs, int defStyle,
            boolean privateBrowsing) {
        this(context, attrs, defStyle, null, privateBrowsing);
    }

    /**
     * Constructs a new WebView with layout parameters, a default style and a set
     * of custom Javscript interfaces to be added to this WebView at initialization
     * time. This guarantees that these interfaces will be available when the JS
     * context is initialized.
     *
     * @param context a Context object used to access application assets
     * @param attrs an AttributeSet passed to our parent
     * @param defStyle the default style resource ID
     * @param javaScriptInterfaces a Map of interface names, as keys, and
     *                             object implementing those interfaces, as
     *                             values
     * @param privateBrowsing whether this WebView will be initialized in
     *                        private mode
     * @hide This is used internally by dumprendertree, as it requires the javaScript interfaces to
     *       be added synchronously, before a subsequent loadUrl call takes effect.
     */
    @SuppressWarnings("deprecation")  // for super() call into deprecated base class constructor.
    protected WebView(Context context, AttributeSet attrs, int defStyle,
            Map<String, Object> javaScriptInterfaces, boolean privateBrowsing) {
        super(context, attrs, defStyle);
        if (context == null) {
            throw new IllegalArgumentException("Invalid context argument");
        }
        sEnforceThreadChecking = context.getApplicationInfo().targetSdkVersion >=
                Build.VERSION_CODES.JELLY_BEAN_MR2;
        checkThread();
        if (DebugFlags.TRACE_API) Log.d(LOGTAG, "WebView<init>");

        ensureProviderCreated();
        mProvider.init(javaScriptInterfaces, privateBrowsing);
        // Post condition of creating a webview is the CookieSyncManager instance exists.
        CookieSyncManager.createInstance(getContext());
    }

    /**
     * Specifies whether the horizontal scrollbar has overlay style.
     *
     * @param overlay true if horizontal scrollbar should have overlay style
     */
    public void setHorizontalScrollbarOverlay(boolean overlay) {
        checkThread();
        if (DebugFlags.TRACE_API) Log.d(LOGTAG, "setHorizontalScrollbarOverlay=" + overlay);
        mProvider.setHorizontalScrollbarOverlay(overlay);
    }

    /**
     * Specifies whether the vertical scrollbar has overlay style.
     *
     * @param overlay true if vertical scrollbar should have overlay style
     */
    public void setVerticalScrollbarOverlay(boolean overlay) {
        checkThread();
        if (DebugFlags.TRACE_API) Log.d(LOGTAG, "setVerticalScrollbarOverlay=" + overlay);
        mProvider.setVerticalScrollbarOverlay(overlay);
    }

    /**
     * Gets whether horizontal scrollbar has overlay style.
     *
     * @return true if horizontal scrollbar has overlay style
     */
    public boolean overlayHorizontalScrollbar() {
        checkThread();
        return mProvider.overlayHorizontalScrollbar();
    }

    /**
     * Gets whether vertical scrollbar has overlay style.
     *
     * @return true if vertical scrollbar has overlay style
     */
    public boolean overlayVerticalScrollbar() {
        checkThread();
        return mProvider.overlayVerticalScrollbar();
    }

    /**
     * Gets the visible height (in pixels) of the embedded title bar (if any).
     *
     * @deprecated This method is now obsolete.
     * @hide Since API level {@link android.os.Build.VERSION_CODES#JELLY_BEAN_MR1}
     */
    public int getVisibleTitleHeight() {
        checkThread();
        return mProvider.getVisibleTitleHeight();
    }

    /**
     * Gets the SSL certificate for the main top-level page or null if there is
     * no certificate (the site is not secure).
     *
     * @return the SSL certificate for the main top-level page
     */
    public SslCertificate getCertificate() {
        checkThread();
        return mProvider.getCertificate();
    }

    /**
     * Sets the SSL certificate for the main top-level page.
     *
     * @deprecated Calling this function has no useful effect, and will be
     * ignored in future releases.
     */
    @Deprecated
    public void setCertificate(SslCertificate certificate) {
        checkThread();
        if (DebugFlags.TRACE_API) Log.d(LOGTAG, "setCertificate=" + certificate);
        mProvider.setCertificate(certificate);
    }

    //-------------------------------------------------------------------------
    // Methods called by activity
    //-------------------------------------------------------------------------

    /**
     * Sets a username and password pair for the specified host. This data is
     * used by the Webview to autocomplete username and password fields in web
     * forms. Note that this is unrelated to the credentials used for HTTP
     * authentication.
     *
     * @param host the host that required the credentials
     * @param username the username for the given host
     * @param password the password for the given host
     * @see WebViewDatabase#clearUsernamePassword
     * @see WebViewDatabase#hasUsernamePassword
     * @deprecated Saving passwords in WebView will not be supported in future versions.
     */
    @Deprecated
    public void savePassword(String host, String username, String password) {
        checkThread();
        if (DebugFlags.TRACE_API) Log.d(LOGTAG, "savePassword=" + host);
        mProvider.savePassword(host, username, password);
    }

    /**
     * Stores HTTP authentication credentials for a given host and realm. This
     * method is intended to be used with
     * {@link WebViewClient#onReceivedHttpAuthRequest}.
     *
     * @param host the host to which the credentials apply
     * @param realm the realm to which the credentials apply
     * @param username the username
     * @param password the password
     * @see #getHttpAuthUsernamePassword
     * @see WebViewDatabase#hasHttpAuthUsernamePassword
     * @see WebViewDatabase#clearHttpAuthUsernamePassword
     */
    public void setHttpAuthUsernamePassword(String host, String realm,
            String username, String password) {
        checkThread();
        if (DebugFlags.TRACE_API) Log.d(LOGTAG, "setHttpAuthUsernamePassword=" + host);
        mProvider.setHttpAuthUsernamePassword(host, realm, username, password);
    }

    /**
     * Retrieves HTTP authentication credentials for a given host and realm.
     * This method is intended to be used with
     * {@link WebViewClient#onReceivedHttpAuthRequest}.
     *
     * @param host the host to which the credentials apply
     * @param realm the realm to which the credentials apply
     * @return the credentials as a String array, if found. The first element
     *         is the username and the second element is the password. Null if
     *         no credentials are found.
     * @see #setHttpAuthUsernamePassword
     * @see WebViewDatabase#hasHttpAuthUsernamePassword
     * @see WebViewDatabase#clearHttpAuthUsernamePassword
     */
    public String[] getHttpAuthUsernamePassword(String host, String realm) {
        checkThread();
        return mProvider.getHttpAuthUsernamePassword(host, realm);
    }

    /**
     * Destroys the internal state of this WebView. This method should be called
     * after this WebView has been removed from the view system. No other
     * methods may be called on this WebView after destroy.
     */
    public void destroy() {
        checkThread();
        if (DebugFlags.TRACE_API) Log.d(LOGTAG, "destroy");
        mProvider.destroy();
    }

    /**
     * Enables platform notifications of data state and proxy changes.
     * Notifications are enabled by default.
     *
     * @deprecated This method is now obsolete.
     * @hide Since API level {@link android.os.Build.VERSION_CODES#JELLY_BEAN_MR1}
     */
    @Deprecated
    public static void enablePlatformNotifications() {
        checkThread();
        getFactory().getStatics().setPlatformNotificationsEnabled(true);
    }

    /**
     * Disables platform notifications of data state and proxy changes.
     * Notifications are enabled by default.
     *
     * @deprecated This method is now obsolete.
     * @hide Since API level {@link android.os.Build.VERSION_CODES#JELLY_BEAN_MR1}
     */
    @Deprecated
    public static void disablePlatformNotifications() {
        checkThread();
        getFactory().getStatics().setPlatformNotificationsEnabled(false);
    }

    /**
     * Informs WebView of the network state. This is used to set
     * the JavaScript property window.navigator.isOnline and
     * generates the online/offline event as specified in HTML5, sec. 5.7.7
     *
     * @param networkUp a boolean indicating if network is available
     */
    public void setNetworkAvailable(boolean networkUp) {
        checkThread();
        if (DebugFlags.TRACE_API) Log.d(LOGTAG, "setNetworkAvailable=" + networkUp);
        mProvider.setNetworkAvailable(networkUp);
    }

    /**
     * Saves the state of this WebView used in
     * {@link android.app.Activity#onSaveInstanceState}. Please note that this
     * method no longer stores the display data for this WebView. The previous
     * behavior could potentially leak files if {@link #restoreState} was never
     * called.
     *
     * @param outState the Bundle to store this WebView's state
     * @return the same copy of the back/forward list used to save the state. If
     *         saveState fails, the returned list will be null.
     */
    public WebBackForwardList saveState(Bundle outState) {
        checkThread();
        if (DebugFlags.TRACE_API) Log.d(LOGTAG, "saveState");
        return mProvider.saveState(outState);
    }

    /**
     * Saves the current display data to the Bundle given. Used in conjunction
     * with {@link #saveState}.
     * @param b a Bundle to store the display data
     * @param dest the file to store the serialized picture data. Will be
     *             overwritten with this WebView's picture data.
     * @return true if the picture was successfully saved
     * @deprecated This method is now obsolete.
     * @hide Since API level {@link android.os.Build.VERSION_CODES#JELLY_BEAN_MR1}
     */
    @Deprecated
    public boolean savePicture(Bundle b, final File dest) {
        checkThread();
        if (DebugFlags.TRACE_API) Log.d(LOGTAG, "savePicture=" + dest.getName());
        return mProvider.savePicture(b, dest);
    }

    /**
     * Restores the display data that was saved in {@link #savePicture}. Used in
     * conjunction with {@link #restoreState}. Note that this will not work if
     * this WebView is hardware accelerated.
     *
     * @param b a Bundle containing the saved display data
     * @param src the file where the picture data was stored
     * @return true if the picture was successfully restored
     * @deprecated This method is now obsolete.
     * @hide Since API level {@link android.os.Build.VERSION_CODES#JELLY_BEAN_MR1}
     */
    @Deprecated
    public boolean restorePicture(Bundle b, File src) {
        checkThread();
        if (DebugFlags.TRACE_API) Log.d(LOGTAG, "restorePicture=" + src.getName());
        return mProvider.restorePicture(b, src);
    }

    /**
     * Restores the state of this WebView from the given Bundle. This method is
     * intended for use in {@link android.app.Activity#onRestoreInstanceState}
     * and should be called to restore the state of this WebView. If
     * it is called after this WebView has had a chance to build state (load
     * pages, create a back/forward list, etc.) there may be undesirable
     * side-effects. Please note that this method no longer restores the
     * display data for this WebView.
     *
     * @param inState the incoming Bundle of state
     * @return the restored back/forward list or null if restoreState failed
     */
    public WebBackForwardList restoreState(Bundle inState) {
        checkThread();
        if (DebugFlags.TRACE_API) Log.d(LOGTAG, "restoreState");
        return mProvider.restoreState(inState);
    }

    /**
     * Loads the given URL with the specified additional HTTP headers.
     *
     * @param url the URL of the resource to load
     * @param additionalHttpHeaders the additional headers to be used in the
     *            HTTP request for this URL, specified as a map from name to
     *            value. Note that if this map contains any of the headers
     *            that are set by default by this WebView, such as those
     *            controlling caching, accept types or the User-Agent, their
     *            values may be overriden by this WebView's defaults.
     */
    public void loadUrl(String url, Map<String, String> additionalHttpHeaders) {
        checkThread();
        if (DebugFlags.TRACE_API) Log.d(LOGTAG, "loadUrl(extra headers)=" + url);
        mProvider.loadUrl(url, additionalHttpHeaders);
    }

    /**
     * Loads the given URL.
     *
     * @param url the URL of the resource to load
     */
    public void loadUrl(String url) {
        checkThread();
        if (DebugFlags.TRACE_API) Log.d(LOGTAG, "loadUrl=" + url);
        mProvider.loadUrl(url);
    }

    /**
     * Loads the URL with postData using "POST" method into this WebView. If url
     * is not a network URL, it will be loaded with {link
     * {@link #loadUrl(String)} instead.
     *
     * @param url the URL of the resource to load
     * @param postData the data will be passed to "POST" request, which must be
     *     be "application/x-www-form-urlencoded" encoded.
     */
    public void postUrl(String url, byte[] postData) {
        checkThread();
        if (DebugFlags.TRACE_API) Log.d(LOGTAG, "postUrl=" + url);
        mProvider.postUrl(url, postData);
    }

    /**
     * Loads the given data into this WebView using a 'data' scheme URL.
     * <p>
     * Note that JavaScript's same origin policy means that script running in a
     * page loaded using this method will be unable to access content loaded
     * using any scheme other than 'data', including 'http(s)'. To avoid this
     * restriction, use {@link
     * #loadDataWithBaseURL(String,String,String,String,String)
     * loadDataWithBaseURL()} with an appropriate base URL.
     * <p>
     * The encoding parameter specifies whether the data is base64 or URL
     * encoded. If the data is base64 encoded, the value of the encoding
     * parameter must be 'base64'. For all other values of the parameter,
     * including null, it is assumed that the data uses ASCII encoding for
     * octets inside the range of safe URL characters and use the standard %xx
     * hex encoding of URLs for octets outside that range. For example, '#',
     * '%', '\', '?' should be replaced by %23, %25, %27, %3f respectively.
     * <p>
     * The 'data' scheme URL formed by this method uses the default US-ASCII
     * charset. If you need need to set a different charset, you should form a
     * 'data' scheme URL which explicitly specifies a charset parameter in the
     * mediatype portion of the URL and call {@link #loadUrl(String)} instead.
     * Note that the charset obtained from the mediatype portion of a data URL
     * always overrides that specified in the HTML or XML document itself.
     *
     * @param data a String of data in the given encoding
     * @param mimeType the MIME type of the data, e.g. 'text/html'
     * @param encoding the encoding of the data
     */
    public void loadData(String data, String mimeType, String encoding) {
        checkThread();
        if (DebugFlags.TRACE_API) Log.d(LOGTAG, "loadData");
        mProvider.loadData(data, mimeType, encoding);
    }

    /**
     * Loads the given data into this WebView, using baseUrl as the base URL for
     * the content. The base URL is used both to resolve relative URLs and when
     * applying JavaScript's same origin policy. The historyUrl is used for the
     * history entry.
     * <p>
     * Note that content specified in this way can access local device files
     * (via 'file' scheme URLs) only if baseUrl specifies a scheme other than
     * 'http', 'https', 'ftp', 'ftps', 'about' or 'javascript'.
     * <p>
     * If the base URL uses the data scheme, this method is equivalent to
     * calling {@link #loadData(String,String,String) loadData()} and the
     * historyUrl is ignored, and the data will be treated as part of a data: URL.
     * If the base URL uses any other scheme, then the data will be loaded into
     * the WebView as a plain string (i.e. not part of a data URL) and any URL-encoded
     * entities in the string will not be decoded.
     *
     * @param baseUrl the URL to use as the page's base URL. If null defaults to
     *                'about:blank'.
     * @param data a String of data in the given encoding
     * @param mimeType the MIMEType of the data, e.g. 'text/html'. If null,
     *                 defaults to 'text/html'.
     * @param encoding the encoding of the data
     * @param historyUrl the URL to use as the history entry. If null defaults
     *                   to 'about:blank'. If non-null, this must be a valid URL.
     */
    public void loadDataWithBaseURL(String baseUrl, String data,
            String mimeType, String encoding, String historyUrl) {
        checkThread();
        if (DebugFlags.TRACE_API) Log.d(LOGTAG, "loadDataWithBaseURL=" + baseUrl);
        mProvider.loadDataWithBaseURL(baseUrl, data, mimeType, encoding, historyUrl);
    }

    /**
     * Asynchronously evaluates JavaScript in the context of the currently displayed page.
     * If non-null, |resultCallback| will be invoked with any result returned from that
     * execution. This method must be called on the UI thread and the callback will
     * be made on the UI thread.
     *
     * @param script the JavaScript to execute.
     * @param resultCallback A callback to be invoked when the script execution
     *                       completes with the result of the execution (if any).
     *                       May be null if no notificaion of the result is required.
     */
    public void evaluateJavascript(String script, ValueCallback<String> resultCallback) {
        checkThread();
        if (DebugFlags.TRACE_API) Log.d(LOGTAG, "evaluateJavascript=" + script);
        mProvider.evaluateJavaScript(script, resultCallback);
    }

    /**
     * Saves the current view as a web archive.
     *
     * @param filename the filename where the archive should be placed
     */
    public void saveWebArchive(String filename) {
        checkThread();
        if (DebugFlags.TRACE_API) Log.d(LOGTAG, "saveWebArchive=" + filename);
        mProvider.saveWebArchive(filename);
    }

    /**
     * Saves the current view as a web archive.
     *
     * @param basename the filename where the archive should be placed
     * @param autoname if false, takes basename to be a file. If true, basename
     *                 is assumed to be a directory in which a filename will be
     *                 chosen according to the URL of the current page.
     * @param callback called after the web archive has been saved. The
     *                 parameter for onReceiveValue will either be the filename
     *                 under which the file was saved, or null if saving the
     *                 file failed.
     */
    public void saveWebArchive(String basename, boolean autoname, ValueCallback<String> callback) {
        checkThread();
        if (DebugFlags.TRACE_API) Log.d(LOGTAG, "saveWebArchive(auto)=" + basename);
        mProvider.saveWebArchive(basename, autoname, callback);
    }

    /**
     * Stops the current load.
     */
    public void stopLoading() {
        checkThread();
        if (DebugFlags.TRACE_API) Log.d(LOGTAG, "stopLoading");
        mProvider.stopLoading();
    }

    /**
     * Reloads the current URL.
     */
    public void reload() {
        checkThread();
        if (DebugFlags.TRACE_API) Log.d(LOGTAG, "reload");
        mProvider.reload();
    }

    /**
     * Gets whether this WebView has a back history item.
     *
     * @return true iff this WebView has a back history item
     */
    public boolean canGoBack() {
        checkThread();
        return mProvider.canGoBack();
    }

    /**
     * Goes back in the history of this WebView.
     */
    public void goBack() {
        checkThread();
        if (DebugFlags.TRACE_API) Log.d(LOGTAG, "goBack");
        mProvider.goBack();
    }

    /**
     * Gets whether this WebView has a forward history item.
     *
     * @return true iff this Webview has a forward history item
     */
    public boolean canGoForward() {
        checkThread();
        return mProvider.canGoForward();
    }

    /**
     * Goes forward in the history of this WebView.
     */
    public void goForward() {
        checkThread();
        if (DebugFlags.TRACE_API) Log.d(LOGTAG, "goForward");
        mProvider.goForward();
    }

    /**
     * Gets whether the page can go back or forward the given
     * number of steps.
     *
     * @param steps the negative or positive number of steps to move the
     *              history
     */
    public boolean canGoBackOrForward(int steps) {
        checkThread();
        return mProvider.canGoBackOrForward(steps);
    }

    /**
     * Goes to the history item that is the number of steps away from
     * the current item. Steps is negative if backward and positive
     * if forward.
     *
     * @param steps the number of steps to take back or forward in the back
     *              forward list
     */
    public void goBackOrForward(int steps) {
        checkThread();
        if (DebugFlags.TRACE_API) Log.d(LOGTAG, "goBackOrForwad=" + steps);
        mProvider.goBackOrForward(steps);
    }

    /**
     * Gets whether private browsing is enabled in this WebView.
     */
    public boolean isPrivateBrowsingEnabled() {
        checkThread();
        return mProvider.isPrivateBrowsingEnabled();
    }

    /**
     * Scrolls the contents of this WebView up by half the view size.
     *
     * @param top true to jump to the top of the page
     * @return true if the page was scrolled
     */
    public boolean pageUp(boolean top) {
        checkThread();
        if (DebugFlags.TRACE_API) Log.d(LOGTAG, "pageUp");
        return mProvider.pageUp(top);
    }

    /**
     * Scrolls the contents of this WebView down by half the page size.
     *
     * @param bottom true to jump to bottom of page
     * @return true if the page was scrolled
     */
    public boolean pageDown(boolean bottom) {
        checkThread();
        if (DebugFlags.TRACE_API) Log.d(LOGTAG, "pageDown");
        return mProvider.pageDown(bottom);
    }

    /**
     * Clears this WebView so that onDraw() will draw nothing but white background,
     * and onMeasure() will return 0 if MeasureSpec is not MeasureSpec.EXACTLY.
     * @deprecated Use WebView.loadUrl("about:blank") to reliably reset the view state
     *             and release page resources (including any running JavaScript).
     */
    @Deprecated
    public void clearView() {
        checkThread();
        if (DebugFlags.TRACE_API) Log.d(LOGTAG, "clearView");
        mProvider.clearView();
    }

    /**
     * Gets a new picture that captures the current contents of this WebView.
     * The picture is of the entire document being displayed, and is not
     * limited to the area currently displayed by this WebView. Also, the
     * picture is a static copy and is unaffected by later changes to the
     * content being displayed.
     * <p>
     * Note that due to internal changes, for API levels between
     * {@link android.os.Build.VERSION_CODES#HONEYCOMB} and
     * {@link android.os.Build.VERSION_CODES#ICE_CREAM_SANDWICH} inclusive, the
     * picture does not include fixed position elements or scrollable divs.
     *
     * @return a picture that captures the current contents of this WebView
     */
    public Picture capturePicture() {
        checkThread();
        if (DebugFlags.TRACE_API) Log.d(LOGTAG, "capturePicture");
        return mProvider.capturePicture();
    }

    /**
     * Exports the contents of this Webview as PDF. Only supported for API levels
     * {@link android.os.Build.VERSION_CODES#KEY_LIME_PIE} and above.
     *
     * @param out            The stream to export the PDF contents to. Cannot be null.
     * @param width          The page width. Should be larger than 0.
     * @param height         The page height. Should be larger than 0.
     * @param resultCallback A callback to be invoked when the PDF content is exported.
     *                       A true indicates success, and a false failure.
     *
     * TODO: explain method parameters, margins, consider making the callback
     * return more meaningful information, explain any threading concerns, HW
     * draw limitations, and make it public.
     * TODO: at the moment we are asking app to provide paper size information (width
     * and height). This is likely not ideal (I think need margin info too).
     * Another approach would be using PrintAttributes. This is to be clarified later.
     *
     * TODO: explain this webview will not draw during export (onDraw will clear to
     * background color) so recommend taking it offscreen, or putting in a layer with an
     * overlaid progress UI / spinner.
     * @hide
     */
    public void exportToPdf(OutputStream out, int width, int height,
            ValueCallback<Boolean> resultCallback) {
        checkThread();
<<<<<<< HEAD
        mProvider.exportToPdf(out, width, height, resultCallback);
=======
        if (DebugFlags.TRACE_API) Log.d(LOGTAG, "exportToPdf");
        mProvider.exportToPdf(fd, attributes, resultCallback, cancellationSignal);
>>>>>>> b5539b68
    }

    /**
     * Gets the current scale of this WebView.
     *
     * @return the current scale
     *
     * @deprecated This method is prone to inaccuracy due to race conditions
     * between the web rendering and UI threads; prefer
     * {@link WebViewClient#onScaleChanged}.
     */
    @Deprecated
    @ViewDebug.ExportedProperty(category = "webview")
    public float getScale() {
        checkThread();
        return mProvider.getScale();
    }

    /**
     * Sets the initial scale for this WebView. 0 means default. If
     * {@link WebSettings#getUseWideViewPort()} is true, it zooms out all the
     * way. Otherwise it starts with 100%. If initial scale is greater than 0,
     * WebView starts with this value as initial scale.
     * Please note that unlike the scale properties in the viewport meta tag,
     * this method doesn't take the screen density into account.
     *
     * @param scaleInPercent the initial scale in percent
     */
    public void setInitialScale(int scaleInPercent) {
        checkThread();
        if (DebugFlags.TRACE_API) Log.d(LOGTAG, "setInitialScale=" + scaleInPercent);
        mProvider.setInitialScale(scaleInPercent);
    }

    /**
     * Invokes the graphical zoom picker widget for this WebView. This will
     * result in the zoom widget appearing on the screen to control the zoom
     * level of this WebView.
     */
    public void invokeZoomPicker() {
        checkThread();
        if (DebugFlags.TRACE_API) Log.d(LOGTAG, "invokeZoomPicker");
        mProvider.invokeZoomPicker();
    }

    /**
     * Gets a HitTestResult based on the current cursor node. If a HTML::a
     * tag is found and the anchor has a non-JavaScript URL, the HitTestResult
     * type is set to SRC_ANCHOR_TYPE and the URL is set in the "extra" field.
     * If the anchor does not have a URL or if it is a JavaScript URL, the type
     * will be UNKNOWN_TYPE and the URL has to be retrieved through
     * {@link #requestFocusNodeHref} asynchronously. If a HTML::img tag is
     * found, the HitTestResult type is set to IMAGE_TYPE and the URL is set in
     * the "extra" field. A type of
     * SRC_IMAGE_ANCHOR_TYPE indicates an anchor with a URL that has an image as
     * a child node. If a phone number is found, the HitTestResult type is set
     * to PHONE_TYPE and the phone number is set in the "extra" field of
     * HitTestResult. If a map address is found, the HitTestResult type is set
     * to GEO_TYPE and the address is set in the "extra" field of HitTestResult.
     * If an email address is found, the HitTestResult type is set to EMAIL_TYPE
     * and the email is set in the "extra" field of HitTestResult. Otherwise,
     * HitTestResult type is set to UNKNOWN_TYPE.
     */
    public HitTestResult getHitTestResult() {
        checkThread();
        if (DebugFlags.TRACE_API) Log.d(LOGTAG, "getHitTestResult");
        return mProvider.getHitTestResult();
    }

    /**
     * Requests the anchor or image element URL at the last tapped point.
     * If hrefMsg is null, this method returns immediately and does not
     * dispatch hrefMsg to its target. If the tapped point hits an image,
     * an anchor, or an image in an anchor, the message associates
     * strings in named keys in its data. The value paired with the key
     * may be an empty string.
     *
     * @param hrefMsg the message to be dispatched with the result of the
     *                request. The message data contains three keys. "url"
     *                returns the anchor's href attribute. "title" returns the
     *                anchor's text. "src" returns the image's src attribute.
     */
    public void requestFocusNodeHref(Message hrefMsg) {
        checkThread();
        if (DebugFlags.TRACE_API) Log.d(LOGTAG, "requestFocusNodeHref");
        mProvider.requestFocusNodeHref(hrefMsg);
    }

    /**
     * Requests the URL of the image last touched by the user. msg will be sent
     * to its target with a String representing the URL as its object.
     *
     * @param msg the message to be dispatched with the result of the request
     *            as the data member with "url" as key. The result can be null.
     */
    public void requestImageRef(Message msg) {
        checkThread();
        if (DebugFlags.TRACE_API) Log.d(LOGTAG, "requestImageRef");
        mProvider.requestImageRef(msg);
    }

    /**
     * Gets the URL for the current page. This is not always the same as the URL
     * passed to WebViewClient.onPageStarted because although the load for
     * that URL has begun, the current page may not have changed.
     *
     * @return the URL for the current page
     */
    @ViewDebug.ExportedProperty(category = "webview")
    public String getUrl() {
        checkThread();
        return mProvider.getUrl();
    }

    /**
     * Gets the original URL for the current page. This is not always the same
     * as the URL passed to WebViewClient.onPageStarted because although the
     * load for that URL has begun, the current page may not have changed.
     * Also, there may have been redirects resulting in a different URL to that
     * originally requested.
     *
     * @return the URL that was originally requested for the current page
     */
    @ViewDebug.ExportedProperty(category = "webview")
    public String getOriginalUrl() {
        checkThread();
        return mProvider.getOriginalUrl();
    }

    /**
     * Gets the title for the current page. This is the title of the current page
     * until WebViewClient.onReceivedTitle is called.
     *
     * @return the title for the current page
     */
    @ViewDebug.ExportedProperty(category = "webview")
    public String getTitle() {
        checkThread();
        return mProvider.getTitle();
    }

    /**
     * Gets the favicon for the current page. This is the favicon of the current
     * page until WebViewClient.onReceivedIcon is called.
     *
     * @return the favicon for the current page
     */
    public Bitmap getFavicon() {
        checkThread();
        return mProvider.getFavicon();
    }

    /**
     * Gets the touch icon URL for the apple-touch-icon <link> element, or
     * a URL on this site's server pointing to the standard location of a
     * touch icon.
     *
     * @hide
     */
    public String getTouchIconUrl() {
        return mProvider.getTouchIconUrl();
    }

    /**
     * Gets the progress for the current page.
     *
     * @return the progress for the current page between 0 and 100
     */
    public int getProgress() {
        checkThread();
        return mProvider.getProgress();
    }

    /**
     * Gets the height of the HTML content.
     *
     * @return the height of the HTML content
     */
    @ViewDebug.ExportedProperty(category = "webview")
    public int getContentHeight() {
        checkThread();
        return mProvider.getContentHeight();
    }

    /**
     * Gets the width of the HTML content.
     *
     * @return the width of the HTML content
     * @hide
     */
    @ViewDebug.ExportedProperty(category = "webview")
    public int getContentWidth() {
        return mProvider.getContentWidth();
    }

    /**
     * Pauses all layout, parsing, and JavaScript timers for all WebViews. This
     * is a global requests, not restricted to just this WebView. This can be
     * useful if the application has been paused.
     */
    public void pauseTimers() {
        checkThread();
        if (DebugFlags.TRACE_API) Log.d(LOGTAG, "pauseTimers");
        mProvider.pauseTimers();
    }

    /**
     * Resumes all layout, parsing, and JavaScript timers for all WebViews.
     * This will resume dispatching all timers.
     */
    public void resumeTimers() {
        checkThread();
        if (DebugFlags.TRACE_API) Log.d(LOGTAG, "resumeTimers");
        mProvider.resumeTimers();
    }

    /**
     * Pauses any extra processing associated with this WebView and its
     * associated DOM, plugins, JavaScript etc. For example, if this WebView is
     * taken offscreen, this could be called to reduce unnecessary CPU or
     * network traffic. When this WebView is again "active", call onResume().
     * Note that this differs from pauseTimers(), which affects all WebViews.
     */
    public void onPause() {
        checkThread();
        if (DebugFlags.TRACE_API) Log.d(LOGTAG, "onPause");
        mProvider.onPause();
    }

    /**
     * Resumes a WebView after a previous call to onPause().
     */
    public void onResume() {
        checkThread();
        if (DebugFlags.TRACE_API) Log.d(LOGTAG, "onResume");
        mProvider.onResume();
    }

    /**
     * Gets whether this WebView is paused, meaning onPause() was called.
     * Calling onResume() sets the paused state back to false.
     *
     * @hide
     */
    public boolean isPaused() {
        return mProvider.isPaused();
    }

    /**
     * Informs this WebView that memory is low so that it can free any available
     * memory.
     */
    public void freeMemory() {
        checkThread();
        if (DebugFlags.TRACE_API) Log.d(LOGTAG, "freeMemory");
        mProvider.freeMemory();
    }

    /**
     * Clears the resource cache. Note that the cache is per-application, so
     * this will clear the cache for all WebViews used.
     *
     * @param includeDiskFiles if false, only the RAM cache is cleared
     */
    public void clearCache(boolean includeDiskFiles) {
        checkThread();
        if (DebugFlags.TRACE_API) Log.d(LOGTAG, "clearCache");
        mProvider.clearCache(includeDiskFiles);
    }

    /**
     * Removes the autocomplete popup from the currently focused form field, if
     * present. Note this only affects the display of the autocomplete popup,
     * it does not remove any saved form data from this WebView's store. To do
     * that, use {@link WebViewDatabase#clearFormData}.
     */
    public void clearFormData() {
        checkThread();
        if (DebugFlags.TRACE_API) Log.d(LOGTAG, "clearFormData");
        mProvider.clearFormData();
    }

    /**
     * Tells this WebView to clear its internal back/forward list.
     */
    public void clearHistory() {
        checkThread();
        if (DebugFlags.TRACE_API) Log.d(LOGTAG, "clearHistory");
        mProvider.clearHistory();
    }

    /**
     * Clears the SSL preferences table stored in response to proceeding with
     * SSL certificate errors.
     */
    public void clearSslPreferences() {
        checkThread();
        if (DebugFlags.TRACE_API) Log.d(LOGTAG, "clearSslPreferences");
        mProvider.clearSslPreferences();
    }

    /**
     * Gets the WebBackForwardList for this WebView. This contains the
     * back/forward list for use in querying each item in the history stack.
     * This is a copy of the private WebBackForwardList so it contains only a
     * snapshot of the current state. Multiple calls to this method may return
     * different objects. The object returned from this method will not be
     * updated to reflect any new state.
     */
    public WebBackForwardList copyBackForwardList() {
        checkThread();
        return mProvider.copyBackForwardList();

    }

    /**
     * Registers the listener to be notified as find-on-page operations
     * progress. This will replace the current listener.
     *
     * @param listener an implementation of {@link FindListener}
     */
    public void setFindListener(FindListener listener) {
        checkThread();
        setupFindListenerIfNeeded();
        mFindListener.mUserFindListener = listener;
    }

    /**
     * Highlights and scrolls to the next match found by
     * {@link #findAllAsync}, wrapping around page boundaries as necessary.
     * Notifies any registered {@link FindListener}. If {@link #findAllAsync(String)}
     * has not been called yet, or if {@link #clearMatches} has been called since the
     * last find operation, this function does nothing.
     *
     * @param forward the direction to search
     * @see #setFindListener
     */
    public void findNext(boolean forward) {
        checkThread();
        if (DebugFlags.TRACE_API) Log.d(LOGTAG, "findNext");
        mProvider.findNext(forward);
    }

    /**
     * Finds all instances of find on the page and highlights them.
     * Notifies any registered {@link FindListener}.
     *
     * @param find the string to find
     * @return the number of occurances of the String "find" that were found
     * @deprecated {@link #findAllAsync} is preferred.
     * @see #setFindListener
     */
    @Deprecated
    public int findAll(String find) {
        checkThread();
        if (DebugFlags.TRACE_API) Log.d(LOGTAG, "findAll");
        StrictMode.noteSlowCall("findAll blocks UI: prefer findAllAsync");
        return mProvider.findAll(find);
    }

    /**
     * Finds all instances of find on the page and highlights them,
     * asynchronously. Notifies any registered {@link FindListener}.
     * Successive calls to this will cancel any pending searches.
     *
     * @param find the string to find.
     * @see #setFindListener
     */
    public void findAllAsync(String find) {
        checkThread();
        if (DebugFlags.TRACE_API) Log.d(LOGTAG, "findAllAsync");
        mProvider.findAllAsync(find);
    }

    /**
     * Starts an ActionMode for finding text in this WebView.  Only works if this
     * WebView is attached to the view system.
     *
     * @param text if non-null, will be the initial text to search for.
     *             Otherwise, the last String searched for in this WebView will
     *             be used to start.
     * @param showIme if true, show the IME, assuming the user will begin typing.
     *                If false and text is non-null, perform a find all.
     * @return true if the find dialog is shown, false otherwise
     * @deprecated This method does not work reliably on all Android versions;
     *             implementing a custom find dialog using WebView.findAllAsync()
     *             provides a more robust solution.
     */
    @Deprecated
    public boolean showFindDialog(String text, boolean showIme) {
        checkThread();
        if (DebugFlags.TRACE_API) Log.d(LOGTAG, "showFindDialog");
        return mProvider.showFindDialog(text, showIme);
    }

    /**
     * Gets the first substring consisting of the address of a physical
     * location. Currently, only addresses in the United States are detected,
     * and consist of:
     * <ul>
     *   <li>a house number</li>
     *   <li>a street name</li>
     *   <li>a street type (Road, Circle, etc), either spelled out or
     *       abbreviated</li>
     *   <li>a city name</li>
     *   <li>a state or territory, either spelled out or two-letter abbr</li>
     *   <li>an optional 5 digit or 9 digit zip code</li>
     * </ul>
     * All names must be correctly capitalized, and the zip code, if present,
     * must be valid for the state. The street type must be a standard USPS
     * spelling or abbreviation. The state or territory must also be spelled
     * or abbreviated using USPS standards. The house number may not exceed
     * five digits.
     *
     * @param addr the string to search for addresses
     * @return the address, or if no address is found, null
     */
    public static String findAddress(String addr) {
        return getFactory().getStatics().findAddress(addr);
    }

    /**
     * Clears the highlighting surrounding text matches created by
     * {@link #findAllAsync}.
     */
    public void clearMatches() {
        checkThread();
        if (DebugFlags.TRACE_API) Log.d(LOGTAG, "clearMatches");
        mProvider.clearMatches();
    }

    /**
     * Queries the document to see if it contains any image references. The
     * message object will be dispatched with arg1 being set to 1 if images
     * were found and 0 if the document does not reference any images.
     *
     * @param response the message that will be dispatched with the result
     */
    public void documentHasImages(Message response) {
        checkThread();
        mProvider.documentHasImages(response);
    }

    /**
     * Sets the WebViewClient that will receive various notifications and
     * requests. This will replace the current handler.
     *
     * @param client an implementation of WebViewClient
     */
    public void setWebViewClient(WebViewClient client) {
        checkThread();
        mProvider.setWebViewClient(client);
    }

    /**
     * Registers the interface to be used when content can not be handled by
     * the rendering engine, and should be downloaded instead. This will replace
     * the current handler.
     *
     * @param listener an implementation of DownloadListener
     */
    public void setDownloadListener(DownloadListener listener) {
        checkThread();
        mProvider.setDownloadListener(listener);
    }

    /**
     * Sets the chrome handler. This is an implementation of WebChromeClient for
     * use in handling JavaScript dialogs, favicons, titles, and the progress.
     * This will replace the current handler.
     *
     * @param client an implementation of WebChromeClient
     */
    public void setWebChromeClient(WebChromeClient client) {
        checkThread();
        mProvider.setWebChromeClient(client);
    }

    /**
     * Sets the Picture listener. This is an interface used to receive
     * notifications of a new Picture.
     *
     * @param listener an implementation of WebView.PictureListener
     * @deprecated This method is now obsolete.
     */
    @Deprecated
    public void setPictureListener(PictureListener listener) {
        checkThread();
        if (DebugFlags.TRACE_API) Log.d(LOGTAG, "setPictureListener=" + listener);
        mProvider.setPictureListener(listener);
    }

    /**
     * Injects the supplied Java object into this WebView. The object is
     * injected into the JavaScript context of the main frame, using the
     * supplied name. This allows the Java object's methods to be
     * accessed from JavaScript. For applications targeted to API
     * level {@link android.os.Build.VERSION_CODES#JELLY_BEAN_MR1}
     * and above, only public methods that are annotated with
     * {@link android.webkit.JavascriptInterface} can be accessed from JavaScript.
     * For applications targeted to API level {@link android.os.Build.VERSION_CODES#JELLY_BEAN} or below,
     * all public methods (including the inherited ones) can be accessed, see the
     * important security note below for implications.
     * <p> Note that injected objects will not
     * appear in JavaScript until the page is next (re)loaded. For example:
     * <pre>
     * class JsObject {
     *    {@literal @}JavascriptInterface
     *    public String toString() { return "injectedObject"; }
     * }
     * webView.addJavascriptInterface(new JsObject(), "injectedObject");
     * webView.loadData("<!DOCTYPE html><title></title>", "text/html", null);
     * webView.loadUrl("javascript:alert(injectedObject.toString())");</pre>
     * <p>
     * <strong>IMPORTANT:</strong>
     * <ul>
     * <li> This method can be used to allow JavaScript to control the host
     * application. This is a powerful feature, but also presents a security
     * risk for applications targeted to API level
     * {@link android.os.Build.VERSION_CODES#JELLY_BEAN} or below, because
     * JavaScript could use reflection to access an
     * injected object's public fields. Use of this method in a WebView
     * containing untrusted content could allow an attacker to manipulate the
     * host application in unintended ways, executing Java code with the
     * permissions of the host application. Use extreme care when using this
     * method in a WebView which could contain untrusted content.</li>
     * <li> JavaScript interacts with Java object on a private, background
     * thread of this WebView. Care is therefore required to maintain thread
     * safety.</li>
     * <li> The Java object's fields are not accessible.</li>
     * </ul>
     *
     * @param object the Java object to inject into this WebView's JavaScript
     *               context. Null values are ignored.
     * @param name the name used to expose the object in JavaScript
     */
    public void addJavascriptInterface(Object object, String name) {
        checkThread();
        if (DebugFlags.TRACE_API) Log.d(LOGTAG, "addJavascriptInterface=" + name);
        mProvider.addJavascriptInterface(object, name);
    }

    /**
     * Removes a previously injected Java object from this WebView. Note that
     * the removal will not be reflected in JavaScript until the page is next
     * (re)loaded. See {@link #addJavascriptInterface}.
     *
     * @param name the name used to expose the object in JavaScript
     */
    public void removeJavascriptInterface(String name) {
        checkThread();
        if (DebugFlags.TRACE_API) Log.d(LOGTAG, "removeJavascriptInterface=" + name);
        mProvider.removeJavascriptInterface(name);
    }

    /**
     * Gets the WebSettings object used to control the settings for this
     * WebView.
     *
     * @return a WebSettings object that can be used to control this WebView's
     *         settings
     */
    public WebSettings getSettings() {
        checkThread();
        return mProvider.getSettings();
    }

    /**
     * Gets the list of currently loaded plugins.
     *
     * @return the list of currently loaded plugins
     * @deprecated This was used for Gears, which has been deprecated.
     * @hide
     */
    @Deprecated
    public static synchronized PluginList getPluginList() {
        checkThread();
        return new PluginList();
    }

    /**
     * @deprecated This was used for Gears, which has been deprecated.
     * @hide
     */
    @Deprecated
    public void refreshPlugins(boolean reloadOpenPages) {
        checkThread();
    }

    /**
     * Puts this WebView into text selection mode. Do not rely on this
     * functionality; it will be deprecated in the future.
     *
     * @deprecated This method is now obsolete.
     * @hide Since API level {@link android.os.Build.VERSION_CODES#JELLY_BEAN_MR1}
     */
    @Deprecated
    public void emulateShiftHeld() {
        checkThread();
    }

    /**
     * @deprecated WebView no longer needs to implement
     * ViewGroup.OnHierarchyChangeListener.  This method does nothing now.
     */
    @Override
    // Cannot add @hide as this can always be accessed via the interface.
    @Deprecated
    public void onChildViewAdded(View parent, View child) {}

    /**
     * @deprecated WebView no longer needs to implement
     * ViewGroup.OnHierarchyChangeListener.  This method does nothing now.
     */
    @Override
    // Cannot add @hide as this can always be accessed via the interface.
    @Deprecated
    public void onChildViewRemoved(View p, View child) {}

    /**
     * @deprecated WebView should not have implemented
     * ViewTreeObserver.OnGlobalFocusChangeListener. This method does nothing now.
     */
    @Override
    // Cannot add @hide as this can always be accessed via the interface.
    @Deprecated
    public void onGlobalFocusChanged(View oldFocus, View newFocus) {
    }

    /**
     * @deprecated Only the default case, true, will be supported in a future version.
     */
    @Deprecated
    public void setMapTrackballToArrowKeys(boolean setMap) {
        checkThread();
        mProvider.setMapTrackballToArrowKeys(setMap);
    }


    public void flingScroll(int vx, int vy) {
        checkThread();
        if (DebugFlags.TRACE_API) Log.d(LOGTAG, "flingScroll");
        mProvider.flingScroll(vx, vy);
    }

    /**
     * Gets the zoom controls for this WebView, as a separate View. The caller
     * is responsible for inserting this View into the layout hierarchy.
     * <p/>
     * API level {@link android.os.Build.VERSION_CODES#CUPCAKE} introduced
     * built-in zoom mechanisms for the WebView, as opposed to these separate
     * zoom controls. The built-in mechanisms are preferred and can be enabled
     * using {@link WebSettings#setBuiltInZoomControls}.
     *
     * @deprecated the built-in zoom mechanisms are preferred
     * @hide Since API level {@link android.os.Build.VERSION_CODES#JELLY_BEAN}
     */
    @Deprecated
    public View getZoomControls() {
        checkThread();
        return mProvider.getZoomControls();
    }

    /**
     * Gets whether this WebView can be zoomed in.
     *
     * @return true if this WebView can be zoomed in
     *
     * @deprecated This method is prone to inaccuracy due to race conditions
     * between the web rendering and UI threads; prefer
     * {@link WebViewClient#onScaleChanged}.
     */
    @Deprecated
    public boolean canZoomIn() {
        checkThread();
        return mProvider.canZoomIn();
    }

    /**
     * Gets whether this WebView can be zoomed out.
     *
     * @return true if this WebView can be zoomed out
     *
     * @deprecated This method is prone to inaccuracy due to race conditions
     * between the web rendering and UI threads; prefer
     * {@link WebViewClient#onScaleChanged}.
     */
    @Deprecated
    public boolean canZoomOut() {
        checkThread();
        return mProvider.canZoomOut();
    }

    /**
     * Performs zoom in in this WebView.
     *
     * @return true if zoom in succeeds, false if no zoom changes
     */
    public boolean zoomIn() {
        checkThread();
        return mProvider.zoomIn();
    }

    /**
     * Performs zoom out in this WebView.
     *
     * @return true if zoom out succeeds, false if no zoom changes
     */
    public boolean zoomOut() {
        checkThread();
        return mProvider.zoomOut();
    }

    /**
     * @deprecated This method is now obsolete.
     * @hide Since API level {@link android.os.Build.VERSION_CODES#JELLY_BEAN_MR1}
     */
    @Deprecated
    public void debugDump() {
        checkThread();
    }

    /**
     * See {@link ViewDebug.HierarchyHandler#dumpViewHierarchyWithProperties(BufferedWriter, int)}
     * @hide
     */
    @Override
    public void dumpViewHierarchyWithProperties(BufferedWriter out, int level) {
        mProvider.dumpViewHierarchyWithProperties(out, level);
    }

    /**
     * See {@link ViewDebug.HierarchyHandler#findHierarchyView(String, int)}
     * @hide
     */
    @Override
    public View findHierarchyView(String className, int hashCode) {
        return mProvider.findHierarchyView(className, hashCode);
    }

    //-------------------------------------------------------------------------
    // Interface for WebView providers
    //-------------------------------------------------------------------------

    /**
     * Gets the WebViewProvider. Used by providers to obtain the underlying
     * implementation, e.g. when the appliction responds to
     * WebViewClient.onCreateWindow() request.
     *
     * @hide WebViewProvider is not public API.
     */
    public WebViewProvider getWebViewProvider() {
        return mProvider;
    }

    /**
     * Callback interface, allows the provider implementation to access non-public methods
     * and fields, and make super-class calls in this WebView instance.
     * @hide Only for use by WebViewProvider implementations
     */
    public class PrivateAccess {
        // ---- Access to super-class methods ----
        public int super_getScrollBarStyle() {
            return WebView.super.getScrollBarStyle();
        }

        public void super_scrollTo(int scrollX, int scrollY) {
            WebView.super.scrollTo(scrollX, scrollY);
        }

        public void super_computeScroll() {
            WebView.super.computeScroll();
        }

        public boolean super_onHoverEvent(MotionEvent event) {
            return WebView.super.onHoverEvent(event);
        }

        public boolean super_performAccessibilityAction(int action, Bundle arguments) {
            return WebView.super.performAccessibilityAction(action, arguments);
        }

        public boolean super_performLongClick() {
            return WebView.super.performLongClick();
        }

        public boolean super_setFrame(int left, int top, int right, int bottom) {
            return WebView.super.setFrame(left, top, right, bottom);
        }

        public boolean super_dispatchKeyEvent(KeyEvent event) {
            return WebView.super.dispatchKeyEvent(event);
        }

        public boolean super_onGenericMotionEvent(MotionEvent event) {
            return WebView.super.onGenericMotionEvent(event);
        }

        public boolean super_requestFocus(int direction, Rect previouslyFocusedRect) {
            return WebView.super.requestFocus(direction, previouslyFocusedRect);
        }

        public void super_setLayoutParams(ViewGroup.LayoutParams params) {
            WebView.super.setLayoutParams(params);
        }

        // ---- Access to non-public methods ----
        public void overScrollBy(int deltaX, int deltaY,
                int scrollX, int scrollY,
                int scrollRangeX, int scrollRangeY,
                int maxOverScrollX, int maxOverScrollY,
                boolean isTouchEvent) {
            WebView.this.overScrollBy(deltaX, deltaY, scrollX, scrollY, scrollRangeX, scrollRangeY,
                    maxOverScrollX, maxOverScrollY, isTouchEvent);
        }

        public void awakenScrollBars(int duration) {
            WebView.this.awakenScrollBars(duration);
        }

        public void awakenScrollBars(int duration, boolean invalidate) {
            WebView.this.awakenScrollBars(duration, invalidate);
        }

        public float getVerticalScrollFactor() {
            return WebView.this.getVerticalScrollFactor();
        }

        public float getHorizontalScrollFactor() {
            return WebView.this.getHorizontalScrollFactor();
        }

        public void setMeasuredDimension(int measuredWidth, int measuredHeight) {
            WebView.this.setMeasuredDimension(measuredWidth, measuredHeight);
        }

        public void onScrollChanged(int l, int t, int oldl, int oldt) {
            WebView.this.onScrollChanged(l, t, oldl, oldt);
        }

        public int getHorizontalScrollbarHeight() {
            return WebView.this.getHorizontalScrollbarHeight();
        }

        public void super_onDrawVerticalScrollBar(Canvas canvas, Drawable scrollBar,
                int l, int t, int r, int b) {
            WebView.super.onDrawVerticalScrollBar(canvas, scrollBar, l, t, r, b);
        }

        // ---- Access to (non-public) fields ----
        /** Raw setter for the scroll X value, without invoking onScrollChanged handlers etc. */
        public void setScrollXRaw(int scrollX) {
            WebView.this.mScrollX = scrollX;
        }

        /** Raw setter for the scroll Y value, without invoking onScrollChanged handlers etc. */
        public void setScrollYRaw(int scrollY) {
            WebView.this.mScrollY = scrollY;
        }

    }

    //-------------------------------------------------------------------------
    // Package-private internal stuff
    //-------------------------------------------------------------------------

    // Only used by android.webkit.FindActionModeCallback.
    void setFindDialogFindListener(FindListener listener) {
        checkThread();
        setupFindListenerIfNeeded();
        mFindListener.mFindDialogFindListener = listener;
    }

    // Only used by android.webkit.FindActionModeCallback.
    void notifyFindDialogDismissed() {
        checkThread();
        mProvider.notifyFindDialogDismissed();
    }

    //-------------------------------------------------------------------------
    // Private internal stuff
    //-------------------------------------------------------------------------

    private WebViewProvider mProvider;

    /**
     * In addition to the FindListener that the user may set via the WebView.setFindListener
     * API, FindActionModeCallback will register it's own FindListener. We keep them separate
     * via this class so that that the two FindListeners can potentially exist at once.
     */
    private class FindListenerDistributor implements FindListener {
        private FindListener mFindDialogFindListener;
        private FindListener mUserFindListener;

        @Override
        public void onFindResultReceived(int activeMatchOrdinal, int numberOfMatches,
                boolean isDoneCounting) {
            if (mFindDialogFindListener != null) {
                mFindDialogFindListener.onFindResultReceived(activeMatchOrdinal, numberOfMatches,
                        isDoneCounting);
            }

            if (mUserFindListener != null) {
                mUserFindListener.onFindResultReceived(activeMatchOrdinal, numberOfMatches,
                        isDoneCounting);
            }
        }
    }
    private FindListenerDistributor mFindListener;

    private void setupFindListenerIfNeeded() {
        if (mFindListener == null) {
            mFindListener = new FindListenerDistributor();
            mProvider.setFindListener(mFindListener);
        }
    }

    private void ensureProviderCreated() {
        checkThread();
        if (mProvider == null) {
            // As this can get called during the base class constructor chain, pass the minimum
            // number of dependencies here; the rest are deferred to init().
            mProvider = getFactory().createWebView(this, new PrivateAccess());
        }
    }

    private static synchronized WebViewFactoryProvider getFactory() {
        return WebViewFactory.getProvider();
    }

    private static void checkThread() {
        if (Looper.myLooper() != Looper.getMainLooper()) {
            Throwable throwable = new Throwable(
                    "Warning: A WebView method was called on thread '" +
                    Thread.currentThread().getName() + "'. " +
                    "All WebView methods must be called on the UI thread. " +
                    "Future versions of WebView may not support use on other threads.");
            Log.w(LOGTAG, Log.getStackTraceString(throwable));
            StrictMode.onWebViewMethodCalledOnWrongThread(throwable);

            if (sEnforceThreadChecking) {
                throw new RuntimeException(throwable);
            }
        }
    }

    //-------------------------------------------------------------------------
    // Override View methods
    //-------------------------------------------------------------------------

    // TODO: Add a test that enumerates all methods in ViewDelegte & ScrollDelegate, and ensures
    // there's a corresponding override (or better, caller) for each of them in here.

    @Override
    protected void onAttachedToWindow() {
        super.onAttachedToWindow();
        mProvider.getViewDelegate().onAttachedToWindow();
    }

    @Override
    protected void onDetachedFromWindow() {
        mProvider.getViewDelegate().onDetachedFromWindow();
        super.onDetachedFromWindow();
    }

    @Override
    public void setLayoutParams(ViewGroup.LayoutParams params) {
        mProvider.getViewDelegate().setLayoutParams(params);
    }

    @Override
    public void setOverScrollMode(int mode) {
        super.setOverScrollMode(mode);
        // This method may be called in the constructor chain, before the WebView provider is
        // created.
        ensureProviderCreated();
        mProvider.getViewDelegate().setOverScrollMode(mode);
    }

    @Override
    public void setScrollBarStyle(int style) {
        mProvider.getViewDelegate().setScrollBarStyle(style);
        super.setScrollBarStyle(style);
    }

    @Override
    protected int computeHorizontalScrollRange() {
        return mProvider.getScrollDelegate().computeHorizontalScrollRange();
    }

    @Override
    protected int computeHorizontalScrollOffset() {
        return mProvider.getScrollDelegate().computeHorizontalScrollOffset();
    }

    @Override
    protected int computeVerticalScrollRange() {
        return mProvider.getScrollDelegate().computeVerticalScrollRange();
    }

    @Override
    protected int computeVerticalScrollOffset() {
        return mProvider.getScrollDelegate().computeVerticalScrollOffset();
    }

    @Override
    protected int computeVerticalScrollExtent() {
        return mProvider.getScrollDelegate().computeVerticalScrollExtent();
    }

    @Override
    public void computeScroll() {
        mProvider.getScrollDelegate().computeScroll();
    }

    @Override
    public boolean onHoverEvent(MotionEvent event) {
        return mProvider.getViewDelegate().onHoverEvent(event);
    }

    @Override
    public boolean onTouchEvent(MotionEvent event) {
        return mProvider.getViewDelegate().onTouchEvent(event);
    }

    @Override
    public boolean onGenericMotionEvent(MotionEvent event) {
        return mProvider.getViewDelegate().onGenericMotionEvent(event);
    }

    @Override
    public boolean onTrackballEvent(MotionEvent event) {
        return mProvider.getViewDelegate().onTrackballEvent(event);
    }

    @Override
    public boolean onKeyDown(int keyCode, KeyEvent event) {
        return mProvider.getViewDelegate().onKeyDown(keyCode, event);
    }

    @Override
    public boolean onKeyUp(int keyCode, KeyEvent event) {
        return mProvider.getViewDelegate().onKeyUp(keyCode, event);
    }

    @Override
    public boolean onKeyMultiple(int keyCode, int repeatCount, KeyEvent event) {
        return mProvider.getViewDelegate().onKeyMultiple(keyCode, repeatCount, event);
    }

    /*
    TODO: These are not currently implemented in WebViewClassic, but it seems inconsistent not
    to be delegating them too.

    @Override
    public boolean onKeyPreIme(int keyCode, KeyEvent event) {
        return mProvider.getViewDelegate().onKeyPreIme(keyCode, event);
    }
    @Override
    public boolean onKeyLongPress(int keyCode, KeyEvent event) {
        return mProvider.getViewDelegate().onKeyLongPress(keyCode, event);
    }
    @Override
    public boolean onKeyShortcut(int keyCode, KeyEvent event) {
        return mProvider.getViewDelegate().onKeyShortcut(keyCode, event);
    }
    */

    @Override
    public AccessibilityNodeProvider getAccessibilityNodeProvider() {
        AccessibilityNodeProvider provider =
                mProvider.getViewDelegate().getAccessibilityNodeProvider();
        return provider == null ? super.getAccessibilityNodeProvider() : provider;
    }

    @Deprecated
    @Override
    public boolean shouldDelayChildPressedState() {
        return mProvider.getViewDelegate().shouldDelayChildPressedState();
    }

    @Override
    public void onInitializeAccessibilityNodeInfo(AccessibilityNodeInfo info) {
        super.onInitializeAccessibilityNodeInfo(info);
        info.setClassName(WebView.class.getName());
        mProvider.getViewDelegate().onInitializeAccessibilityNodeInfo(info);
    }

    @Override
    public void onInitializeAccessibilityEvent(AccessibilityEvent event) {
        super.onInitializeAccessibilityEvent(event);
        event.setClassName(WebView.class.getName());
        mProvider.getViewDelegate().onInitializeAccessibilityEvent(event);
    }

    @Override
    public boolean performAccessibilityAction(int action, Bundle arguments) {
        return mProvider.getViewDelegate().performAccessibilityAction(action, arguments);
    }

    /** @hide */
    @Override
    protected void onDrawVerticalScrollBar(Canvas canvas, Drawable scrollBar,
            int l, int t, int r, int b) {
        mProvider.getViewDelegate().onDrawVerticalScrollBar(canvas, scrollBar, l, t, r, b);
    }

    @Override
    protected void onOverScrolled(int scrollX, int scrollY, boolean clampedX, boolean clampedY) {
        mProvider.getViewDelegate().onOverScrolled(scrollX, scrollY, clampedX, clampedY);
    }

    @Override
    protected void onWindowVisibilityChanged(int visibility) {
        super.onWindowVisibilityChanged(visibility);
        mProvider.getViewDelegate().onWindowVisibilityChanged(visibility);
    }

    @Override
    protected void onDraw(Canvas canvas) {
        mProvider.getViewDelegate().onDraw(canvas);
    }

    @Override
    public boolean performLongClick() {
        return mProvider.getViewDelegate().performLongClick();
    }

    @Override
    protected void onConfigurationChanged(Configuration newConfig) {
        mProvider.getViewDelegate().onConfigurationChanged(newConfig);
    }

    @Override
    public InputConnection onCreateInputConnection(EditorInfo outAttrs) {
        return mProvider.getViewDelegate().onCreateInputConnection(outAttrs);
    }

    @Override
    protected void onVisibilityChanged(View changedView, int visibility) {
        super.onVisibilityChanged(changedView, visibility);
        // This method may be called in the constructor chain, before the WebView provider is
        // created.
        ensureProviderCreated();
        mProvider.getViewDelegate().onVisibilityChanged(changedView, visibility);
    }

    @Override
    public void onWindowFocusChanged(boolean hasWindowFocus) {
        mProvider.getViewDelegate().onWindowFocusChanged(hasWindowFocus);
        super.onWindowFocusChanged(hasWindowFocus);
    }

    @Override
    protected void onFocusChanged(boolean focused, int direction, Rect previouslyFocusedRect) {
        mProvider.getViewDelegate().onFocusChanged(focused, direction, previouslyFocusedRect);
        super.onFocusChanged(focused, direction, previouslyFocusedRect);
    }

    /** @hide */
    @Override
    protected boolean setFrame(int left, int top, int right, int bottom) {
        return mProvider.getViewDelegate().setFrame(left, top, right, bottom);
    }

    @Override
    protected void onSizeChanged(int w, int h, int ow, int oh) {
        super.onSizeChanged(w, h, ow, oh);
        mProvider.getViewDelegate().onSizeChanged(w, h, ow, oh);
    }

    @Override
    protected void onScrollChanged(int l, int t, int oldl, int oldt) {
        super.onScrollChanged(l, t, oldl, oldt);
        mProvider.getViewDelegate().onScrollChanged(l, t, oldl, oldt);
    }

    @Override
    public boolean dispatchKeyEvent(KeyEvent event) {
        return mProvider.getViewDelegate().dispatchKeyEvent(event);
    }

    @Override
    public boolean requestFocus(int direction, Rect previouslyFocusedRect) {
        return mProvider.getViewDelegate().requestFocus(direction, previouslyFocusedRect);
    }

    @Override
    protected void onMeasure(int widthMeasureSpec, int heightMeasureSpec) {
        super.onMeasure(widthMeasureSpec, heightMeasureSpec);
        mProvider.getViewDelegate().onMeasure(widthMeasureSpec, heightMeasureSpec);
    }

    @Override
    public boolean requestChildRectangleOnScreen(View child, Rect rect, boolean immediate) {
        return mProvider.getViewDelegate().requestChildRectangleOnScreen(child, rect, immediate);
    }

    @Override
    public void setBackgroundColor(int color) {
        mProvider.getViewDelegate().setBackgroundColor(color);
    }

    @Override
    public void setLayerType(int layerType, Paint paint) {
        super.setLayerType(layerType, paint);
        mProvider.getViewDelegate().setLayerType(layerType, paint);
    }

    @Override
    protected void dispatchDraw(Canvas canvas) {
        mProvider.getViewDelegate().preDispatchDraw(canvas);
        super.dispatchDraw(canvas);
    }
}<|MERGE_RESOLUTION|>--- conflicted
+++ resolved
@@ -1091,12 +1091,8 @@
     public void exportToPdf(OutputStream out, int width, int height,
             ValueCallback<Boolean> resultCallback) {
         checkThread();
-<<<<<<< HEAD
+        if (DebugFlags.TRACE_API) Log.d(LOGTAG, "exportToPdf");
         mProvider.exportToPdf(out, width, height, resultCallback);
-=======
-        if (DebugFlags.TRACE_API) Log.d(LOGTAG, "exportToPdf");
-        mProvider.exportToPdf(fd, attributes, resultCallback, cancellationSignal);
->>>>>>> b5539b68
     }
 
     /**
