--- conflicted
+++ resolved
@@ -56,10 +56,7 @@
     private static final int TEST_SPI = 0xD1201D;
 
     private final String mDestinationAddr;
-<<<<<<< HEAD
-=======
     private final String mSourceAddr;
->>>>>>> 809bcfc4
 
     @Parameterized.Parameters
     public static Collection ipSecConfigs() {
@@ -98,14 +95,9 @@
     private static final IpSecAlgorithm AEAD_ALGO =
             new IpSecAlgorithm(IpSecAlgorithm.AUTH_CRYPT_AES_GCM, AEAD_KEY, 128);
 
-<<<<<<< HEAD
-    public IpSecServiceParameterizedTest(String remoteAddr) {
-        mDestinationAddr = remoteAddr;
-=======
     public IpSecServiceParameterizedTest(String sourceAddr, String destAddr) {
         mSourceAddr = sourceAddr;
         mDestinationAddr = destAddr;
->>>>>>> 809bcfc4
     }
 
     @Before
@@ -202,10 +194,7 @@
 
     private void addDefaultSpisAndRemoteAddrToIpSecConfig(IpSecConfig config) throws Exception {
         config.setSpiResourceId(getNewSpiResourceId(mDestinationAddr, TEST_SPI));
-<<<<<<< HEAD
-=======
         config.setSourceAddress(mSourceAddr);
->>>>>>> 809bcfc4
         config.setDestinationAddress(mDestinationAddr);
     }
 
