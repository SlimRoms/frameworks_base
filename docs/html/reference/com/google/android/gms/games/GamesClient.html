--- conflicted
+++ resolved
@@ -522,26 +522,23 @@
         <span class="en">Google Cloud Messaging</span></a>
       </div>
       <ul>
-        <li><a href="/google/gcm/gcm.html">
-            <span class="en">Overview</span></a>
-        </li>
         <li><a href="/google/gcm/gs.html">
             <span class="en">Getting Started</span></a>
         </li>
-        <li><a href="/google/gcm/client.html">
-            <span class="en">Implementing GCM Client</span></a>
+        <li><a href="/google/gcm/gcm.html">
+            <span class="en">Architectural Overview</span></a>
         </li>
-        <li class="nav-section"><div class="nav-section-header"><a href="/google/gcm/server.html">
-              <span class="en">Implementing GCM Server</span></a></div>
-              <ul>
-              <li><a href="/google/gcm/ccs.html">
-              <span class="en">CCS (XMPP)</span></a></li>
-              <li><a href="/google/gcm/http.html">
-              <span class="en">HTTP</span></a></li>
-              </ul>
+         <li><a href="/google/gcm/ccs.html">
+              <span class="en">Cloud Connection Server</span></a>
         </li>
         <li><a href="/google/gcm/notifications.html">
               <span class="en">User Notifications</span></a>
+        </li>
+        <li><a href="/google/gcm/client.html">
+            <span class="en">GCM Client</span></a>
+        </li>
+        <li><a href="/google/gcm/server.html">
+            <span class="en">GCM Server</span></a>
         </li>
         <li><a href="/google/gcm/adv.html">
             <span class="en">Advanced Topics</span></a>
@@ -1705,12 +1702,7 @@
         <td class="jd-linkcol" width="100%"><nobr>
         <span class="sympad"><a href="/reference/com/google/android/gms/games/GamesClient.html#loadLeaderboardMetadata(com.google.android.gms.games.leaderboard.OnLeaderboardMetadataLoadedListener, java.lang.String)">loadLeaderboardMetadata</a></span>(<a href="/reference/com/google/android/gms/games/leaderboard/OnLeaderboardMetadataLoadedListener.html">OnLeaderboardMetadataLoadedListener</a> listener, String leaderboardId)</nobr>
         
-        <div class="jd-descrdiv"><em>
-      This method is deprecated.
-    This form of the API is deprecated and will be removed in a future release. 
- Please use <code><a href="/reference/com/google/android/gms/games/GamesClient.html#loadLeaderboardMetadata(com.google.android.gms.games.leaderboard.OnLeaderboardMetadataLoadedListener, java.lang.String, boolean)">loadLeaderboardMetadata(OnLeaderboardMetadataLoadedListener, String, boolean)</a></code>
- instead.
-</em></div>
+        <div class="jd-descrdiv">Asynchronously load a specific leaderboard's metadata for this game.</div>
   
   </td></tr>
 
@@ -1728,11 +1720,7 @@
         <td class="jd-linkcol" width="100%"><nobr>
         <span class="sympad"><a href="/reference/com/google/android/gms/games/GamesClient.html#loadLeaderboardMetadata(com.google.android.gms.games.leaderboard.OnLeaderboardMetadataLoadedListener)">loadLeaderboardMetadata</a></span>(<a href="/reference/com/google/android/gms/games/leaderboard/OnLeaderboardMetadataLoadedListener.html">OnLeaderboardMetadataLoadedListener</a> listener)</nobr>
         
-        <div class="jd-descrdiv"><em>
-      This method is deprecated.
-    This form of the API is deprecated and will be removed in a future release. 
- Please use <code><a href="/reference/com/google/android/gms/games/GamesClient.html#loadLeaderboardMetadata(com.google.android.gms.games.leaderboard.OnLeaderboardMetadataLoadedListener, boolean)">loadLeaderboardMetadata(OnLeaderboardMetadataLoadedListener, boolean)</a></code> instead.
-</em></div>
+        <div class="jd-descrdiv">Asynchronously load the list of leaderboard metadata for this game.</div>
   
   </td></tr>
 
@@ -2064,8 +2052,6 @@
 
 	 
     <tr class=" api apilevel-" >
-<<<<<<< HEAD
-=======
         <td class="jd-typecol"><nobr>
             
             
@@ -2084,7 +2070,6 @@
 
 	 
     <tr class="alt-color api apilevel-" >
->>>>>>> bac61807
         <td class="jd-typecol"><nobr>
             
             
@@ -2195,8 +2180,6 @@
 
 	 
     <tr class="alt-color api apilevel-" >
-<<<<<<< HEAD
-=======
         <td class="jd-typecol"><nobr>
             
             
@@ -2215,7 +2198,6 @@
 
 	 
     <tr class=" api apilevel-" >
->>>>>>> bac61807
         <td class="jd-typecol"><nobr>
             
             
@@ -2233,6 +2215,24 @@
 
 
 	 
+    <tr class="alt-color api apilevel-" >
+        <td class="jd-typecol"><nobr>
+            
+            
+            
+            
+            
+            void</nobr>
+        </td>
+        <td class="jd-linkcol" width="100%"><nobr>
+        <span class="sympad"><a href="/reference/com/google/android/gms/games/GamesClient.html#submitScoreImmediate(com.google.android.gms.games.leaderboard.OnScoreSubmittedListener, java.lang.String, long, java.lang.String)">submitScoreImmediate</a></span>(<a href="/reference/com/google/android/gms/games/leaderboard/OnScoreSubmittedListener.html">OnScoreSubmittedListener</a> listener, String leaderboardId, long score, String scoreTag)</nobr>
+        
+        <div class="jd-descrdiv">Submit a score to a leaderboard for the currently signed in player.</div>
+  
+  </td></tr>
+
+
+	 
     <tr class=" api apilevel-" >
         <td class="jd-typecol"><nobr>
             
@@ -2243,11 +2243,7 @@
             void</nobr>
         </td>
         <td class="jd-linkcol" width="100%"><nobr>
-<<<<<<< HEAD
         <span class="sympad"><a href="/reference/com/google/android/gms/games/GamesClient.html#submitScoreImmediate(com.google.android.gms.games.leaderboard.OnScoreSubmittedListener, java.lang.String, long)">submitScoreImmediate</a></span>(<a href="/reference/com/google/android/gms/games/leaderboard/OnScoreSubmittedListener.html">OnScoreSubmittedListener</a> listener, String leaderboardId, long score)</nobr>
-=======
-        <span class="sympad"><a href="/reference/com/google/android/gms/games/GamesClient.html#submitScoreImmediate(com.google.android.gms.games.leaderboard.OnScoreSubmittedListener, java.lang.String, long, java.lang.String)">submitScoreImmediate</a></span>(<a href="/reference/com/google/android/gms/games/leaderboard/OnScoreSubmittedListener.html">OnScoreSubmittedListener</a> listener, String leaderboardId, long score, String scoreTag)</nobr>
->>>>>>> bac61807
         
         <div class="jd-descrdiv">Submit a score to a leaderboard for the currently signed in player.</div>
   
@@ -2265,41 +2261,15 @@
             void</nobr>
         </td>
         <td class="jd-linkcol" width="100%"><nobr>
-<<<<<<< HEAD
         <span class="sympad"><a href="/reference/com/google/android/gms/games/GamesClient.html#unlockAchievement(java.lang.String)">unlockAchievement</a></span>(String id)</nobr>
-=======
-        <span class="sympad"><a href="/reference/com/google/android/gms/games/GamesClient.html#submitScoreImmediate(com.google.android.gms.games.leaderboard.OnScoreSubmittedListener, java.lang.String, long)">submitScoreImmediate</a></span>(<a href="/reference/com/google/android/gms/games/leaderboard/OnScoreSubmittedListener.html">OnScoreSubmittedListener</a> listener, String leaderboardId, long score)</nobr>
->>>>>>> bac61807
-        
-        <div class="jd-descrdiv">Submit a score to a leaderboard for the currently signed in player.</div>
+        
+        <div class="jd-descrdiv">Unlock an achievement for the currently signed in player.</div>
   
   </td></tr>
 
 
 	 
     <tr class=" api apilevel-" >
-        <td class="jd-typecol"><nobr>
-            
-            
-            
-            
-            
-            void</nobr>
-        </td>
-        <td class="jd-linkcol" width="100%"><nobr>
-<<<<<<< HEAD
-        <span class="sympad"><a href="/reference/com/google/android/gms/games/GamesClient.html#unlockAchievementImmediate(com.google.android.gms.games.achievement.OnAchievementUpdatedListener, java.lang.String)">unlockAchievementImmediate</a></span>(<a href="/reference/com/google/android/gms/games/achievement/OnAchievementUpdatedListener.html">OnAchievementUpdatedListener</a> listener, String id)</nobr>
-=======
-        <span class="sympad"><a href="/reference/com/google/android/gms/games/GamesClient.html#unlockAchievement(java.lang.String)">unlockAchievement</a></span>(String id)</nobr>
->>>>>>> bac61807
-        
-        <div class="jd-descrdiv">Unlock an achievement for the currently signed in player.</div>
-  
-  </td></tr>
-
-
-	 
-    <tr class="alt-color api apilevel-" >
         <td class="jd-typecol"><nobr>
             
             
@@ -5428,7 +5398,6 @@
  <p>
  The result is delivered to the given listener on the main thread. If <code><a href="/reference/com/google/android/gms/games/GamesClient.html#disconnect()">disconnect()</a></code> is
  called before the result is ready it will not be delivered.</p></div>
-<<<<<<< HEAD
   <div class="jd-tagdata">
       <h5 class="jd-tagtitle">Parameters</h5>
       <table class="jd-tagtable">
@@ -5476,8 +5445,50 @@
     <div class="jd-details-descr">
       
   <div class="jd-tagdata jd-tagdescr"><p>Load the details for the current game.</p></div>
-=======
->>>>>>> bac61807
+  <div class="jd-tagdata">
+      <h5 class="jd-tagtitle">Parameters</h5>
+      <table class="jd-tagtable">
+        <tr>
+          <th>listener</td>
+          <td>The listener that is called when the load is complete. The listener is called
+            on the main thread.
+</td>
+        </tr>
+      </table>
+  </div>
+
+    </div>
+</div>
+
+
+<A NAME="loadInvitablePlayers(com.google.android.gms.games.OnPlayersLoadedListener, int, boolean)"></A>
+
+<div class="jd-details api apilevel-"> 
+    <h4 class="jd-details-title">
+      <span class="normal">
+        public 
+         
+         
+         
+         
+        void
+      </span>
+      <span class="sympad">loadInvitablePlayers</span>
+      <span class="normal">(<a href="/reference/com/google/android/gms/games/OnPlayersLoadedListener.html">OnPlayersLoadedListener</a> listener, int pageSize, boolean forceReload)</span>
+    </h4>
+      <div class="api-level">
+        <div></div>
+        
+  
+
+      </div>
+    <div class="jd-details-descr">
+      
+  <div class="jd-tagdata jd-tagdescr"><p>Load the initial page of players the currently signed-in player can invite to a multiplayer
+ game, sorted alphabetically by name.
+ <p>
+ The result is delivered to the given listener on the main thread. If <code><a href="/reference/com/google/android/gms/games/GamesClient.html#disconnect()">disconnect()</a></code> is
+ called before the result is ready it will not be delivered.</p></div>
   <div class="jd-tagdata">
       <h5 class="jd-tagtitle">Parameters</h5>
       <table class="jd-tagtable">
@@ -5485,6 +5496,13 @@
           <th>listener</td>
           <td>The listener that is called when the load is complete. The listener is called
             on the main thread.</td>
+        </tr>
+        <tr>
+          <th>pageSize</td>
+          <td>The number of entries to request for this initial page. Note that if cached
+            data already exists, the returned buffer may contain more than this size, but it
+            is guaranteed to contain at least this many if the collection contains enough
+            records. This must be a value between 1 and 25.</td>
         </tr>
         <tr>
           <th>forceReload</td>
@@ -5501,11 +5519,7 @@
 </div>
 
 
-<<<<<<< HEAD
-<A NAME="loadInvitablePlayers(com.google.android.gms.games.OnPlayersLoadedListener, int, boolean)"></A>
-=======
-<A NAME="loadGame(com.google.android.gms.games.OnGamesLoadedListener)"></A>
->>>>>>> bac61807
+<A NAME="loadInvitations(com.google.android.gms.games.multiplayer.OnInvitationsLoadedListener)"></A>
 
 <div class="jd-details api apilevel-"> 
     <h4 class="jd-details-title">
@@ -5517,13 +5531,8 @@
          
         void
       </span>
-<<<<<<< HEAD
-      <span class="sympad">loadInvitablePlayers</span>
-      <span class="normal">(<a href="/reference/com/google/android/gms/games/OnPlayersLoadedListener.html">OnPlayersLoadedListener</a> listener, int pageSize, boolean forceReload)</span>
-=======
-      <span class="sympad">loadGame</span>
-      <span class="normal">(<a href="/reference/com/google/android/gms/games/OnGamesLoadedListener.html">OnGamesLoadedListener</a> listener)</span>
->>>>>>> bac61807
+      <span class="sympad">loadInvitations</span>
+      <span class="normal">(<a href="/reference/com/google/android/gms/games/multiplayer/OnInvitationsLoadedListener.html">OnInvitationsLoadedListener</a> listener)</span>
     </h4>
       <div class="api-level">
         <div></div>
@@ -5533,9 +5542,10 @@
       </div>
     <div class="jd-details-descr">
       
-<<<<<<< HEAD
-=======
-  <div class="jd-tagdata jd-tagdescr"><p>Load the details for the current game.</p></div>
+  <div class="jd-tagdata jd-tagdescr"><p>Asynchronously load the list of invitations for the current game.
+ <p>
+ The result is delivered to the given listener on the main thread. If <code><a href="/reference/com/google/android/gms/games/GamesClient.html#disconnect()">disconnect()</a></code> is
+ called before the result is ready it will not be delivered.</p></div>
   <div class="jd-tagdata">
       <h5 class="jd-tagtitle">Parameters</h5>
       <table class="jd-tagtable">
@@ -5552,7 +5562,7 @@
 </div>
 
 
-<A NAME="loadInvitablePlayers(com.google.android.gms.games.OnPlayersLoadedListener, int, boolean)"></A>
+<A NAME="loadLeaderboardMetadata(com.google.android.gms.games.leaderboard.OnLeaderboardMetadataLoadedListener, boolean)"></A>
 
 <div class="jd-details api apilevel-"> 
     <h4 class="jd-details-title">
@@ -5564,8 +5574,8 @@
          
         void
       </span>
-      <span class="sympad">loadInvitablePlayers</span>
-      <span class="normal">(<a href="/reference/com/google/android/gms/games/OnPlayersLoadedListener.html">OnPlayersLoadedListener</a> listener, int pageSize, boolean forceReload)</span>
+      <span class="sympad">loadLeaderboardMetadata</span>
+      <span class="normal">(<a href="/reference/com/google/android/gms/games/leaderboard/OnLeaderboardMetadataLoadedListener.html">OnLeaderboardMetadataLoadedListener</a> listener, boolean forceReload)</span>
     </h4>
       <div class="api-level">
         <div></div>
@@ -5575,9 +5585,7 @@
       </div>
     <div class="jd-details-descr">
       
->>>>>>> bac61807
-  <div class="jd-tagdata jd-tagdescr"><p>Load the initial page of players the currently signed-in player can invite to a multiplayer
- game, sorted alphabetically by name.
+  <div class="jd-tagdata jd-tagdescr"><p>Asynchronously load the list of leaderboard metadata for this game.
  <p>
  The result is delivered to the given listener on the main thread. If <code><a href="/reference/com/google/android/gms/games/GamesClient.html#disconnect()">disconnect()</a></code> is
  called before the result is ready it will not be delivered.</p></div>
@@ -5588,13 +5596,6 @@
           <th>listener</td>
           <td>The listener that is called when the load is complete. The listener is called
             on the main thread.</td>
-        </tr>
-        <tr>
-          <th>pageSize</td>
-          <td>The number of entries to request for this initial page. Note that if cached
-            data already exists, the returned buffer may contain more than this size, but it
-            is guaranteed to contain at least this many if the collection contains enough
-            records. This must be a value between 1 and 25.</td>
         </tr>
         <tr>
           <th>forceReload</td>
@@ -5611,99 +5612,6 @@
 </div>
 
 
-<A NAME="loadInvitations(com.google.android.gms.games.multiplayer.OnInvitationsLoadedListener)"></A>
-
-<div class="jd-details api apilevel-"> 
-    <h4 class="jd-details-title">
-      <span class="normal">
-        public 
-         
-         
-         
-         
-        void
-      </span>
-      <span class="sympad">loadInvitations</span>
-      <span class="normal">(<a href="/reference/com/google/android/gms/games/multiplayer/OnInvitationsLoadedListener.html">OnInvitationsLoadedListener</a> listener)</span>
-    </h4>
-      <div class="api-level">
-        <div></div>
-        
-  
-
-      </div>
-    <div class="jd-details-descr">
-      
-  <div class="jd-tagdata jd-tagdescr"><p>Asynchronously load the list of invitations for the current game.
- <p>
- The result is delivered to the given listener on the main thread. If <code><a href="/reference/com/google/android/gms/games/GamesClient.html#disconnect()">disconnect()</a></code> is
- called before the result is ready it will not be delivered.</p></div>
-  <div class="jd-tagdata">
-      <h5 class="jd-tagtitle">Parameters</h5>
-      <table class="jd-tagtable">
-        <tr>
-          <th>listener</td>
-          <td>The listener that is called when the load is complete. The listener is called
-            on the main thread.
-</td>
-        </tr>
-      </table>
-  </div>
-
-    </div>
-</div>
-
-
-<A NAME="loadLeaderboardMetadata(com.google.android.gms.games.leaderboard.OnLeaderboardMetadataLoadedListener, boolean)"></A>
-
-<div class="jd-details api apilevel-"> 
-    <h4 class="jd-details-title">
-      <span class="normal">
-        public 
-         
-         
-         
-         
-        void
-      </span>
-      <span class="sympad">loadLeaderboardMetadata</span>
-      <span class="normal">(<a href="/reference/com/google/android/gms/games/leaderboard/OnLeaderboardMetadataLoadedListener.html">OnLeaderboardMetadataLoadedListener</a> listener, boolean forceReload)</span>
-    </h4>
-      <div class="api-level">
-        <div></div>
-        
-  
-
-      </div>
-    <div class="jd-details-descr">
-      
-  <div class="jd-tagdata jd-tagdescr"><p>Asynchronously load the list of leaderboard metadata for this game.
- <p>
- The result is delivered to the given listener on the main thread. If <code><a href="/reference/com/google/android/gms/games/GamesClient.html#disconnect()">disconnect()</a></code> is
- called before the result is ready it will not be delivered.</p></div>
-  <div class="jd-tagdata">
-      <h5 class="jd-tagtitle">Parameters</h5>
-      <table class="jd-tagtable">
-        <tr>
-          <th>listener</td>
-          <td>The listener that is called when the load is complete. The listener is called
-            on the main thread.</td>
-        </tr>
-        <tr>
-          <th>forceReload</td>
-          <td>If true, this call will clear any locally cached data and attempt to fetch
-            the latest data from the server. This would commonly be used for something like a
-            user-initiated refresh. Normally, this should be set to false to gain advantages
-            of data caching.
-</td>
-        </tr>
-      </table>
-  </div>
-
-    </div>
-</div>
-
-
 <A NAME="loadLeaderboardMetadata(com.google.android.gms.games.leaderboard.OnLeaderboardMetadataLoadedListener, java.lang.String)"></A>
 
 <div class="jd-details api apilevel-"> 
@@ -5726,18 +5634,7 @@
 
       </div>
     <div class="jd-details-descr">
-<<<<<<< HEAD
-      <p>
-  <p class="caution"><strong>
-      This method is deprecated.</strong><br/>
-    This form of the API is deprecated and will be removed in a future release. 
- Please use <code><a href="/reference/com/google/android/gms/games/GamesClient.html#loadLeaderboardMetadata(com.google.android.gms.games.leaderboard.OnLeaderboardMetadataLoadedListener, java.lang.String, boolean)">loadLeaderboardMetadata(OnLeaderboardMetadataLoadedListener, String, boolean)</a></code>
- instead.
-
-  </p>
-=======
-      
->>>>>>> bac61807
+      
   <div class="jd-tagdata jd-tagdescr"><p>Asynchronously load a specific leaderboard's metadata for this game.
  <p>
  The result is delivered to the given listener on the main thread. If <code><a href="/reference/com/google/android/gms/games/GamesClient.html#disconnect()">disconnect()</a></code> is
@@ -5756,12 +5653,8 @@
         </tr>
         <tr>
           <th>leaderboardId</td>
-<<<<<<< HEAD
-          <td>ID of the leaderboard to load metadata for.</td>
-=======
           <td>ID of the leaderboard to load metadata for.
 </td>
->>>>>>> bac61807
         </tr>
       </table>
   </div>
@@ -5792,17 +5685,7 @@
 
       </div>
     <div class="jd-details-descr">
-<<<<<<< HEAD
-      <p>
-  <p class="caution"><strong>
-      This method is deprecated.</strong><br/>
-    This form of the API is deprecated and will be removed in a future release. 
- Please use <code><a href="/reference/com/google/android/gms/games/GamesClient.html#loadLeaderboardMetadata(com.google.android.gms.games.leaderboard.OnLeaderboardMetadataLoadedListener, boolean)">loadLeaderboardMetadata(OnLeaderboardMetadataLoadedListener, boolean)</a></code> instead.
-
-  </p>
-=======
-      
->>>>>>> bac61807
+      
   <div class="jd-tagdata jd-tagdescr"><p>Asynchronously load the list of leaderboard metadata for this game.
  <p>
  The result is delivered to the given listener on the main thread. If <code><a href="/reference/com/google/android/gms/games/GamesClient.html#disconnect()">disconnect()</a></code> is
@@ -5816,12 +5699,8 @@
         <tr>
           <th>listener</td>
           <td>The listener that is called when the load is complete. The listener is called
-<<<<<<< HEAD
-            on the main thread.</td>
-=======
             on the main thread.
 </td>
->>>>>>> bac61807
         </tr>
       </table>
   </div>
