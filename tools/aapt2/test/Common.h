/*
 * Copyright (C) 2015 The Android Open Source Project
 *
 * Licensed under the Apache License, Version 2.0 (the "License");
 * you may not use this file except in compliance with the License.
 * You may obtain a copy of the License at
 *
 *      http://www.apache.org/licenses/LICENSE-2.0
 *
 * Unless required by applicable law or agreed to in writing, software
 * distributed under the License is distributed on an "AS IS" BASIS,
 * WITHOUT WARRANTIES OR CONDITIONS OF ANY KIND, either express or implied.
 * See the License for the specific language governing permissions and
 * limitations under the License.
 */

#ifndef AAPT_TEST_COMMON_H
#define AAPT_TEST_COMMON_H

#include <iostream>

#include "android-base/logging.h"
#include "android-base/macros.h"
#include "androidfw/StringPiece.h"
#include "gmock/gmock.h"
#include "gtest/gtest.h"

#include "ConfigDescription.h"
#include "Debug.h"
#include "ResourceTable.h"
#include "ResourceUtils.h"
#include "ResourceValues.h"
#include "ValueVisitor.h"
#include "io/File.h"
#include "process/IResourceTableConsumer.h"

namespace aapt {
namespace test {

IDiagnostics* GetDiagnostics();

inline ResourceName ParseNameOrDie(const android::StringPiece& str) {
  ResourceNameRef ref;
  CHECK(ResourceUtils::ParseResourceName(str, &ref)) << "invalid resource name";
  return ref.ToResourceName();
}

inline ConfigDescription ParseConfigOrDie(const android::StringPiece& str) {
  ConfigDescription config;
  CHECK(ConfigDescription::Parse(str, &config)) << "invalid configuration";
  return config;
}

template <typename T = Value>
T* GetValueForConfigAndProduct(ResourceTable* table, const android::StringPiece& res_name,
                               const ConfigDescription& config,
                               const android::StringPiece& product) {
  Maybe<ResourceTable::SearchResult> result = table->FindResource(ParseNameOrDie(res_name));
  if (result) {
    ResourceConfigValue* config_value = result.value().entry->FindValue(config, product);
    if (config_value) {
      return ValueCast<T>(config_value->value.get());
    }
  }
  return nullptr;
}

template <>
Value* GetValueForConfigAndProduct<Value>(ResourceTable* table,
                                          const android::StringPiece& res_name,
                                          const ConfigDescription& config,
                                          const android::StringPiece& product);

template <typename T = Value>
T* GetValueForConfig(ResourceTable* table, const android::StringPiece& res_name,
                     const ConfigDescription& config) {
  return GetValueForConfigAndProduct<T>(table, res_name, config, {});
}

template <typename T = Value>
T* GetValue(ResourceTable* table, const android::StringPiece& res_name) {
  return GetValueForConfig<T>(table, res_name, {});
}

class TestFile : public io::IFile {
 public:
  explicit TestFile(const android::StringPiece& path) : source_(path) {}

  std::unique_ptr<io::IData> OpenAsData() override {
    return {};
  }

  const Source& GetSource() const override {
    return source_;
  }

 private:
  DISALLOW_COPY_AND_ASSIGN(TestFile);

  Source source_;
};

}  // namespace test

// Workaround gtest bug (https://github.com/google/googletest/issues/443)
// that does not select base class operator<< for derived class T.
template <typename T>
typename std::enable_if<std::is_base_of<Value, T>::value, std::ostream&>::type operator<<(
    std::ostream& out, const T& value) {
  value.Print(&out);
  return out;
}

template std::ostream& operator<<<Item>(std::ostream&, const Item&);
template std::ostream& operator<<<Reference>(std::ostream&, const Reference&);
template std::ostream& operator<<<Id>(std::ostream&, const Id&);
template std::ostream& operator<<<RawString>(std::ostream&, const RawString&);
template std::ostream& operator<<<String>(std::ostream&, const String&);
template std::ostream& operator<<<StyledString>(std::ostream&, const StyledString&);
template std::ostream& operator<<<FileReference>(std::ostream&, const FileReference&);
template std::ostream& operator<<<BinaryPrimitive>(std::ostream&, const BinaryPrimitive&);
template std::ostream& operator<<<Attribute>(std::ostream&, const Attribute&);
template std::ostream& operator<<<Style>(std::ostream&, const Style&);
template std::ostream& operator<<<Array>(std::ostream&, const Array&);
template std::ostream& operator<<<Plural>(std::ostream&, const Plural&);

// Add a print method to Maybe.
template <typename T>
void PrintTo(const Maybe<T>& value, std::ostream* out) {
  if (value) {
    *out << ::testing::PrintToString(value.value());
  } else {
    *out << "Nothing";
  }
}

namespace test {

MATCHER_P(StrEq, a,
          std::string(negation ? "isn't" : "is") + " equal to " +
              ::testing::PrintToString(android::StringPiece16(a))) {
  return android::StringPiece16(arg) == a;
}

<<<<<<< HEAD
MATCHER_P(ValueEq, a,
=======
class ValueEq {
 public:
  template <typename arg_type>
  class BaseImpl : public ::testing::MatcherInterface<arg_type> {
    BaseImpl(const BaseImpl&) = default;

    void DescribeTo(::std::ostream* os) const override {
      *os << "is equal to " << *expected_;
    }

    void DescribeNegationTo(::std::ostream* os) const override {
      *os << "is not equal to " << *expected_;
    }

   protected:
    BaseImpl(const Value* expected) : expected_(expected) {
    }

    const Value* expected_;
  };

  template <typename T, bool>
  class Impl {};

  template <typename T>
  class Impl<T, false> : public ::testing::MatcherInterface<T> {
   public:
    explicit Impl(const Value* expected) : expected_(expected) {
    }

    bool MatchAndExplain(T x, ::testing::MatchResultListener* listener) const override {
      return expected_->Equals(&x);
    }

    void DescribeTo(::std::ostream* os) const override {
      *os << "is equal to " << *expected_;
    }

    void DescribeNegationTo(::std::ostream* os) const override {
      *os << "is not equal to " << *expected_;
    }

   private:
    DISALLOW_COPY_AND_ASSIGN(Impl);

    const Value* expected_;
  };

  template <typename T>
  class Impl<T, true> : public ::testing::MatcherInterface<T> {
   public:
    explicit Impl(const Value* expected) : expected_(expected) {
    }

    bool MatchAndExplain(T x, ::testing::MatchResultListener* listener) const override {
      return expected_->Equals(x);
    }

    void DescribeTo(::std::ostream* os) const override {
      *os << "is equal to " << *expected_;
    }

    void DescribeNegationTo(::std::ostream* os) const override {
      *os << "is not equal to " << *expected_;
    }

   private:
    DISALLOW_COPY_AND_ASSIGN(Impl);

    const Value* expected_;
  };

  ValueEq(const Value& expected) : expected_(&expected) {
  }
  ValueEq(const Value* expected) : expected_(expected) {
  }
  ValueEq(const ValueEq&) = default;

  template <typename T>
  operator ::testing::Matcher<T>() const {
    return ::testing::Matcher<T>(new Impl<T, std::is_pointer<T>::value>(expected_));
  }

 private:
  const Value* expected_;
};

// MATCHER_P(ValueEq, a,
//          std::string(negation ? "isn't" : "is") + " equal to " + ::testing::PrintToString(a)) {
//  return arg.Equals(&a);
//}

MATCHER_P(StrValueEq, a,
>>>>>>> 250714c6
          std::string(negation ? "isn't" : "is") + " equal to " + ::testing::PrintToString(a)) {
  return *(arg.value) == a;
}

MATCHER_P(HasValue, name,
          std::string(negation ? "does not have" : "has") + " value " +
              ::testing::PrintToString(name)) {
  return GetValueForConfig<Value>(&(*arg), name, {}) != nullptr;
}

MATCHER_P2(HasValue, name, config,
           std::string(negation ? "does not have" : "has") + " value " +
               ::testing::PrintToString(name) + " for config " + ::testing::PrintToString(config)) {
  return GetValueForConfig<Value>(&(*arg), name, config) != nullptr;
}

}  // namespace test
}  // namespace aapt

#endif /* AAPT_TEST_COMMON_H */<|MERGE_RESOLUTION|>--- conflicted
+++ resolved
@@ -142,9 +142,6 @@
   return android::StringPiece16(arg) == a;
 }
 
-<<<<<<< HEAD
-MATCHER_P(ValueEq, a,
-=======
 class ValueEq {
  public:
   template <typename arg_type>
@@ -238,7 +235,6 @@
 //}
 
 MATCHER_P(StrValueEq, a,
->>>>>>> 250714c6
           std::string(negation ? "isn't" : "is") + " equal to " + ::testing::PrintToString(a)) {
   return *(arg.value) == a;
 }
