--- conflicted
+++ resolved
@@ -330,9 +330,6 @@
 StringBuilder::StringBuilder(bool preserve_spaces) : preserve_spaces_(preserve_spaces) {
 }
 
-StringBuilder::StringBuilder(bool preserve_spaces) : preserve_spaces_(preserve_spaces) {
-}
-
 StringBuilder& StringBuilder::Append(const StringPiece& str) {
   if (!error_.empty()) {
     return *this;
@@ -377,13 +374,8 @@
           break;
       }
       last_char_was_escape_ = false;
-<<<<<<< HEAD
-      start = current + 1;
-    } else if (!preserve_spaces_ && *current == '"') {
-=======
 
     } else if (!preserve_spaces_ && codepoint == U'"') {
->>>>>>> 250714c6
       if (!quote_ && trailing_space_) {
         // We found an opening quote, and we have trailing space, so we should append that
         // space now.
@@ -396,14 +388,8 @@
         }
       }
       quote_ = !quote_;
-<<<<<<< HEAD
-      str_.append(start, current - start);
-      start = current + 1;
-    } else if (!preserve_spaces_ && *current == '\'' && !quote_) {
-=======
 
     } else if (!preserve_spaces_ && codepoint == U'\'' && !quote_) {
->>>>>>> 250714c6
       // This should be escaped.
       error_ = "unescaped apostrophe";
       return *this;
@@ -419,16 +405,6 @@
         trailing_space_ = false;
       }
       last_char_was_escape_ = true;
-<<<<<<< HEAD
-    } else if (!preserve_spaces_ && !quote_) {
-      // This is not quoted text, so look for whitespace.
-      if (isspace(*current)) {
-        // We found whitespace, see if we have seen some
-        // before.
-        if (!trailing_space_) {
-          // We didn't see a previous adjacent space,
-          // so mark that we did.
-=======
     } else {
       if (preserve_spaces_ || quote_) {
         // Quotes mean everything is taken, including whitespace.
@@ -438,7 +414,6 @@
         // character of whitespace if it is followed by a non-whitespace character.
         if (IsCodepointSpace(codepoint)) {
           // We found whitespace.
->>>>>>> 250714c6
           trailing_space_ = true;
         } else {
           if (trailing_space_) {
