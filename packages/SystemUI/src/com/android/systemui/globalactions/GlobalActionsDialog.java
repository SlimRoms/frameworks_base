/*
 * Copyright (C) 2017 The Android Open Source Project
 *
 * Licensed under the Apache License, Version 2.0 (the "License"); you may not use this file
 * except in compliance with the License. You may obtain a copy of the License at
 *
 *      http://www.apache.org/licenses/LICENSE-2.0
 *
 * Unless required by applicable law or agreed to in writing, software distributed under the
 * License is distributed on an "AS IS" BASIS, WITHOUT WARRANTIES OR CONDITIONS OF ANY
 * KIND, either express or implied. See the License for the specific language governing
 * permissions and limitations under the License.
 */

package com.android.systemui.globalactions;

import static android.view.ViewGroup.LayoutParams.MATCH_PARENT;
import static android.view.WindowManager.LayoutParams.LAYOUT_IN_DISPLAY_CUTOUT_MODE_ALWAYS;

import static com.android.internal.widget.LockPatternUtils.StrongAuthTracker.SOME_AUTH_REQUIRED_AFTER_USER_REQUEST;
import static com.android.internal.widget.LockPatternUtils.StrongAuthTracker.STRONG_AUTH_NOT_REQUIRED;
import static com.android.internal.widget.LockPatternUtils.StrongAuthTracker.STRONG_AUTH_REQUIRED_AFTER_USER_LOCKDOWN;

import android.app.ActivityManager;
import android.app.Dialog;
import android.app.KeyguardManager;
import android.app.WallpaperManager;
import android.app.admin.DevicePolicyManager;
import android.app.trust.TrustManager;
import android.content.BroadcastReceiver;
import android.content.Context;
import android.content.DialogInterface;
import android.content.Intent;
import android.content.IntentFilter;
import android.content.pm.UserInfo;
import android.database.ContentObserver;
import android.graphics.Point;
import android.graphics.drawable.Drawable;
import android.media.AudioManager;
import android.net.ConnectivityManager;
import android.os.Build;
import android.os.Handler;
import android.os.Message;
<<<<<<< HEAD
import android.os.Messenger;
import android.os.PowerManager;
import android.os.Process;
=======
>>>>>>> eb71e821
import android.os.RemoteException;
import android.os.ServiceManager;
import android.os.SystemProperties;
import android.os.UserHandle;
import android.os.UserManager;
import android.os.Vibrator;
import android.provider.Settings;
import android.service.dreams.DreamService;
import android.service.dreams.IDreamManager;
import android.telephony.PhoneStateListener;
import android.telephony.ServiceState;
import android.telephony.TelephonyManager;
import android.text.TextUtils;
import android.util.ArraySet;
import android.util.Log;
import android.view.ContextThemeWrapper;
import android.view.LayoutInflater;
import android.view.View;
import android.view.ViewGroup;
import android.view.Window;
import android.view.WindowManager;
import android.view.WindowManagerGlobal;
import android.view.accessibility.AccessibilityEvent;
import android.widget.AdapterView.OnItemLongClickListener;
import android.widget.BaseAdapter;
import android.widget.FrameLayout;
import android.widget.ImageView;
import android.widget.ImageView.ScaleType;
import android.widget.LinearLayout;
import android.widget.TextView;

import com.android.internal.R;
import com.android.internal.colorextraction.ColorExtractor;
import com.android.internal.colorextraction.ColorExtractor.GradientColors;
import com.android.internal.colorextraction.drawable.GradientDrawable;
import com.android.internal.logging.MetricsLogger;
import com.android.internal.logging.nano.MetricsProto.MetricsEvent;
import com.android.internal.telephony.TelephonyIntents;
import com.android.internal.telephony.TelephonyProperties;
import com.android.internal.util.EmergencyAffordanceManager;
import com.android.internal.util.ScreenshotHelper;
import com.android.internal.widget.LockPatternUtils;
import com.android.systemui.Dependency;
import com.android.systemui.HardwareUiLayout;
import com.android.systemui.Interpolators;
import com.android.systemui.colorextraction.SysuiColorExtractor;
import com.android.systemui.plugins.GlobalActions.GlobalActionsManager;
import com.android.systemui.statusbar.phone.ScrimController;
import com.android.systemui.util.EmergencyDialerConstants;
import com.android.systemui.volume.SystemUIInterpolators.LogAccelerateInterpolator;

import java.util.ArrayList;
import java.util.List;

/**
 * Helper to show the global actions dialog.  Each item is an {@link Action} that
 * may show depending on whether the keyguard is showing, and whether the device
 * is provisioned.
 */
class GlobalActionsDialog implements DialogInterface.OnDismissListener,
        DialogInterface.OnClickListener, DialogInterface.OnShowListener {

    static public final String SYSTEM_DIALOG_REASON_KEY = "reason";
    static public final String SYSTEM_DIALOG_REASON_GLOBAL_ACTIONS = "globalactions";
    static public final String SYSTEM_DIALOG_REASON_DREAM = "dream";

    private static final String TAG = "GlobalActionsDialog";

    private static final boolean SHOW_SILENT_TOGGLE = true;

    /* Valid settings for global actions keys.
     * see config.xml config_globalActionList */
    private static final String GLOBAL_ACTION_KEY_POWER = "power";
    private static final String GLOBAL_ACTION_KEY_AIRPLANE = "airplane";
    private static final String GLOBAL_ACTION_KEY_BUGREPORT = "bugreport";
    private static final String GLOBAL_ACTION_KEY_SILENT = "silent";
    private static final String GLOBAL_ACTION_KEY_USERS = "users";
    private static final String GLOBAL_ACTION_KEY_SETTINGS = "settings";
    private static final String GLOBAL_ACTION_KEY_LOCKDOWN = "lockdown";
    private static final String GLOBAL_ACTION_KEY_VOICEASSIST = "voiceassist";
    private static final String GLOBAL_ACTION_KEY_ASSIST = "assist";
    private static final String GLOBAL_ACTION_KEY_RESTART = "restart";
    private static final String GLOBAL_ACTION_KEY_LOGOUT = "logout";
    private static final String GLOBAL_ACTION_KEY_EMERGENCY = "emergency";
    private static final String GLOBAL_ACTION_KEY_SCREENSHOT = "screenshot";
    private static final String GLOBAL_ACTION_KEY_RESTART_RECOVERY = "recovery";

    private static final int SHOW_TOGGLES_BUTTON = 1;
    private static final int RESTART_RECOVERY_BUTTON = 2;
    private static final int RESTART_BOOTLOADER_BUTTON = 3;
    private static final int RESTART_UI_BUTTON = 4;

    private final Context mContext;
    private final GlobalActionsManager mWindowManagerFuncs;
    private final AudioManager mAudioManager;
    private final IDreamManager mDreamManager;
    private final DevicePolicyManager mDevicePolicyManager;
    private final LockPatternUtils mLockPatternUtils;
    private final KeyguardManager mKeyguardManager;

    private ArrayList<Action> mItems;
    private ActionsDialog mDialog;

    private Action mSilentModeAction;
    private ToggleAction mAirplaneModeOn;
    private ToggleAction.State mAirplaneState = ToggleAction.State.Off;

    private AdvancedAction mShowAdvancedToggles;
    private AdvancedAction mRestartRecovery;
    private AdvancedAction mRestartBootloader;
    private AdvancedAction mRestartSystemUI;

    private MyAdapter mAdapter;

    private boolean mKeyguardShowing = false;
    private boolean mDeviceProvisioned = false;
    private boolean mIsWaitingForEcmExit = false;
    private boolean mHasTelephony;
    private boolean mHasVibrator;
    private boolean mHasLogoutButton;
    private boolean mHasLockdownButton;
    private boolean mSeparatedEmergencyButtonEnabled;
    private final boolean mShowSilentToggle;
    private final EmergencyAffordanceManager mEmergencyAffordanceManager;
    private final ScreenshotHelper mScreenshotHelper;

    /**
     * @param context everything needs a context :(
     */
    public GlobalActionsDialog(Context context, GlobalActionsManager windowManagerFuncs) {
        mContext = new ContextThemeWrapper(context, com.android.systemui.R.style.qs_theme);
        mWindowManagerFuncs = windowManagerFuncs;
        mAudioManager = (AudioManager) mContext.getSystemService(Context.AUDIO_SERVICE);
        mDreamManager = IDreamManager.Stub.asInterface(
                ServiceManager.getService(DreamService.DREAM_SERVICE));
        mDevicePolicyManager = (DevicePolicyManager) mContext.getSystemService(
                Context.DEVICE_POLICY_SERVICE);
        mLockPatternUtils = new LockPatternUtils(mContext);
        mKeyguardManager = (KeyguardManager) mContext.getSystemService(Context.KEYGUARD_SERVICE);

        // receive broadcasts
        IntentFilter filter = new IntentFilter();
        filter.addAction(Intent.ACTION_CLOSE_SYSTEM_DIALOGS);
        filter.addAction(Intent.ACTION_SCREEN_OFF);
        filter.addAction(TelephonyIntents.ACTION_EMERGENCY_CALLBACK_MODE_CHANGED);
        context.registerReceiver(mBroadcastReceiver, filter);

        ConnectivityManager cm = (ConnectivityManager)
                context.getSystemService(Context.CONNECTIVITY_SERVICE);
        mHasTelephony = cm.isNetworkSupported(ConnectivityManager.TYPE_MOBILE);

        // get notified of phone state changes
        TelephonyManager telephonyManager =
                (TelephonyManager) context.getSystemService(Context.TELEPHONY_SERVICE);
        telephonyManager.listen(mPhoneStateListener, PhoneStateListener.LISTEN_SERVICE_STATE);
        mContext.getContentResolver().registerContentObserver(
                Settings.Global.getUriFor(Settings.Global.AIRPLANE_MODE_ON), true,
                mAirplaneModeObserver);
        Vibrator vibrator = (Vibrator) mContext.getSystemService(Context.VIBRATOR_SERVICE);
        mHasVibrator = vibrator != null && vibrator.hasVibrator();

        mShowSilentToggle = SHOW_SILENT_TOGGLE && !mContext.getResources().getBoolean(
                R.bool.config_useFixedVolume);

        mEmergencyAffordanceManager = new EmergencyAffordanceManager(context);
        mScreenshotHelper = new ScreenshotHelper(context);
    }

    /**
     * Show the global actions dialog (creating if necessary)
     *
     * @param keyguardShowing True if keyguard is showing
     */
    public void showDialog(boolean keyguardShowing, boolean isDeviceProvisioned) {
        mKeyguardShowing = keyguardShowing;
        mDeviceProvisioned = isDeviceProvisioned;
        if (mDialog != null) {
            mDialog.dismiss();
            mDialog = null;
            // Show delayed, so that the dismiss of the previous dialog completes
            mHandler.sendEmptyMessage(MESSAGE_SHOW);
        } else {
            handleShow();
        }
    }

    /**
     * Dismiss the global actions dialog, if it's currently shown
     */
    public void dismissDialog() {
        mHandler.removeMessages(MESSAGE_DISMISS);
        mHandler.sendEmptyMessage(MESSAGE_DISMISS);
    }

    private void awakenIfNecessary() {
        if (mDreamManager != null) {
            try {
                if (mDreamManager.isDreaming()) {
                    mDreamManager.awaken();
                }
            } catch (RemoteException e) {
                // we tried
            }
        }
    }

    private void handleShow() {
        awakenIfNecessary();
        mDialog = createDialog();
        prepareDialog();

        // If we only have 1 item and it's a simple press action, just do this action.
        if (mAdapter.getCount() == 1
                && mAdapter.getItem(0) instanceof SinglePressAction
                && !(mAdapter.getItem(0) instanceof LongPressAction)) {
            ((SinglePressAction) mAdapter.getItem(0)).onPress();
        } else {
            WindowManager.LayoutParams attrs = mDialog.getWindow().getAttributes();
            attrs.setTitle("ActionsDialog");
            attrs.layoutInDisplayCutoutMode = LAYOUT_IN_DISPLAY_CUTOUT_MODE_ALWAYS;
            mDialog.getWindow().setAttributes(attrs);
            mDialog.show();
            mWindowManagerFuncs.onGlobalActionsShown();
        }
    }

    /**
     * Create the global actions dialog.
     *
     * @return A new dialog.
     */
    private ActionsDialog createDialog() {
        // Simple toggle style if there's no vibrator, otherwise use a tri-state
        if (!mHasVibrator) {
            mSilentModeAction = new SilentModeToggleAction();
        } else {
            mSilentModeAction = new SilentModeTriStateAction(mContext, mAudioManager, mHandler);
        }
        mAirplaneModeOn = new ToggleAction(
                R.drawable.ic_lock_airplane_mode,
                R.drawable.ic_lock_airplane_mode_off,
                R.string.global_actions_toggle_airplane_mode,
                R.string.global_actions_airplane_mode_on_status,
                R.string.global_actions_airplane_mode_off_status) {

            void onToggle(boolean on) {
                if (mHasTelephony && Boolean.parseBoolean(
                        SystemProperties.get(TelephonyProperties.PROPERTY_INECM_MODE))) {
                    mIsWaitingForEcmExit = true;
                    // Launch ECM exit dialog
                    Intent ecmDialogIntent =
                            new Intent(TelephonyIntents.ACTION_SHOW_NOTICE_ECM_BLOCK_OTHERS, null);
                    ecmDialogIntent.addFlags(Intent.FLAG_ACTIVITY_NEW_TASK);
                    mContext.startActivity(ecmDialogIntent);
                } else {
                    changeAirplaneModeSystemSetting(on);
                }
            }

            @Override
            protected void changeStateFromPress(boolean buttonOn) {
                if (!mHasTelephony) return;

                // In ECM mode airplane state cannot be changed
                if (!(Boolean.parseBoolean(
                        SystemProperties.get(TelephonyProperties.PROPERTY_INECM_MODE)))) {
                    mState = buttonOn ? State.TurningOn : State.TurningOff;
                    mAirplaneState = mState;
                }
            }

            public boolean showDuringKeyguard() {
                return true;
            }

            public boolean showBeforeProvisioning() {
                return false;
            }

            public boolean onLongPress() {
                return false;
            }
        };
        onAirplaneModeChanged();

        mShowAdvancedToggles = new AdvancedAction(
                SHOW_TOGGLES_BUTTON,
                com.android.systemui.R.drawable.ic_restart_advanced,
                com.android.systemui.R.string.global_action_restart_advanced,
                mWindowManagerFuncs, mHandler) {

            public boolean showDuringKeyguard() {
                return true;
            }

            public boolean showBeforeProvisioning() {
                return true;
            }
        };

        mRestartRecovery = new AdvancedAction(
                RESTART_RECOVERY_BUTTON,
                com.android.systemui.R.drawable.ic_restart_recovery,
                com.android.systemui.R.string.global_action_restart_recovery,
                mWindowManagerFuncs, mHandler) {

            public boolean showDuringKeyguard() {
                return true;
            }

            public boolean showBeforeProvisioning() {
                return true;
            }
        };

        mRestartBootloader = new AdvancedAction(
                RESTART_BOOTLOADER_BUTTON,
                com.android.systemui.R.drawable.ic_restart_bootloader,
                com.android.systemui.R.string.global_action_restart_bootloader,
                mWindowManagerFuncs, mHandler) {

            public boolean showDuringKeyguard() {
                return true;
            }

            public boolean showBeforeProvisioning() {
                return true;
            }
        };

        mRestartSystemUI = new AdvancedAction(
                RESTART_UI_BUTTON,
                com.android.systemui.R.drawable.ic_restart_ui,
                com.android.systemui.R.string.global_action_restart_ui,
                mWindowManagerFuncs, mHandler) {

            public boolean showDuringKeyguard() {
                return true;
            }

            public boolean showBeforeProvisioning() {
                return true;
            }
        };

        mItems = new ArrayList<Action>();
        String[] defaultActions = mContext.getResources().getStringArray(
                R.array.config_globalActionsList);

        ArraySet<String> addedKeys = new ArraySet<String>();
        mHasLogoutButton = false;
        mHasLockdownButton = false;
        mSeparatedEmergencyButtonEnabled = false;
        for (int i = 0; i < defaultActions.length; i++) {
            String actionKey = defaultActions[i];
            if (addedKeys.contains(actionKey)) {
                // If we already have added this, don't add it again.
                continue;
            }
            if (GLOBAL_ACTION_KEY_POWER.equals(actionKey)) {
                mItems.add(new PowerAction());
            } else if (GLOBAL_ACTION_KEY_AIRPLANE.equals(actionKey)) {
                mItems.add(mAirplaneModeOn);
            } else if (GLOBAL_ACTION_KEY_BUGREPORT.equals(actionKey)) {
                if (Settings.Global.getInt(mContext.getContentResolver(),
                        Settings.Global.BUGREPORT_IN_POWER_MENU, 0) != 0 && isCurrentUserOwner()) {
                    mItems.add(new BugReportAction());
                }
            } else if (GLOBAL_ACTION_KEY_SILENT.equals(actionKey)) {
                if (mShowSilentToggle) {
                    mItems.add(mSilentModeAction);
                }
            } else if (GLOBAL_ACTION_KEY_USERS.equals(actionKey)) {
                if (SystemProperties.getBoolean("fw.power_user_switcher", false)) {
                    addUsersToMenu(mItems);
                }
            } else if (GLOBAL_ACTION_KEY_SETTINGS.equals(actionKey)) {
                mItems.add(getSettingsAction());
            } else if (GLOBAL_ACTION_KEY_LOCKDOWN.equals(actionKey)) {
                if (Settings.Secure.getIntForUser(mContext.getContentResolver(),
                            Settings.Secure.LOCKDOWN_IN_POWER_MENU, 0, getCurrentUser().id) != 0
                        && shouldDisplayLockdown()) {
                    mItems.add(getLockdownAction());
                    mHasLockdownButton = true;
                }
            } else if (GLOBAL_ACTION_KEY_VOICEASSIST.equals(actionKey)) {
                mItems.add(getVoiceAssistAction());
            } else if (GLOBAL_ACTION_KEY_ASSIST.equals(actionKey)) {
                mItems.add(getAssistAction());
            } else if (GLOBAL_ACTION_KEY_RESTART.equals(actionKey)) {
                mItems.add(new RestartAction());
            } else if (GLOBAL_ACTION_KEY_SCREENSHOT.equals(actionKey)) {
                mItems.add(new ScreenshotAction());
            } else if (GLOBAL_ACTION_KEY_LOGOUT.equals(actionKey)) {
                if (mDevicePolicyManager.isLogoutEnabled()
                        && getCurrentUser().id != UserHandle.USER_SYSTEM) {
                    mItems.add(new LogoutAction());
                    mHasLogoutButton = true;
                }
<<<<<<< HEAD
            } else if (GLOBAL_ACTION_KEY_RESTART_RECOVERY.equals(actionKey)) {
                mItems.add(mShowAdvancedToggles);
=======
            } else if (GLOBAL_ACTION_KEY_EMERGENCY.equals(actionKey)) {
                if (mSeparatedEmergencyButtonEnabled
                        && !mEmergencyAffordanceManager.needsEmergencyAffordance()) {
                    mItems.add(new EmergencyDialerAction());
                }
>>>>>>> eb71e821
            } else {
                Log.e(TAG, "Invalid global action key " + actionKey);
            }
            // Add here so we don't add more than one.
            addedKeys.add(actionKey);
        }

        /*if (mEmergencyAffordanceManager.needsEmergencyAffordance()) {
            mItems.add(getEmergencyAction());
        }*/

        mAdapter = new MyAdapter();

        OnItemLongClickListener onItemLongClickListener = (parent, view, position, id) -> {
            final Action action = mAdapter.getItem(position);
            if (action instanceof LongPressAction) {
                //mDialog.dismiss();
                return ((LongPressAction) action).onLongPress();
            }
            return false;
        };
        ActionsDialog dialog = new ActionsDialog(mContext, this, mAdapter, onItemLongClickListener,
                mSeparatedEmergencyButtonEnabled);
        dialog.setCanceledOnTouchOutside(false); // Handled by the custom class.
        dialog.setKeyguardShowing(mKeyguardShowing);

        dialog.setOnDismissListener(this);
        dialog.setOnShowListener(this);

        return dialog;
    }

    private boolean shouldDisplayLockdown() {
        int userId = getCurrentUser().id;
        // Lockdown is meaningless without a place to go.
        if (!mKeyguardManager.isDeviceSecure(userId)) {
            return false;
        }

        // Only show the lockdown button if the device isn't locked down (for whatever reason).
        int state = mLockPatternUtils.getStrongAuthForUser(userId);
        return (state == STRONG_AUTH_NOT_REQUIRED
                || state == SOME_AUTH_REQUIRED_AFTER_USER_REQUEST);
    }

    private final class PowerAction extends SinglePressAction implements LongPressAction {
        private PowerAction() {
            super(R.drawable.ic_lock_power_off,
                    R.string.global_action_power_off);
        }

        @Override
        public boolean onLongPress() {
            UserManager um = (UserManager) mContext.getSystemService(Context.USER_SERVICE);
            /*if (!um.hasUserRestriction(UserManager.DISALLOW_SAFE_BOOT)) {
                mDialog.dismiss();
                mWindowManagerFuncs.reboot(true);
                return true;
            }*/
            return false;
        }

        @Override
        public boolean showDuringKeyguard() {
            return true;
        }

        @Override
        public boolean showBeforeProvisioning() {
            return true;
        }

        @Override
        public void onPress() {
            // shutdown by making sure radio and power are handled accordingly.
            mWindowManagerFuncs.shutdown();
        }
    }

    private class EmergencyDialerAction extends SinglePressAction {
        private EmergencyDialerAction() {
            super(R.drawable.ic_faster_emergency,
                    R.string.global_action_emergency);
        }

        @Override
        public void onPress() {
            MetricsLogger.action(mContext, MetricsEvent.ACTION_EMERGENCY_DIALER_FROM_POWER_MENU);
            Intent intent = new Intent(EmergencyDialerConstants.ACTION_DIAL);
            intent.addFlags(Intent.FLAG_ACTIVITY_NEW_TASK | Intent.FLAG_ACTIVITY_CLEAR_TOP);
            intent.putExtra(EmergencyDialerConstants.EXTRA_ENTRY_TYPE,
                    EmergencyDialerConstants.ENTRY_TYPE_POWER_MENU);
            mContext.startActivityAsUser(intent, UserHandle.CURRENT);
        }

        @Override
        public boolean showDuringKeyguard() {
            return true;
        }

        @Override
        public boolean showBeforeProvisioning() {
            return true;
        }
    }

    private final class RestartAction extends SinglePressAction implements LongPressAction {
        private RestartAction() {
            super(R.drawable.ic_restart, R.string.global_action_restart);
        }

        @Override
        public boolean onLongPress() {
            UserManager um = (UserManager) mContext.getSystemService(Context.USER_SERVICE);
            if (!um.hasUserRestriction(UserManager.DISALLOW_SAFE_BOOT)) {
                mDialog.dismiss();
                mWindowManagerFuncs.reboot(true);
                return true;
            }
            return false;
        }

        @Override
        public boolean showDuringKeyguard() {
            return true;
        }

        @Override
        public boolean showBeforeProvisioning() {
            return true;
        }

        @Override
        public void onPress() {
            mWindowManagerFuncs.reboot(false);
        }
    }

    private class ScreenshotAction extends SinglePressAction {
        public ScreenshotAction() {
            super(com.android.systemui.R.drawable.ic_screenshot, R.string.global_action_screenshot);
        }

        @Override
        public void onPress() {
            // Add a little delay before executing, to give the
            // dialog a chance to go away before it takes a
            // screenshot.
            // TODO: instead, omit global action dialog layer
            mHandler.postDelayed(new Runnable() {
                @Override
                public void run() {
                    mScreenshotHelper.takeScreenshot(1, true, true, mHandler);
                    MetricsLogger.action(mContext,
                            MetricsEvent.ACTION_SCREENSHOT_POWER_MENU);
                }
            }, 500);
        }

        @Override
        public boolean showDuringKeyguard() {
            return true;
        }

        @Override
        public boolean showBeforeProvisioning() {
            return false;
        }
    }

    private class BugReportAction extends SinglePressAction implements LongPressAction {

        public BugReportAction() {
            super(R.drawable.ic_lock_bugreport, R.string.bugreport_title);
        }

        @Override
        public void onPress() {
            // don't actually trigger the bugreport if we are running stability
            // tests via monkey
            if (ActivityManager.isUserAMonkey()) {
                return;
            }
            // Add a little delay before executing, to give the
            // dialog a chance to go away before it takes a
            // screenshot.
            mHandler.postDelayed(new Runnable() {
                @Override
                public void run() {
                    try {
                        // Take an "interactive" bugreport.
                        MetricsLogger.action(mContext,
                                MetricsEvent.ACTION_BUGREPORT_FROM_POWER_MENU_INTERACTIVE);
                        ActivityManager.getService().requestBugReport(
                                ActivityManager.BUGREPORT_OPTION_INTERACTIVE);
                    } catch (RemoteException e) {
                    }
                }
            }, 500);
        }

        @Override
        public boolean onLongPress() {
            // don't actually trigger the bugreport if we are running stability
            // tests via monkey
            if (ActivityManager.isUserAMonkey()) {
                return false;
            }
            try {
                // Take a "full" bugreport.
                MetricsLogger.action(mContext, MetricsEvent.ACTION_BUGREPORT_FROM_POWER_MENU_FULL);
                ActivityManager.getService().requestBugReport(
                        ActivityManager.BUGREPORT_OPTION_FULL);
            } catch (RemoteException e) {
            }
            return false;
        }

        public boolean showDuringKeyguard() {
            return true;
        }

        @Override
        public boolean showBeforeProvisioning() {
            return false;
        }

        @Override
        public String getStatus() {
            return mContext.getString(
                    R.string.bugreport_status,
                    Build.VERSION.RELEASE,
                    Build.ID);
        }
    }

    private final class LogoutAction extends SinglePressAction {
        private LogoutAction() {
            super(R.drawable.ic_logout, R.string.global_action_logout);
        }

        @Override
        public boolean showDuringKeyguard() {
            return true;
        }

        @Override
        public boolean showBeforeProvisioning() {
            return false;
        }

        @Override
        public void onPress() {
            // Add a little delay before executing, to give the dialog a chance to go away before
            // switching user
            mHandler.postDelayed(() -> {
                try {
                    int currentUserId = getCurrentUser().id;
                    ActivityManager.getService().switchUser(UserHandle.USER_SYSTEM);
                    ActivityManager.getService().stopUser(currentUserId, true /*force*/, null);
                } catch (RemoteException re) {
                    Log.e(TAG, "Couldn't logout user " + re);
                }
            }, 500);
        }
    }

    private Action getSettingsAction() {
        return new SinglePressAction(R.drawable.ic_settings,
                R.string.global_action_settings) {

            @Override
            public void onPress() {
                Intent intent = new Intent(Settings.ACTION_SETTINGS);
                intent.addFlags(Intent.FLAG_ACTIVITY_NEW_TASK | Intent.FLAG_ACTIVITY_CLEAR_TOP);
                mContext.startActivity(intent);
            }

            @Override
            public boolean showDuringKeyguard() {
                return true;
            }

            @Override
            public boolean showBeforeProvisioning() {
                return true;
            }
        };
    }

    private Action getEmergencyAction() {
        Drawable emergencyIcon = mContext.getDrawable(R.drawable.emergency_icon);
        if(!mSeparatedEmergencyButtonEnabled) {
            // use un-colored legacy treatment
            emergencyIcon.setTintList(null);
        }

        return new SinglePressAction(R.drawable.emergency_icon,
                R.string.global_action_emergency) {
            @Override
            public void onPress() {
                mEmergencyAffordanceManager.performEmergencyCall();
            }

            @Override
            public boolean showDuringKeyguard() {
                return true;
            }

            @Override
            public boolean showBeforeProvisioning() {
                return true;
            }
        };
    }

    private Action getAssistAction() {
        return new SinglePressAction(R.drawable.ic_action_assist_focused,
                R.string.global_action_assist) {
            @Override
            public void onPress() {
                Intent intent = new Intent(Intent.ACTION_ASSIST);
                intent.addFlags(Intent.FLAG_ACTIVITY_NEW_TASK | Intent.FLAG_ACTIVITY_CLEAR_TOP);
                mContext.startActivity(intent);
            }

            @Override
            public boolean showDuringKeyguard() {
                return true;
            }

            @Override
            public boolean showBeforeProvisioning() {
                return true;
            }
        };
    }

    private Action getVoiceAssistAction() {
        return new SinglePressAction(R.drawable.ic_voice_search,
                R.string.global_action_voice_assist) {
            @Override
            public void onPress() {
                Intent intent = new Intent(Intent.ACTION_VOICE_ASSIST);
                intent.addFlags(Intent.FLAG_ACTIVITY_NEW_TASK | Intent.FLAG_ACTIVITY_CLEAR_TOP);
                mContext.startActivity(intent);
            }

            @Override
            public boolean showDuringKeyguard() {
                return true;
            }

            @Override
            public boolean showBeforeProvisioning() {
                return true;
            }
        };
    }

    private Action getLockdownAction() {
        return new SinglePressAction(R.drawable.ic_lock_lockdown,
                R.string.global_action_lockdown) {

            @Override
            public void onPress() {
                new LockPatternUtils(mContext)
                        .requireStrongAuth(STRONG_AUTH_REQUIRED_AFTER_USER_LOCKDOWN,
                                UserHandle.USER_ALL);
                try {
                    WindowManagerGlobal.getWindowManagerService().lockNow(null);
                    // Lock profiles (if any) on the background thread.
                    final Handler bgHandler = new Handler(Dependency.get(Dependency.BG_LOOPER));
                    bgHandler.post(() -> lockProfiles());
                } catch (RemoteException e) {
                    Log.e(TAG, "Error while trying to lock device.", e);
                }
            }

            @Override
            public boolean showDuringKeyguard() {
                return true;
            }

            @Override
            public boolean showBeforeProvisioning() {
                return false;
            }
        };
    }

    private void lockProfiles() {
        final UserManager um = (UserManager) mContext.getSystemService(Context.USER_SERVICE);
        final TrustManager tm = (TrustManager) mContext.getSystemService(Context.TRUST_SERVICE);
        final int currentUserId = getCurrentUser().id;
        final int[] profileIds = um.getEnabledProfileIds(currentUserId);
        for (final int id : profileIds) {
            if (id != currentUserId) {
                tm.setDeviceLockedForUser(id, true);
            }
        }
    }

    private UserInfo getCurrentUser() {
        try {
            return ActivityManager.getService().getCurrentUser();
        } catch (RemoteException re) {
            return null;
        }
    }

    private boolean isCurrentUserOwner() {
        UserInfo currentUser = getCurrentUser();
        return currentUser == null || currentUser.isPrimary();
    }

    private void addUsersToMenu(ArrayList<Action> items) {
        UserManager um = (UserManager) mContext.getSystemService(Context.USER_SERVICE);
        if (um.isUserSwitcherEnabled()) {
            List<UserInfo> users = um.getUsers();
            UserInfo currentUser = getCurrentUser();
            for (final UserInfo user : users) {
                if (user.supportsSwitchToByUser()) {
                    boolean isCurrentUser = currentUser == null
                            ? user.id == 0 : (currentUser.id == user.id);
                    Drawable icon = user.iconPath != null ? Drawable.createFromPath(user.iconPath)
                            : null;
                    SinglePressAction switchToUser = new SinglePressAction(
                            R.drawable.ic_menu_cc, icon,
                            (user.name != null ? user.name : "Primary")
                                    + (isCurrentUser ? " \u2714" : "")) {
                        public void onPress() {
                            try {
                                ActivityManager.getService().switchUser(user.id);
                            } catch (RemoteException re) {
                                Log.e(TAG, "Couldn't switch user " + re);
                            }
                        }

                        public boolean showDuringKeyguard() {
                            return true;
                        }

                        public boolean showBeforeProvisioning() {
                            return false;
                        }
                    };
                    items.add(switchToUser);
                }
            }
        }
    }

    private void prepareDialog() {
        refreshSilentMode();
        mAirplaneModeOn.updateState(mAirplaneState);
        mAdapter.notifyDataSetChanged();
        if (mShowSilentToggle) {
            IntentFilter filter = new IntentFilter(AudioManager.RINGER_MODE_CHANGED_ACTION);
            mContext.registerReceiver(mRingerModeReceiver, filter);
        }
    }

    private void refreshSilentMode() {
        if (!mHasVibrator) {
            final boolean silentModeOn =
                    mAudioManager.getRingerMode() != AudioManager.RINGER_MODE_NORMAL;
            ((ToggleAction) mSilentModeAction).updateState(
                    silentModeOn ? ToggleAction.State.On : ToggleAction.State.Off);
        }
    }

    /** {@inheritDoc} */
    public void onDismiss(DialogInterface dialog) {
        mWindowManagerFuncs.onGlobalActionsHidden();
        if (mShowSilentToggle) {
            try {
                mContext.unregisterReceiver(mRingerModeReceiver);
            } catch (IllegalArgumentException ie) {
                // ignore this
                Log.w(TAG, ie);
            }
        }
    }

    /** {@inheritDoc} */
    public void onClick(DialogInterface dialog, int which) {
        Action item = mAdapter.getItem(which);
        if (!(item instanceof SilentModeTriStateAction)
                && !(item instanceof AdvancedAction)) {
            dialog.dismiss();
        }
        item.onPress();
    }

    /** {@inheritDoc} */
    public void onShow(DialogInterface dialog) {
        MetricsLogger.visible(mContext, MetricsEvent.POWER_MENU);
    }

    /**
     * The adapter used for the list within the global actions dialog, taking
     * into account whether the keyguard is showing via
     * {@link com.android.systemui.globalactions.GlobalActionsDialog#mKeyguardShowing} and whether
     * the device is provisioned
     * via {@link com.android.systemui.globalactions.GlobalActionsDialog#mDeviceProvisioned}.
     */
    private class MyAdapter extends BaseAdapter {

        public int getCount() {
            int count = 0;

            for (int i = 0; i < mItems.size(); i++) {
                final Action action = mItems.get(i);

                if (mKeyguardShowing && !action.showDuringKeyguard()) {
                    continue;
                }
                if (!mDeviceProvisioned && !action.showBeforeProvisioning()) {
                    continue;
                }
                count++;
            }
            return count;
        }

        @Override
        public boolean isEnabled(int position) {
            return getItem(position).isEnabled();
        }

        @Override
        public boolean areAllItemsEnabled() {
            return false;
        }

        public Action getItem(int position) {

            int filteredPos = 0;
            for (int i = 0; i < mItems.size(); i++) {
                final Action action = mItems.get(i);
                if (mKeyguardShowing && !action.showDuringKeyguard()) {
                    continue;
                }
                if (!mDeviceProvisioned && !action.showBeforeProvisioning()) {
                    continue;
                }
                if (filteredPos == position) {
                    return action;
                }
                filteredPos++;
            }

            throw new IllegalArgumentException("position " + position
                    + " out of range of showable actions"
                    + ", filtered count=" + getCount()
                    + ", keyguardshowing=" + mKeyguardShowing
                    + ", provisioned=" + mDeviceProvisioned);
        }


        public long getItemId(int position) {
            return position;
        }

        public View getView(int position, View convertView, ViewGroup parent) {
            return getView(position, convertView, parent, false);
        }

        public View getView(int position, View convertView, ViewGroup parent, boolean noDivider) {
            Action action = getItem(position);
            View view = action.create(mContext, convertView, parent, LayoutInflater.from(mContext));
            if (!noDivider && position == getCount() - 1) {
                HardwareUiLayout.get(parent).setDivisionView(view);
            }
            return view;
        }
    }

    // note: the scheme below made more sense when we were planning on having
    // 8 different things in the global actions dialog.  seems overkill with
    // only 3 items now, but may as well keep this flexible approach so it will
    // be easy should someone decide at the last minute to include something
    // else, such as 'enable wifi', or 'enable bluetooth'

    /**
     * What each item in the global actions dialog must be able to support.
     */
    private interface Action {
        /**
         * @return Text that will be announced when dialog is created.  null
         * for none.
         */
        CharSequence getLabelForAccessibility(Context context);

        View create(Context context, View convertView, ViewGroup parent, LayoutInflater inflater);

        void onPress();

        /**
         * @return whether this action should appear in the dialog when the keygaurd
         * is showing.
         */
        boolean showDuringKeyguard();

        /**
         * @return whether this action should appear in the dialog before the
         * device is provisioned.
         */
        boolean showBeforeProvisioning();

        boolean isEnabled();
    }

    /**
     * An action that also supports long press.
     */
    private interface LongPressAction extends Action {
        boolean onLongPress();
    }

    /**
     * A single press action maintains no state, just responds to a press
     * and takes an action.
     */
    private static abstract class SinglePressAction implements Action {
        private final int mIconResId;
        private final Drawable mIcon;
        private final int mMessageResId;
        private final CharSequence mMessage;

        protected SinglePressAction(int iconResId, int messageResId) {
            mIconResId = iconResId;
            mMessageResId = messageResId;
            mMessage = null;
            mIcon = null;
        }

        protected SinglePressAction(int iconResId, Drawable icon, CharSequence message) {
            mIconResId = iconResId;
            mMessageResId = 0;
            mMessage = message;
            mIcon = icon;
        }

        public boolean isEnabled() {
            return true;
        }

        public String getStatus() {
            return null;
        }

        abstract public void onPress();

        public CharSequence getLabelForAccessibility(Context context) {
            if (mMessage != null) {
                return mMessage;
            } else {
                return context.getString(mMessageResId);
            }
        }

        public View create(
                Context context, View convertView, ViewGroup parent, LayoutInflater inflater) {
            View v = inflater.inflate(com.android.systemui.R.layout.global_actions_item, parent,
                    false);

            ImageView icon = (ImageView) v.findViewById(R.id.icon);
            TextView messageView = (TextView) v.findViewById(R.id.message);

            TextView statusView = (TextView) v.findViewById(R.id.status);
            final String status = getStatus();
            if (!TextUtils.isEmpty(status)) {
                statusView.setText(status);
            } else {
                statusView.setVisibility(View.GONE);
            }
            if (mIcon != null) {
                icon.setImageDrawable(mIcon);
                icon.setScaleType(ScaleType.CENTER_CROP);
            } else if (mIconResId != 0) {
                icon.setImageDrawable(context.getDrawable(mIconResId));
            }
            if (mMessage != null) {
                messageView.setText(mMessage);
            } else {
                messageView.setText(mMessageResId);
            }

            return v;
        }
    }

    /**
     * A toggle action knows whether it is on or off, and displays an icon
     * and status message accordingly.
     */
    private static abstract class ToggleAction implements Action {

        enum State {
            Off(false),
            TurningOn(true),
            TurningOff(true),
            On(false);

            private final boolean inTransition;

            State(boolean intermediate) {
                inTransition = intermediate;
            }

            public boolean inTransition() {
                return inTransition;
            }
        }

        protected State mState = State.Off;

        // prefs
        protected int mEnabledIconResId;
        protected int mDisabledIconResid;
        protected int mMessageResId;
        protected int mEnabledStatusMessageResId;
        protected int mDisabledStatusMessageResId;

        /**
         * @param enabledIconResId           The icon for when this action is on.
         * @param disabledIconResid          The icon for when this action is off.
         * @param message                    The general information message, e.g 'Silent Mode'
         * @param enabledStatusMessageResId  The on status message, e.g 'sound disabled'
         * @param disabledStatusMessageResId The off status message, e.g. 'sound enabled'
         */
        public ToggleAction(int enabledIconResId,
                int disabledIconResid,
                int message,
                int enabledStatusMessageResId,
                int disabledStatusMessageResId) {
            mEnabledIconResId = enabledIconResId;
            mDisabledIconResid = disabledIconResid;
            mMessageResId = message;
            mEnabledStatusMessageResId = enabledStatusMessageResId;
            mDisabledStatusMessageResId = disabledStatusMessageResId;
        }

        /**
         * Override to make changes to resource IDs just before creating the
         * View.
         */
        void willCreate() {

        }

        @Override
        public CharSequence getLabelForAccessibility(Context context) {
            return context.getString(mMessageResId);
        }

        public View create(Context context, View convertView, ViewGroup parent,
                LayoutInflater inflater) {
            willCreate();

            View v = inflater.inflate(R
                    .layout.global_actions_item, parent, false);

            ImageView icon = (ImageView) v.findViewById(R.id.icon);
            TextView messageView = (TextView) v.findViewById(R.id.message);
            TextView statusView = (TextView) v.findViewById(R.id.status);
            final boolean enabled = isEnabled();

            if (messageView != null) {
                messageView.setText(mMessageResId);
                messageView.setEnabled(enabled);
            }

            boolean on = ((mState == State.On) || (mState == State.TurningOn));
            if (icon != null) {
                icon.setImageDrawable(context.getDrawable(
                        (on ? mEnabledIconResId : mDisabledIconResid)));
                icon.setEnabled(enabled);
            }

            if (statusView != null) {
                statusView.setText(on ? mEnabledStatusMessageResId : mDisabledStatusMessageResId);
                statusView.setVisibility(View.VISIBLE);
                statusView.setEnabled(enabled);
            }
            v.setEnabled(enabled);

            return v;
        }

        public final void onPress() {
            if (mState.inTransition()) {
                Log.w(TAG, "shouldn't be able to toggle when in transition");
                return;
            }

            final boolean nowOn = !(mState == State.On);
            onToggle(nowOn);
            changeStateFromPress(nowOn);
        }

        public boolean isEnabled() {
            return !mState.inTransition();
        }

        /**
         * Implementations may override this if their state can be in on of the intermediate
         * states until some notification is received (e.g airplane mode is 'turning off' until
         * we know the wireless connections are back online
         *
         * @param buttonOn Whether the button was turned on or off
         */
        protected void changeStateFromPress(boolean buttonOn) {
            mState = buttonOn ? State.On : State.Off;
        }

        abstract void onToggle(boolean on);

        public void updateState(State state) {
            mState = state;
        }
    }

    /**
     * A toggle action knows whether it is on or off, and displays an icon
     * and status message accordingly.
     */
    private static abstract class AdvancedAction implements Action, LongPressAction {

        protected int mActionType;
        protected int mIconResid;
        protected int mMessageResid;
        protected Handler mRefresh;
        protected GlobalActionsManager mWmFuncs;
        private Context mContext;

        public AdvancedAction(
                int actionType,
                int iconResid,
                int messageResid,
                GlobalActionsManager funcs,
                Handler handler) {
            mActionType = actionType;
            mIconResid = iconResid;
            mMessageResid = messageResid;
            mRefresh = handler;
            mWmFuncs = funcs;
        }

        @Override
        public CharSequence getLabelForAccessibility(Context context) {
            return context.getString(mMessageResid);
        }

        public View create(
                Context context, View convertView, ViewGroup parent, LayoutInflater inflater) {
            mContext = context;
            View v = inflater.inflate(com.android.systemui.R.layout.global_actions_item, parent,
                    false);

            TextView statusView = (TextView) v.findViewById(R.id.status);
            final String status = getStatus();
            if (!TextUtils.isEmpty(status)) {
                statusView.setText(status);
            } else {
                statusView.setVisibility(View.GONE);
            }

            TextView messageView = (TextView) v.findViewById(R.id.message);
            if (messageView != null) {
                messageView.setText(mMessageResid);
            }
            ImageView icon = (ImageView) v.findViewById(R.id.icon);
            if (icon != null) {
                icon.setImageDrawable(mContext.getDrawable((mIconResid)));
            }

            return v;
        }

        @Override
        public final void onPress() {
            if (mActionType == SHOW_TOGGLES_BUTTON) {
                mRefresh.sendEmptyMessage(MESSAGE_SHOW_ADVANCED_TOGGLES);
            } else {
                triggerAction(mActionType, mRefresh, mWmFuncs, mContext);
            }
        }

        @Override
        public boolean onLongPress() {
            // pass to onClick listener (onPress action)
            return false;
        }

        public boolean isEnabled() {
            return true;
        }

        public String getStatus() {
            return null;
        }
    }

    private static void triggerAction(int type, Handler h, GlobalActionsManager funcs, Context ctx) {
        switch (type) {
            case RESTART_RECOVERY_BUTTON:
                h.sendEmptyMessage(MESSAGE_DISMISS);
                funcs.advancedReboot(PowerManager.REBOOT_RECOVERY);
                break;
            case RESTART_BOOTLOADER_BUTTON:
                h.sendEmptyMessage(MESSAGE_DISMISS);
                funcs.advancedReboot(PowerManager.REBOOT_BOOTLOADER);
                break;
            case RESTART_UI_BUTTON:
                /* no time and need to dismiss the dialog here, just kill systemui straight after telling to
                policy/GlobalActions that we hid the dialog within the kill action itself so its onStatusBarConnectedChanged
                won't show the LegacyGlobalActions after systemui restart
                */
                funcs.onGlobalActionsHidden();
                restartSystemUI(ctx);
                break;
            default:
                break;
        }
    }

    private class SilentModeToggleAction extends ToggleAction {
        public SilentModeToggleAction() {
            super(R.drawable.ic_audio_vol_mute,
                    R.drawable.ic_audio_vol,
                    R.string.global_action_toggle_silent_mode,
                    R.string.global_action_silent_mode_on_status,
                    R.string.global_action_silent_mode_off_status);
        }

        void onToggle(boolean on) {
            if (on) {
                mAudioManager.setRingerMode(AudioManager.RINGER_MODE_SILENT);
            } else {
                mAudioManager.setRingerMode(AudioManager.RINGER_MODE_NORMAL);
            }
        }

        public boolean showDuringKeyguard() {
            return true;
        }

        public boolean showBeforeProvisioning() {
            return false;
        }
    }

    private static class SilentModeTriStateAction implements Action, View.OnClickListener {

        private final int[] ITEM_IDS = {R.id.option1, R.id.option2, R.id.option3};

        private final AudioManager mAudioManager;
        private final Handler mHandler;
        private final Context mContext;

        SilentModeTriStateAction(Context context, AudioManager audioManager, Handler handler) {
            mAudioManager = audioManager;
            mHandler = handler;
            mContext = context;
        }

        private int ringerModeToIndex(int ringerMode) {
            // They just happen to coincide
            return ringerMode;
        }

        private int indexToRingerMode(int index) {
            // They just happen to coincide
            return index;
        }

        @Override
        public CharSequence getLabelForAccessibility(Context context) {
            return null;
        }

        public View create(Context context, View convertView, ViewGroup parent,
                LayoutInflater inflater) {
            View v = inflater.inflate(R.layout.global_actions_silent_mode, parent, false);

            int selectedIndex = ringerModeToIndex(mAudioManager.getRingerMode());
            for (int i = 0; i < 3; i++) {
                View itemView = v.findViewById(ITEM_IDS[i]);
                itemView.setSelected(selectedIndex == i);
                // Set up click handler
                itemView.setTag(i);
                itemView.setOnClickListener(this);
            }
            return v;
        }

        public void onPress() {
        }

        public boolean showDuringKeyguard() {
            return true;
        }

        public boolean showBeforeProvisioning() {
            return false;
        }

        public boolean isEnabled() {
            return true;
        }

        void willCreate() {
        }

        public void onClick(View v) {
            if (!(v.getTag() instanceof Integer)) return;

            int index = (Integer) v.getTag();
            mAudioManager.setRingerMode(indexToRingerMode(index));
            mHandler.sendEmptyMessageDelayed(MESSAGE_DISMISS, DIALOG_DISMISS_DELAY);
        }
    }

    private BroadcastReceiver mBroadcastReceiver = new BroadcastReceiver() {
        public void onReceive(Context context, Intent intent) {
            String action = intent.getAction();
            if (Intent.ACTION_CLOSE_SYSTEM_DIALOGS.equals(action)
                    || Intent.ACTION_SCREEN_OFF.equals(action)) {
                String reason = intent.getStringExtra(SYSTEM_DIALOG_REASON_KEY);
                if (!SYSTEM_DIALOG_REASON_GLOBAL_ACTIONS.equals(reason)) {
                    mHandler.sendMessage(mHandler.obtainMessage(MESSAGE_DISMISS, reason));
                }
            } else if (TelephonyIntents.ACTION_EMERGENCY_CALLBACK_MODE_CHANGED.equals(action)) {
                // Airplane mode can be changed after ECM exits if airplane toggle button
                // is pressed during ECM mode
                if (!(intent.getBooleanExtra("PHONE_IN_ECM_STATE", false)) &&
                        mIsWaitingForEcmExit) {
                    mIsWaitingForEcmExit = false;
                    changeAirplaneModeSystemSetting(true);
                }
            }
        }
    };

    PhoneStateListener mPhoneStateListener = new PhoneStateListener() {
        @Override
        public void onServiceStateChanged(ServiceState serviceState) {
            if (!mHasTelephony) return;
            final boolean inAirplaneMode = serviceState.getState() == ServiceState.STATE_POWER_OFF;
            mAirplaneState = inAirplaneMode ? ToggleAction.State.On : ToggleAction.State.Off;
            mAirplaneModeOn.updateState(mAirplaneState);
            mAdapter.notifyDataSetChanged();
        }
    };

    private BroadcastReceiver mRingerModeReceiver = new BroadcastReceiver() {
        @Override
        public void onReceive(Context context, Intent intent) {
            if (intent.getAction().equals(AudioManager.RINGER_MODE_CHANGED_ACTION)) {
                mHandler.sendEmptyMessage(MESSAGE_REFRESH);
            }
        }
    };

    private ContentObserver mAirplaneModeObserver = new ContentObserver(new Handler()) {
        @Override
        public void onChange(boolean selfChange) {
            onAirplaneModeChanged();
        }
    };

    private static final int MESSAGE_DISMISS = 0;
    private static final int MESSAGE_REFRESH = 1;
    private static final int MESSAGE_SHOW = 2;
    private static final int MESSAGE_SHOW_ADVANCED_TOGGLES = 3;
    private static final int DIALOG_DISMISS_DELAY = 300; // ms

    private Handler mHandler = new Handler() {
        public void handleMessage(Message msg) {
            switch (msg.what) {
                case MESSAGE_DISMISS:
                    if (mDialog != null) {
                        if (SYSTEM_DIALOG_REASON_DREAM.equals(msg.obj)) {
                            mDialog.dismissImmediately();
                        } else {
                            mDialog.dismiss();
                        }
                        mDialog = null;
                    }
                    break;
                case MESSAGE_REFRESH:
                    refreshSilentMode();
                    mAdapter.notifyDataSetChanged();
                    break;
                case MESSAGE_SHOW:
                    handleShow();
                    break;
                case MESSAGE_SHOW_ADVANCED_TOGGLES:
                    mAdapter.notifyDataSetChanged();
                    addNewItems();
                    mDialog.refreshList();
                    break;
            }
        }
    };

    private void addNewItems() {
        mItems.clear();
        mItems.add(mRestartRecovery);
        mItems.add(mRestartBootloader);
        mItems.add(mRestartSystemUI);
    }

    private void onAirplaneModeChanged() {
        // Let the service state callbacks handle the state.
        if (mHasTelephony) return;

        boolean airplaneModeOn = Settings.Global.getInt(
                mContext.getContentResolver(),
                Settings.Global.AIRPLANE_MODE_ON,
                0) == 1;
        mAirplaneState = airplaneModeOn ? ToggleAction.State.On : ToggleAction.State.Off;
        mAirplaneModeOn.updateState(mAirplaneState);
    }

    /**
     * Change the airplane mode system setting
     */
    private void changeAirplaneModeSystemSetting(boolean on) {
        Settings.Global.putInt(
                mContext.getContentResolver(),
                Settings.Global.AIRPLANE_MODE_ON,
                on ? 1 : 0);
        Intent intent = new Intent(Intent.ACTION_AIRPLANE_MODE_CHANGED);
        intent.addFlags(Intent.FLAG_RECEIVER_REPLACE_PENDING);
        intent.putExtra("state", on);
        mContext.sendBroadcastAsUser(intent, UserHandle.ALL);
        if (!mHasTelephony) {
            mAirplaneState = on ? ToggleAction.State.On : ToggleAction.State.Off;
        }
    }

    private static final class ActionsDialog extends Dialog implements DialogInterface,
            ColorExtractor.OnColorsChangedListener {

        private final Context mContext;
        private final MyAdapter mAdapter;
        private final LinearLayout mListView;
        private final FrameLayout mSeparatedView;
        private final HardwareUiLayout mHardwareLayout;
        private final OnClickListener mClickListener;
        private final OnItemLongClickListener mLongClickListener;
        private final GradientDrawable mGradientDrawable;
        private final ColorExtractor mColorExtractor;
        private boolean mKeyguardShowing;
        private boolean mShouldDisplaySeparatedButton;

        public ActionsDialog(Context context, OnClickListener clickListener, MyAdapter adapter,
                OnItemLongClickListener longClickListener, boolean shouldDisplaySeparatedButton) {
            super(context, com.android.systemui.R.style.Theme_SystemUI_Dialog_GlobalActions);
            mContext = context;
            mAdapter = adapter;
            mClickListener = clickListener;
            mLongClickListener = longClickListener;
            mGradientDrawable = new GradientDrawable(mContext);
            mColorExtractor = Dependency.get(SysuiColorExtractor.class);
            mShouldDisplaySeparatedButton = shouldDisplaySeparatedButton;

            // Window initialization
            Window window = getWindow();
            window.requestFeature(Window.FEATURE_NO_TITLE);
            // Inflate the decor view, so the attributes below are not overwritten by the theme.
            window.getDecorView();
            window.getAttributes().systemUiVisibility |= View.SYSTEM_UI_FLAG_LAYOUT_FULLSCREEN
                    | View.SYSTEM_UI_FLAG_LAYOUT_STABLE
                    | View.SYSTEM_UI_FLAG_LAYOUT_HIDE_NAVIGATION;
            window.setLayout(MATCH_PARENT, MATCH_PARENT);
            window.clearFlags(WindowManager.LayoutParams.FLAG_DIM_BEHIND);
            window.addFlags(
                    WindowManager.LayoutParams.FLAG_LAYOUT_IN_SCREEN
                    | WindowManager.LayoutParams.FLAG_NOT_TOUCH_MODAL
                    | WindowManager.LayoutParams.FLAG_LAYOUT_INSET_DECOR
                    | WindowManager.LayoutParams.FLAG_SHOW_WHEN_LOCKED
                    | WindowManager.LayoutParams.FLAG_WATCH_OUTSIDE_TOUCH
                    | WindowManager.LayoutParams.FLAG_HARDWARE_ACCELERATED);
            window.setBackgroundDrawable(mGradientDrawable);
            window.setType(WindowManager.LayoutParams.TYPE_VOLUME_OVERLAY);

            setContentView(com.android.systemui.R.layout.global_actions_wrapped);
            mListView = findViewById(android.R.id.list);
            mSeparatedView = findViewById(com.android.systemui.R.id.separated_button);
            if (!mShouldDisplaySeparatedButton) {
                mSeparatedView.setVisibility(View.GONE);
            }
            mHardwareLayout = HardwareUiLayout.get(mListView);
            mHardwareLayout.setOutsideTouchListener(view -> dismiss());
            mHardwareLayout.setHasSeparatedButton(mShouldDisplaySeparatedButton);
            setTitle(R.string.global_actions);
            mListView.setAccessibilityDelegate(new View.AccessibilityDelegate() {
                @Override
                public boolean dispatchPopulateAccessibilityEvent(
                        View host, AccessibilityEvent event) {
                    // Populate the title here, just as Activity does
                    event.getText().add(mContext.getString(R.string.global_actions));
                    return true;
                }
            });
        }

        private void updateList(boolean noDivider) {
            mListView.removeAllViews();
            mSeparatedView.removeAllViews();
            for (int i = 0; i < mAdapter.getCount(); i++) {
<<<<<<< HEAD
                View v = mAdapter.getView(i, null, mListView, noDivider);
=======
                ViewGroup parentView = mShouldDisplaySeparatedButton && i == mAdapter.getCount() - 1
                        ? mSeparatedView : mListView;
                View v = mAdapter.getView(i, null, parentView);
>>>>>>> eb71e821
                final int pos = i;
                v.setOnClickListener(view -> mClickListener.onClick(this, pos));
                v.setOnLongClickListener(view ->
                        mLongClickListener.onItemLongClick(null, v, pos, 0));
                parentView.addView(v);
            }
        }

        public void refreshList() {
            updateList(true);
            // we need to recreate the HardwareBgDrawable
            HardwareUiLayout.get(mListView).updateSettings();
        }

        @Override
        protected void onStart() {
            super.setCanceledOnTouchOutside(true);
            super.onStart();
            updateList(false);

            Point displaySize = new Point();
            mContext.getDisplay().getRealSize(displaySize);
            mColorExtractor.addOnColorsChangedListener(this);
            mGradientDrawable.setScreenSize(displaySize.x, displaySize.y);
            GradientColors colors = mColorExtractor.getColors(mKeyguardShowing ?
                    WallpaperManager.FLAG_LOCK : WallpaperManager.FLAG_SYSTEM);
            updateColors(colors, false /* animate */);
        }

        /**
         * Updates background and system bars according to current GradientColors.
         * @param colors Colors and hints to use.
         * @param animate Interpolates gradient if true, just sets otherwise.
         */
        private void updateColors(GradientColors colors, boolean animate) {
            mGradientDrawable.setColors(colors, animate);
            View decorView = getWindow().getDecorView();
            if (colors.supportsDarkText()) {
                decorView.setSystemUiVisibility(View.SYSTEM_UI_FLAG_LIGHT_NAVIGATION_BAR |
                    View.SYSTEM_UI_FLAG_LIGHT_STATUS_BAR);
            } else {
                decorView.setSystemUiVisibility(0);
            }
        }

        @Override
        protected void onStop() {
            super.onStop();
            mColorExtractor.removeOnColorsChangedListener(this);
        }

        @Override
        public void show() {
            super.show();
            mGradientDrawable.setAlpha(0);
            mHardwareLayout.setTranslationX(getAnimTranslation());
            mHardwareLayout.setAlpha(0);
            mHardwareLayout.animate()
                    .alpha(1)
                    .translationX(0)
                    .setDuration(300)
                    .setInterpolator(Interpolators.FAST_OUT_SLOW_IN)
                    .setUpdateListener(animation -> {
                        int alpha = (int) ((Float) animation.getAnimatedValue()
                                * ScrimController.GRADIENT_SCRIM_ALPHA * 255);
                        mGradientDrawable.setAlpha(alpha);
                    })
                    .withEndAction(() -> getWindow().getDecorView().requestAccessibilityFocus())
                    .start();
        }

        @Override
        public void dismiss() {
            mHardwareLayout.setTranslationX(0);
            mHardwareLayout.setAlpha(1);
            mHardwareLayout.animate()
                    .alpha(0)
                    .translationX(getAnimTranslation())
                    .setDuration(300)
                    .withEndAction(() -> super.dismiss())
                    .setInterpolator(new LogAccelerateInterpolator())
                    .setUpdateListener(animation -> {
                        int alpha = (int) ((1f - (Float) animation.getAnimatedValue())
                                * ScrimController.GRADIENT_SCRIM_ALPHA * 255);
                        mGradientDrawable.setAlpha(alpha);
                    })
                    .start();
        }

        void dismissImmediately() {
            super.dismiss();
        }

        private float getAnimTranslation() {
            return getContext().getResources().getDimension(
                    com.android.systemui.R.dimen.global_actions_panel_width) / 2;
        }

        @Override
        public void onColorsChanged(ColorExtractor extractor, int which) {
            if (mKeyguardShowing) {
                if ((WallpaperManager.FLAG_LOCK & which) != 0) {
                    updateColors(extractor.getColors(WallpaperManager.FLAG_LOCK),
                            true /* animate */);
                }
            } else {
                if ((WallpaperManager.FLAG_SYSTEM & which) != 0) {
                    updateColors(extractor.getColors(WallpaperManager.FLAG_SYSTEM),
                            true /* animate */);
                }
            }
        }

        public void setKeyguardShowing(boolean keyguardShowing) {
            mKeyguardShowing = keyguardShowing;
        }
    }

    public static void restartSystemUI(Context ctx) {
        Process.killProcess(Process.myPid());
    }

}<|MERGE_RESOLUTION|>--- conflicted
+++ resolved
@@ -41,12 +41,9 @@
 import android.os.Build;
 import android.os.Handler;
 import android.os.Message;
-<<<<<<< HEAD
 import android.os.Messenger;
 import android.os.PowerManager;
 import android.os.Process;
-=======
->>>>>>> eb71e821
 import android.os.RemoteException;
 import android.os.ServiceManager;
 import android.os.SystemProperties;
@@ -446,16 +443,13 @@
                     mItems.add(new LogoutAction());
                     mHasLogoutButton = true;
                 }
-<<<<<<< HEAD
             } else if (GLOBAL_ACTION_KEY_RESTART_RECOVERY.equals(actionKey)) {
                 mItems.add(mShowAdvancedToggles);
-=======
             } else if (GLOBAL_ACTION_KEY_EMERGENCY.equals(actionKey)) {
                 if (mSeparatedEmergencyButtonEnabled
                         && !mEmergencyAffordanceManager.needsEmergencyAffordance()) {
                     mItems.add(new EmergencyDialerAction());
                 }
->>>>>>> eb71e821
             } else {
                 Log.e(TAG, "Invalid global action key " + actionKey);
             }
@@ -1672,13 +1666,9 @@
             mListView.removeAllViews();
             mSeparatedView.removeAllViews();
             for (int i = 0; i < mAdapter.getCount(); i++) {
-<<<<<<< HEAD
-                View v = mAdapter.getView(i, null, mListView, noDivider);
-=======
                 ViewGroup parentView = mShouldDisplaySeparatedButton && i == mAdapter.getCount() - 1
                         ? mSeparatedView : mListView;
-                View v = mAdapter.getView(i, null, parentView);
->>>>>>> eb71e821
+                View v = mAdapter.getView(i, null, parentView, noDivider);
                 final int pos = i;
                 v.setOnClickListener(view -> mClickListener.onClick(this, pos));
                 v.setOnLongClickListener(view ->
@@ -1752,6 +1742,8 @@
 
         @Override
         public void dismiss() {
+            // Remove outside touch listener to avoid multiple dismiss calls.
+            mHardwareLayout.setOutsideTouchListener(null);
             mHardwareLayout.setTranslationX(0);
             mHardwareLayout.setAlpha(1);
             mHardwareLayout.animate()
