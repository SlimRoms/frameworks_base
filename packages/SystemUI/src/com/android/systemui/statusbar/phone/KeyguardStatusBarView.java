--- conflicted
+++ resolved
@@ -155,11 +155,10 @@
         } else if (mMultiUserSwitch.getParent() == this && mKeyguardUserSwitcherShowing) {
             removeView(mMultiUserSwitch);
         }
-<<<<<<< HEAD
         boolean showBatteryLevel = getResources().getBoolean(R.bool.config_showBatteryPercentage);
         mBatteryLevel.setVisibility(
                 mBatteryCharging || showBatteryLevel ? View.VISIBLE : View.GONE);
-=======
+
         if (mKeyguardUserSwitcher == null) {
             // If we have no keyguard switcher, the screen width is under 600dp. In this case,
             // we don't show the multi-user avatar unless there is more than 1 user on the device.
@@ -171,7 +170,6 @@
             }
         }
         mBatteryLevel.setVisibility(mBatteryCharging ? View.VISIBLE : View.GONE);
->>>>>>> 0a857ee2
     }
 
     private void updateSystemIconsLayoutParams() {
