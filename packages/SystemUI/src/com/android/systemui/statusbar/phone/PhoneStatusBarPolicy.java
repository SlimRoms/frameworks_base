/*
 * Copyright (C) 2008 The Android Open Source Project
 *
 * Licensed under the Apache License, Version 2.0 (the "License");
 * you may not use this file except in compliance with the License.
 * You may obtain a copy of the License at
 *
 *      http://www.apache.org/licenses/LICENSE-2.0
 *
 * Unless required by applicable law or agreed to in writing, software
 * distributed under the License is distributed on an "AS IS" BASIS,
 * WITHOUT WARRANTIES OR CONDITIONS OF ANY KIND, either express or implied.
 * See the License for the specific language governing permissions and
 * limitations under the License.
 */

package com.android.systemui.statusbar.phone;

import android.app.ActivityManagerNative;
import android.app.AlarmManager;
import android.app.AlarmManager.AlarmClockInfo;
import android.app.IUserSwitchObserver;
import android.app.StatusBarManager;
import android.content.BroadcastReceiver;
import android.content.Context;
import android.content.Intent;
import android.content.IntentFilter;
import android.content.pm.UserInfo;
import android.media.AudioManager;
import android.os.Handler;
import android.os.IRemoteCallback;
import android.os.RemoteException;
import android.os.UserHandle;
import android.os.UserManager;
import android.provider.Settings;
import android.provider.Settings.Global;
import android.telecom.TelecomManager;
import android.util.Log;

import com.android.internal.telephony.IccCardConstants;
import com.android.internal.telephony.TelephonyIntents;
import com.android.systemui.R;
import com.android.systemui.qs.tiles.DndTile;
import com.android.systemui.statusbar.policy.BluetoothController;
import com.android.systemui.statusbar.policy.BluetoothController.Callback;
import com.android.systemui.statusbar.policy.CastController;
import com.android.systemui.statusbar.policy.CastController.CastDevice;
import com.android.systemui.statusbar.policy.HotspotController;
import com.android.systemui.statusbar.policy.UserInfoController;
import com.android.systemui.statusbar.policy.SuController;

/**
 * This class contains all of the policy about which icons are installed in the status
 * bar at boot time.  It goes through the normal API for icons, even though it probably
 * strictly doesn't need to.
 */
public class PhoneStatusBarPolicy implements Callback {
    private static final String TAG = "PhoneStatusBarPolicy";
    private static final boolean DEBUG = Log.isLoggable(TAG, Log.DEBUG);

    private static final String SLOT_CAST = "cast";
    private static final String SLOT_HOTSPOT = "hotspot";
    private static final String SLOT_BLUETOOTH = "bluetooth";
    private static final String SLOT_TTY = "tty";
    private static final String SLOT_ZEN = "zen";
    private static final String SLOT_VOLUME = "volume";
    private static final String SLOT_ALARM_CLOCK = "alarm_clock";
    private static final String SLOT_MANAGED_PROFILE = "managed_profile";
    private static final String SLOT_SU = "su";

    private final Context mContext;
    private final StatusBarManager mService;
    private final Handler mHandler = new Handler();
    private final CastController mCast;
    private final HotspotController mHotspot;
    private final AlarmManager mAlarmManager;
    private final UserInfoController mUserInfoController;
    private final SuController mSuController;

    // Assume it's all good unless we hear otherwise.  We don't always seem
    // to get broadcasts that it *is* there.
    IccCardConstants.State mSimState = IccCardConstants.State.READY;

    private boolean mZenVisible;
    private boolean mVolumeVisible;
    private boolean mCurrentUserSetup;

    private int mZen;

    private boolean mManagedProfileFocused = false;
    private boolean mManagedProfileIconVisible = true;

    private boolean mKeyguardVisible = true;
    private BluetoothController mBluetooth;

    private BroadcastReceiver mIntentReceiver = new BroadcastReceiver() {
        @Override
        public void onReceive(Context context, Intent intent) {
            String action = intent.getAction();
            if (action.equals(AlarmManager.ACTION_NEXT_ALARM_CLOCK_CHANGED)) {
                updateAlarm();
            }
            else if (action.equals(AudioManager.RINGER_MODE_CHANGED_ACTION) ||
                    action.equals(AudioManager.INTERNAL_RINGER_MODE_CHANGED_ACTION)) {
                updateVolumeZen();
            }
            else if (action.equals(TelephonyIntents.ACTION_SIM_STATE_CHANGED)) {
                updateSimState(intent);
            }
            else if (action.equals(TelecomManager.ACTION_CURRENT_TTY_MODE_CHANGED)) {
                updateTTY(intent);
            }
        }
    };

    private Runnable mRemoveCastIconRunnable = new Runnable() {
        @Override
        public void run() {
            if (DEBUG) Log.v(TAG, "updateCast: hiding icon NOW");
            mService.setIconVisibility(SLOT_CAST, false);
        }
    };

    public PhoneStatusBarPolicy(Context context, CastController cast, HotspotController hotspot,
            UserInfoController userInfoController, BluetoothController bluetooth, SuController su) {
        mContext = context;
        mCast = cast;
        mHotspot = hotspot;
        mBluetooth = bluetooth;
        mBluetooth.addStateChangedCallback(this);
        mService = (StatusBarManager) context.getSystemService(Context.STATUS_BAR_SERVICE);
        mAlarmManager = (AlarmManager) context.getSystemService(Context.ALARM_SERVICE);
        mUserInfoController = userInfoController;
        mSuController = su;

        // listen for broadcasts
        IntentFilter filter = new IntentFilter();
        filter.addAction(AlarmManager.ACTION_NEXT_ALARM_CLOCK_CHANGED);
        filter.addAction(AudioManager.RINGER_MODE_CHANGED_ACTION);
        filter.addAction(AudioManager.INTERNAL_RINGER_MODE_CHANGED_ACTION);
        filter.addAction(TelephonyIntents.ACTION_SIM_STATE_CHANGED);
        filter.addAction(TelecomManager.ACTION_CURRENT_TTY_MODE_CHANGED);
        mContext.registerReceiver(mIntentReceiver, filter, null, mHandler);

        // listen for user / profile change.
        try {
            ActivityManagerNative.getDefault().registerUserSwitchObserver(mUserSwitchListener);
        } catch (RemoteException e) {
            // Ignore
        }

        // TTY status
        mService.setIcon(SLOT_TTY,  R.drawable.stat_sys_tty_mode, 0, null);
        mService.setIconVisibility(SLOT_TTY, false);

        // bluetooth status
        updateBluetooth();

        //Update initial tty mode
        updateTTYMode();

        // Alarm clock
        mService.setIcon(SLOT_ALARM_CLOCK, R.drawable.stat_sys_alarm, 0, null);
        mService.setIconVisibility(SLOT_ALARM_CLOCK, false);

        // zen
        mService.setIcon(SLOT_ZEN, R.drawable.stat_sys_zen_important, 0, null);
        mService.setIconVisibility(SLOT_ZEN, false);

        // volume
        mService.setIcon(SLOT_VOLUME, R.drawable.stat_sys_ringer_vibrate, 0, null);
        mService.setIconVisibility(SLOT_VOLUME, false);
        updateVolumeZen();

        // cast
        mService.setIcon(SLOT_CAST, R.drawable.stat_sys_cast, 0, null);
        mService.setIconVisibility(SLOT_CAST, false);
        mCast.addCallback(mCastCallback);

        // hotspot
<<<<<<< HEAD
        mService.setIcon(SLOT_HOTSPOT, R.drawable.stat_sys_hotspot, 0,
                mContext.getString(R.string.accessibility_status_bar_hotspot));
        mService.setIconVisibility(SLOT_HOTSPOT, mHotspot.isHotspotEnabled());
        mHotspot.addCallback(mHotspotCallback);

        // su
        mService.setIcon(SLOT_SU, R.drawable.stat_sys_su, 0, null);
        mService.setIconVisibility(SLOT_SU, false);
        mSuController.addCallback(mSuCallback);

=======
        if (!mContext.getResources().getBoolean(com.android.internal.R.bool
               .config_regional_hotspot_show_notification_when_turn_on)) {
            mService.setIcon(SLOT_HOTSPOT, R.drawable.stat_sys_hotspot, 0,
                    mContext.getString(R.string.accessibility_status_bar_hotspot));
            mService.setIconVisibility(SLOT_HOTSPOT, mHotspot.isHotspotEnabled());
            mHotspot.addCallback(mHotspotCallback);
        }
>>>>>>> 9dd82e26
        // managed profile
        mService.setIcon(SLOT_MANAGED_PROFILE, R.drawable.stat_sys_managed_profile_status, 0,
                mContext.getString(R.string.accessibility_managed_profile));
        mService.setIconVisibility(SLOT_MANAGED_PROFILE, false);
    }

    public void setZenMode(int zen) {
        mZen = zen;
        updateVolumeZen();
    }

    private void updateAlarm() {
        final AlarmClockInfo alarm = mAlarmManager.getNextAlarmClock(UserHandle.USER_CURRENT);
        final boolean hasAlarm = alarm != null && alarm.getTriggerTime() > 0;
        final boolean zenNone = mZen == Global.ZEN_MODE_NO_INTERRUPTIONS;
        mService.setIcon(SLOT_ALARM_CLOCK, zenNone ? R.drawable.stat_sys_alarm_dim
                : R.drawable.stat_sys_alarm, 0, null);
        mService.setIconVisibility(SLOT_ALARM_CLOCK, mCurrentUserSetup && hasAlarm);
    }

    private final void updateSimState(Intent intent) {
        String stateExtra = intent.getStringExtra(IccCardConstants.INTENT_KEY_ICC_STATE);
        if (IccCardConstants.INTENT_VALUE_ICC_ABSENT.equals(stateExtra)) {
            mSimState = IccCardConstants.State.ABSENT;
        }
        else if (IccCardConstants.INTENT_VALUE_ICC_CARD_IO_ERROR.equals(stateExtra)) {
            mSimState = IccCardConstants.State.CARD_IO_ERROR;
        }
        else if (IccCardConstants.INTENT_VALUE_ICC_READY.equals(stateExtra)) {
            mSimState = IccCardConstants.State.READY;
        }
        else if (IccCardConstants.INTENT_VALUE_ICC_LOCKED.equals(stateExtra)) {
            final String lockedReason =
                    intent.getStringExtra(IccCardConstants.INTENT_KEY_LOCKED_REASON);
            if (IccCardConstants.INTENT_VALUE_LOCKED_ON_PIN.equals(lockedReason)) {
                mSimState = IccCardConstants.State.PIN_REQUIRED;
            }
            else if (IccCardConstants.INTENT_VALUE_LOCKED_ON_PUK.equals(lockedReason)) {
                mSimState = IccCardConstants.State.PUK_REQUIRED;
            }
            else {
                mSimState = IccCardConstants.State.NETWORK_LOCKED;
            }
        } else {
            mSimState = IccCardConstants.State.UNKNOWN;
        }
    }

    private final void updateVolumeZen() {
        AudioManager audioManager = (AudioManager) mContext.getSystemService(Context.AUDIO_SERVICE);

        boolean zenVisible = false;
        int zenIconId = 0;
        String zenDescription = null;

        boolean volumeVisible = false;
        int volumeIconId = 0;
        String volumeDescription = null;

        if (DndTile.isVisible(mContext) || DndTile.isCombinedIcon(mContext)) {
            zenVisible = mZen != Global.ZEN_MODE_OFF;
            zenIconId = mZen == Global.ZEN_MODE_NO_INTERRUPTIONS
                    ? R.drawable.stat_sys_dnd_total_silence : R.drawable.stat_sys_dnd;
            zenDescription = mContext.getString(R.string.quick_settings_dnd_label);
        } else if (mZen == Global.ZEN_MODE_NO_INTERRUPTIONS) {
            zenVisible = true;
            zenIconId = R.drawable.stat_sys_zen_none;
            zenDescription = mContext.getString(R.string.interruption_level_none);
        } else if (mZen == Global.ZEN_MODE_IMPORTANT_INTERRUPTIONS) {
            zenVisible = true;
            zenIconId = R.drawable.stat_sys_zen_important;
            zenDescription = mContext.getString(R.string.interruption_level_priority);
        }

        if (DndTile.isVisible(mContext) && !DndTile.isCombinedIcon(mContext)
                && audioManager.getRingerModeInternal() == AudioManager.RINGER_MODE_SILENT) {
            volumeVisible = true;
            volumeIconId = R.drawable.stat_sys_ringer_silent;
            volumeDescription = mContext.getString(R.string.accessibility_ringer_silent);
        } else if (mZen != Global.ZEN_MODE_NO_INTERRUPTIONS && mZen != Global.ZEN_MODE_ALARMS &&
                audioManager.getRingerModeInternal() == AudioManager.RINGER_MODE_VIBRATE) {
            volumeVisible = true;
            volumeIconId = R.drawable.stat_sys_ringer_vibrate;
            volumeDescription = mContext.getString(R.string.accessibility_ringer_vibrate);
        }

        if (zenVisible) {
            mService.setIcon(SLOT_ZEN, zenIconId, 0, zenDescription);
        }
        if (zenVisible != mZenVisible) {
            mService.setIconVisibility(SLOT_ZEN, zenVisible);
            mZenVisible = zenVisible;
        }

        if (volumeVisible) {
            mService.setIcon(SLOT_VOLUME, volumeIconId, 0, volumeDescription);
        }
        if (volumeVisible != mVolumeVisible) {
            mService.setIconVisibility(SLOT_VOLUME, volumeVisible);
            mVolumeVisible = volumeVisible;
        }
        updateAlarm();
    }

    @Override
    public void onBluetoothDevicesChanged() {
        updateBluetooth();
    }

    @Override
    public void onBluetoothStateChange(boolean enabled) {
        updateBluetooth();
    }

    private final void updateBluetooth() {
        int iconId = R.drawable.stat_sys_data_bluetooth;
        String contentDescription =
                mContext.getString(R.string.accessibility_quick_settings_bluetooth_on);
        boolean bluetoothEnabled = false;
        if (mBluetooth != null) {
            bluetoothEnabled = mBluetooth.isBluetoothEnabled();
            if (mBluetooth.isBluetoothConnected()) {
                iconId = R.drawable.stat_sys_data_bluetooth_connected;
                contentDescription = mContext.getString(R.string.accessibility_bluetooth_connected);
            }
        }

        mService.setIcon(SLOT_BLUETOOTH, iconId, 0, contentDescription);
        mService.setIconVisibility(SLOT_BLUETOOTH, bluetoothEnabled);
    }

    private final void updateTTY(Intent intent) {
        int currentTtyMode = intent.getIntExtra(TelecomManager.EXTRA_CURRENT_TTY_MODE,
                TelecomManager.TTY_MODE_OFF);
        boolean enabled = currentTtyMode != TelecomManager.TTY_MODE_OFF;

        if (DEBUG) Log.v(TAG, "updateTTY: enabled: " + enabled);

        if (enabled) {
            // TTY is on
            if (DEBUG) Log.v(TAG, "updateTTY: set TTY on");
            mService.setIcon(SLOT_TTY, R.drawable.stat_sys_tty_mode, 0,
                    mContext.getString(R.string.accessibility_tty_enabled));
            mService.setIconVisibility(SLOT_TTY, true);
        } else {
            // TTY is off
            if (DEBUG) Log.v(TAG, "updateTTY: set TTY off");
            mService.setIconVisibility(SLOT_TTY, false);
        }
    }

    private boolean isWiredHeadsetOn() {
        AudioManager audioManager = (AudioManager) mContext.getSystemService(Context.AUDIO_SERVICE);
        return audioManager.isWiredHeadsetOn();
    }

    private final void updateTTYMode() {
        int ttyMode = Settings.Secure.getInt(mContext.getContentResolver(),
                Settings.Secure.PREFERRED_TTY_MODE, TelecomManager.TTY_MODE_OFF);
        boolean enabled = ttyMode != TelecomManager.TTY_MODE_OFF;
        if (DEBUG) Log.v(TAG, "updateTTYMode: enabled: " + enabled);
        if (enabled && isWiredHeadsetOn()) {
            // TTY is on
            if (DEBUG) Log.v(TAG, "updateTTYMode: set TTY on");
            mService.setIcon(SLOT_TTY, R.drawable.stat_sys_tty_mode, 0,
                    mContext.getString(R.string.accessibility_tty_enabled));
            mService.setIconVisibility(SLOT_TTY, true);
        } else {
            // TTY is off
            if (DEBUG) Log.v(TAG, "updateTTYMode: set TTY off");
            mService.setIconVisibility(SLOT_TTY, false);
        }
    }

    private void updateCast() {
        boolean isCasting = false;
        for (CastDevice device : mCast.getCastDevices()) {
            if (device.state == CastDevice.STATE_CONNECTING
                    || device.state == CastDevice.STATE_CONNECTED) {
                isCasting = true;
                break;
            }
        }
        if (DEBUG) Log.v(TAG, "updateCast: isCasting: " + isCasting);
        mHandler.removeCallbacks(mRemoveCastIconRunnable);
        if (isCasting) {
            mService.setIcon(SLOT_CAST, R.drawable.stat_sys_cast, 0,
                    mContext.getString(R.string.accessibility_casting));
            mService.setIconVisibility(SLOT_CAST, true);
        } else {
            // don't turn off the screen-record icon for a few seconds, just to make sure the user
            // has seen it
            if (DEBUG) Log.v(TAG, "updateCast: hiding icon in 3 sec...");
            mHandler.postDelayed(mRemoveCastIconRunnable, 3000);
        }
    }

    private void profileChanged(int userId) {
        UserManager userManager = (UserManager) mContext.getSystemService(Context.USER_SERVICE);
        UserInfo user = null;
        if (userId == UserHandle.USER_CURRENT) {
            try {
                user = ActivityManagerNative.getDefault().getCurrentUser();
            } catch (RemoteException e) {
                // Ignore
            }
        } else {
            user = userManager.getUserInfo(userId);
        }

        mManagedProfileFocused = user != null && user.isManagedProfile();
        if (DEBUG) Log.v(TAG, "profileChanged: mManagedProfileFocused: " + mManagedProfileFocused);
        // Actually update the icon later when transition starts.
    }

    private void updateManagedProfile() {
        if (DEBUG) Log.v(TAG, "updateManagedProfile: mManagedProfileFocused: "
                + mManagedProfileFocused
                + " mKeyguardVisible: " + mKeyguardVisible);
        boolean showIcon = mManagedProfileFocused && !mKeyguardVisible;
        if (mManagedProfileIconVisible != showIcon) {
            mService.setIconVisibility(SLOT_MANAGED_PROFILE, showIcon);
            mManagedProfileIconVisible = showIcon;
        }
    }

    private final IUserSwitchObserver.Stub mUserSwitchListener =
            new IUserSwitchObserver.Stub() {
                @Override
                public void onUserSwitching(int newUserId, IRemoteCallback reply) {
                    mUserInfoController.reloadUserInfo();
                }

                @Override
                public void onUserSwitchComplete(int newUserId) throws RemoteException {
                    updateAlarm();
                    profileChanged(newUserId);
                }

                @Override
                public void onForegroundProfileSwitch(int newProfileId) {
                    profileChanged(newProfileId);
                }
            };

    private final HotspotController.Callback mHotspotCallback = new HotspotController.Callback() {
        @Override
        public void onHotspotChanged(boolean enabled) {
            mService.setIconVisibility(SLOT_HOTSPOT, enabled);
        }
    };

    private void updateSu() {
        mService.setIconVisibility(SLOT_SU, mSuController.hasActiveSessions());
    }

    private final CastController.Callback mCastCallback = new CastController.Callback() {
        @Override
        public void onCastDevicesChanged() {
            updateCast();
        }
    };

    public void appTransitionStarting(long startTime, long duration) {
        updateManagedProfile();
    }

    public void setKeyguardShowing(boolean visible) {
        mKeyguardVisible = visible;
        updateManagedProfile();
    }

    public void setCurrentUserSetup(boolean userSetup) {
        if (mCurrentUserSetup == userSetup) return;
        mCurrentUserSetup = userSetup;
        updateAlarm();
    }

    private final SuController.Callback mSuCallback = new SuController.Callback() {
        @Override
        public void onSuSessionsChanged() {
            updateSu();
        }
    };

}<|MERGE_RESOLUTION|>--- conflicted
+++ resolved
@@ -177,19 +177,12 @@
         mService.setIconVisibility(SLOT_CAST, false);
         mCast.addCallback(mCastCallback);
 
-        // hotspot
-<<<<<<< HEAD
-        mService.setIcon(SLOT_HOTSPOT, R.drawable.stat_sys_hotspot, 0,
-                mContext.getString(R.string.accessibility_status_bar_hotspot));
-        mService.setIconVisibility(SLOT_HOTSPOT, mHotspot.isHotspotEnabled());
-        mHotspot.addCallback(mHotspotCallback);
-
         // su
         mService.setIcon(SLOT_SU, R.drawable.stat_sys_su, 0, null);
         mService.setIconVisibility(SLOT_SU, false);
         mSuController.addCallback(mSuCallback);
 
-=======
+        // hotspot
         if (!mContext.getResources().getBoolean(com.android.internal.R.bool
                .config_regional_hotspot_show_notification_when_turn_on)) {
             mService.setIcon(SLOT_HOTSPOT, R.drawable.stat_sys_hotspot, 0,
@@ -197,7 +190,6 @@
             mService.setIconVisibility(SLOT_HOTSPOT, mHotspot.isHotspotEnabled());
             mHotspot.addCallback(mHotspotCallback);
         }
->>>>>>> 9dd82e26
         // managed profile
         mService.setIcon(SLOT_MANAGED_PROFILE, R.drawable.stat_sys_managed_profile_status, 0,
                 mContext.getString(R.string.accessibility_managed_profile));
