--- conflicted
+++ resolved
@@ -725,17 +725,16 @@
         updateLeftPreview();
     }
 
-<<<<<<< HEAD
     private void updateEmergencyButton() {
         if (SystemProperties.getBoolean("persist.radio.emgcy_btn_onswipe",false)) {
             if (mEmergencyButton != null) {
                 mEmergencyButton.updateEmergencyCallButton();
             }
         }
-=======
+    }
+
     public void onKeyguardShowingChanged() {
         updateLeftAffordance();
         inflateCameraPreview();
->>>>>>> 0a857ee2
     }
 }