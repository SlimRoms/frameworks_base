/*
 * Copyright (C) 2012 The Android Open Source Project
 *
 * Licensed under the Apache License, Version 2.0 (the "License");
 * you may not use this file except in compliance with the License.
 * You may obtain a copy of the License at
 *
 *      http://www.apache.org/licenses/LICENSE-2.0
 *
 * Unless required by applicable law or agreed to in writing, software
 * distributed under the License is distributed on an "AS IS" BASIS,
 * WITHOUT WARRANTIES OR CONDITIONS OF ANY KIND, either express or implied.
 * See the License for the specific language governing permissions and
 * limitations under the License.
 */

package com.android.systemui.statusbar.phone;

import android.animation.Animator;
import android.animation.AnimatorListenerAdapter;
import android.animation.ObjectAnimator;
import android.animation.PropertyValuesHolder;
import android.animation.ValueAnimator;
import android.app.ActivityManager;
<<<<<<< HEAD
=======
import android.app.StatusBarManager;
>>>>>>> c594e935
import android.content.Context;
import android.content.pm.ResolveInfo;
import android.content.res.Configuration;
import android.graphics.Canvas;
import android.graphics.Color;
import android.graphics.Paint;
import android.graphics.Rect;
import android.util.AttributeSet;
import android.util.MathUtils;
import android.view.MotionEvent;
import android.view.VelocityTracker;
import android.view.View;
import android.view.ViewTreeObserver;
import android.view.WindowInsets;
import android.view.accessibility.AccessibilityEvent;
import android.view.animation.AnimationUtils;
import android.view.animation.Interpolator;
import android.view.animation.PathInterpolator;
import android.widget.FrameLayout;
import android.widget.TextView;

import com.android.internal.logging.MetricsLogger;
import com.android.keyguard.KeyguardStatusView;
import com.android.systemui.DejankUtils;
import com.android.systemui.EventLogConstants;
import com.android.systemui.EventLogTags;
import com.android.systemui.R;
import com.android.systemui.classifier.FalsingManager;
import com.android.systemui.qs.QSContainer;
import com.android.systemui.qs.QSPanel;
import com.android.systemui.statusbar.ExpandableNotificationRow;
import com.android.systemui.statusbar.ExpandableView;
import com.android.systemui.statusbar.FlingAnimationUtils;
import com.android.systemui.statusbar.GestureRecorder;
import com.android.systemui.statusbar.KeyguardAffordanceView;
import com.android.systemui.statusbar.NotificationData;
import com.android.systemui.statusbar.StatusBarState;
import com.android.systemui.statusbar.policy.HeadsUpManager;
import com.android.systemui.statusbar.policy.KeyguardUserSwitcher;
import com.android.systemui.statusbar.stack.NotificationStackScrollLayout;
import com.android.systemui.statusbar.stack.StackStateAnimator;

import java.util.List;

public class NotificationPanelView extends PanelView implements
        ExpandableView.OnHeightChangedListener, ObservableScrollView.Listener,
        View.OnClickListener, NotificationStackScrollLayout.OnOverscrollTopChangedListener,
        KeyguardAffordanceHelper.Callback, NotificationStackScrollLayout.OnEmptySpaceClickListener,
        HeadsUpManager.OnHeadsUpChangedListener {

    private static final boolean DEBUG = false;

    // Cap and total height of Roboto font. Needs to be adjusted when font for the big clock is
    // changed.
    private static final int CAP_HEIGHT = 1456;
    private static final int FONT_HEIGHT = 2163;

    private static final float HEADER_RUBBERBAND_FACTOR = 2.05f;
    private static final float LOCK_ICON_ACTIVE_SCALE = 1.2f;

    private static final String COUNTER_PANEL_OPEN = "panel_open";
    private static final String COUNTER_PANEL_OPEN_QS = "panel_open_qs";
    private static final String COUNTER_PANEL_OPEN_PEEK = "panel_open_peek";

    private static final Rect mDummyDirtyRect = new Rect(0, 0, 1, 1);

    public static final long DOZE_ANIMATION_DURATION = 700;

    private KeyguardAffordanceHelper mAfforanceHelper;
    private StatusBarHeaderView mHeader;
    private KeyguardUserSwitcher mKeyguardUserSwitcher;
    private KeyguardStatusBarView mKeyguardStatusBar;
    private QSContainer mQsContainer;
    private QSPanel mQsPanel;
    private KeyguardStatusView mKeyguardStatusView;
    private ObservableScrollView mScrollView;
    private TextView mClockView;
    private View mReserveNotificationSpace;
    private View mQsNavbarScrim;
    private NotificationsQuickSettingsContainer mNotificationContainerParent;
    private NotificationStackScrollLayout mNotificationStackScroller;
    private int mNotificationTopPadding;
    private boolean mAnimateNextTopPaddingChange;

    private int mTrackingPointer;
    private VelocityTracker mVelocityTracker;
    private boolean mQsTracking;

    /**
     * If set, the ongoing touch gesture might both trigger the expansion in {@link PanelView} and
     * the expansion for quick settings.
     */
    private boolean mConflictingQsExpansionGesture;

    /**
     * Whether we are currently handling a motion gesture in #onInterceptTouchEvent, but haven't
     * intercepted yet.
     */
    private boolean mIntercepting;
    private boolean mPanelExpanded;
    private boolean mQsExpanded;
    private boolean mQsExpandedWhenExpandingStarted;
    private boolean mQsFullyExpanded;
    private boolean mKeyguardShowing;
    private boolean mDozing;
    private boolean mDozingOnDown;
    private int mStatusBarState;
    private float mInitialHeightOnTouch;
    private float mInitialTouchX;
    private float mInitialTouchY;
    private float mLastTouchX;
    private float mLastTouchY;
    private float mQsExpansionHeight;
    private int mQsMinExpansionHeight;
    private int mQsMaxExpansionHeight;
    private int mQsPeekHeight;
    private boolean mStackScrollerOverscrolling;
    private boolean mQsExpansionFromOverscroll;
    private float mLastOverscroll;
    private boolean mQsExpansionEnabled = true;
    private ValueAnimator mQsExpansionAnimator;
    private FlingAnimationUtils mFlingAnimationUtils;
    private int mStatusBarMinHeight;
    private boolean mUnlockIconActive;
    private int mNotificationsHeaderCollideDistance;
    private int mUnlockMoveDistance;
    private float mEmptyDragAmount;

    private Interpolator mFastOutSlowInInterpolator;
    private Interpolator mFastOutLinearInterpolator;
    private Interpolator mDozeAnimationInterpolator;
    private ObjectAnimator mClockAnimator;
    private int mClockAnimationTarget = -1;
    private int mTopPaddingAdjustment;
    private KeyguardClockPositionAlgorithm mClockPositionAlgorithm =
            new KeyguardClockPositionAlgorithm();
    private KeyguardClockPositionAlgorithm.Result mClockPositionResult =
            new KeyguardClockPositionAlgorithm.Result();
    private boolean mIsExpanding;

    private boolean mBlockTouches;
    private int mNotificationScrimWaitDistance;
    // Used for two finger gesture as well as accessibility shortcut to QS.
    private boolean mQsExpandImmediate;
    private boolean mTwoFingerQsExpandPossible;

    /**
     * If we are in a panel collapsing motion, we reset scrollY of our scroll view but still
     * need to take this into account in our panel height calculation.
     */
    private int mScrollYOverride = -1;
    private boolean mQsAnimatorExpand;
    private boolean mIsLaunchTransitionFinished;
    private boolean mIsLaunchTransitionRunning;
    private Runnable mLaunchAnimationEndRunnable;
    private boolean mOnlyAffordanceInThisMotion;
    private boolean mKeyguardStatusViewAnimating;
    private boolean mHeaderAnimating;
    private ObjectAnimator mQsContainerAnimator;
    private ValueAnimator mQsSizeChangeAnimator;

    private boolean mShadeEmpty;

    private boolean mQsScrimEnabled = true;
    private boolean mLastAnnouncementWasQuickSettings;
    private boolean mQsTouchAboveFalsingThreshold;
    private int mQsFalsingThreshold;

    private float mKeyguardStatusBarAnimateAlpha = 1f;
    private int mOldLayoutDirection;
    private HeadsUpTouchHelper mHeadsUpTouchHelper;
    private boolean mIsExpansionFromHeadsUp;
    private boolean mListenForHeadsUp;
    private int mNavigationBarBottomHeight;
    private boolean mExpandingFromHeadsUp;
    private boolean mCollapsedOnDown;
    private int mPositionMinSideMargin;
    private int mLastOrientation = -1;
    private boolean mClosingWithAlphaFadeOut;
    private boolean mHeadsUpAnimatingAway;
    private boolean mLaunchingAffordance;
<<<<<<< HEAD
    private FalsingManager mFalsingManager;
=======
    private String mLastCameraLaunchSource = KeyguardBottomAreaView.CAMERA_LAUNCH_SOURCE_AFFORDANCE;
>>>>>>> c594e935

    private Runnable mHeadsUpExistenceChangedRunnable = new Runnable() {
        @Override
        public void run() {
            mHeadsUpAnimatingAway = false;
            notifyBarPanelExpansionChanged();
        }
    };

    /** Interpolator to be used for animations that respond directly to a touch */
    private final Interpolator mTouchResponseInterpolator =
            new PathInterpolator(0.3f, 0f, 0.1f, 1f);

    public NotificationPanelView(Context context, AttributeSet attrs) {
        super(context, attrs);
        setWillNotDraw(!DEBUG);
        mFalsingManager = FalsingManager.getInstance(context);
    }

    public void setStatusBar(PhoneStatusBar bar) {
        mStatusBar = bar;
    }

    @Override
    protected void onFinishInflate() {
        super.onFinishInflate();
        mHeader = (StatusBarHeaderView) findViewById(R.id.header);
        mHeader.setOnClickListener(this);
        mKeyguardStatusBar = (KeyguardStatusBarView) findViewById(R.id.keyguard_header);
        mKeyguardStatusView = (KeyguardStatusView) findViewById(R.id.keyguard_status_view);
        mQsContainer = (QSContainer) findViewById(R.id.quick_settings_container);
        mQsPanel = (QSPanel) findViewById(R.id.quick_settings_panel);
        mClockView = (TextView) findViewById(R.id.clock_view);
        mScrollView = (ObservableScrollView) findViewById(R.id.scroll_view);
        mScrollView.setListener(this);
        mScrollView.setFocusable(false);
        mReserveNotificationSpace = findViewById(R.id.reserve_notification_space);
        mNotificationContainerParent = (NotificationsQuickSettingsContainer)
                findViewById(R.id.notification_container_parent);
        mNotificationStackScroller = (NotificationStackScrollLayout)
                findViewById(R.id.notification_stack_scroller);
        mNotificationStackScroller.setOnHeightChangedListener(this);
        mNotificationStackScroller.setOverscrollTopChangedListener(this);
        mNotificationStackScroller.setOnEmptySpaceClickListener(this);
        mNotificationStackScroller.setScrollView(mScrollView);
        mFastOutSlowInInterpolator = AnimationUtils.loadInterpolator(getContext(),
                android.R.interpolator.fast_out_slow_in);
        mFastOutLinearInterpolator = AnimationUtils.loadInterpolator(getContext(),
                android.R.interpolator.fast_out_linear_in);
        mDozeAnimationInterpolator = AnimationUtils.loadInterpolator(getContext(),
                android.R.interpolator.linear_out_slow_in);
        mKeyguardBottomArea = (KeyguardBottomAreaView) findViewById(R.id.keyguard_bottom_area);
        mQsNavbarScrim = findViewById(R.id.qs_navbar_scrim);
        mAfforanceHelper = new KeyguardAffordanceHelper(this, getContext());
        mLastOrientation = getResources().getConfiguration().orientation;

        // recompute internal state when qspanel height changes
        mQsContainer.addOnLayoutChangeListener(new OnLayoutChangeListener() {
            @Override
            public void onLayoutChange(View v, int left, int top, int right, int bottom,
                    int oldLeft, int oldTop, int oldRight, int oldBottom) {
                final int height = bottom - top;
                final int oldHeight = oldBottom - oldTop;
                if (height != oldHeight) {
                    onScrollChanged();
                }
            }
        });
    }

    @Override
    protected void loadDimens() {
        super.loadDimens();
        mNotificationTopPadding = getResources().getDimensionPixelSize(
                R.dimen.notifications_top_padding);
        mFlingAnimationUtils = new FlingAnimationUtils(getContext(), 0.4f);
        mStatusBarMinHeight = getResources().getDimensionPixelSize(
                com.android.internal.R.dimen.status_bar_height);
        mQsPeekHeight = getResources().getDimensionPixelSize(R.dimen.qs_peek_height);
        mNotificationsHeaderCollideDistance =
                getResources().getDimensionPixelSize(R.dimen.header_notifications_collide_distance);
        mUnlockMoveDistance = getResources().getDimensionPixelOffset(R.dimen.unlock_move_distance);
        mClockPositionAlgorithm.loadDimens(getResources());
        mNotificationScrimWaitDistance =
                getResources().getDimensionPixelSize(R.dimen.notification_scrim_wait_distance);
        mQsFalsingThreshold = getResources().getDimensionPixelSize(
                R.dimen.qs_falsing_threshold);
        mPositionMinSideMargin = getResources().getDimensionPixelSize(
                R.dimen.notification_panel_min_side_margin);
    }

    public void updateResources() {
        int panelWidth = getResources().getDimensionPixelSize(R.dimen.notification_panel_width);
        int panelGravity = getResources().getInteger(R.integer.notification_panel_layout_gravity);
        FrameLayout.LayoutParams lp = (FrameLayout.LayoutParams) mHeader.getLayoutParams();
        if (lp.width != panelWidth) {
            lp.width = panelWidth;
            lp.gravity = panelGravity;
            mHeader.setLayoutParams(lp);
            mHeader.post(mUpdateHeader);
        }

        lp = (FrameLayout.LayoutParams) mNotificationStackScroller.getLayoutParams();
        if (lp.width != panelWidth) {
            lp.width = panelWidth;
            lp.gravity = panelGravity;
            mNotificationStackScroller.setLayoutParams(lp);
        }

        lp = (FrameLayout.LayoutParams) mScrollView.getLayoutParams();
        if (lp.width != panelWidth) {
            lp.width = panelWidth;
            lp.gravity = panelGravity;
            mScrollView.setLayoutParams(lp);
        }
    }

    @Override
    protected void onLayout(boolean changed, int left, int top, int right, int bottom) {
        super.onLayout(changed, left, top, right, bottom);

        // Update Clock Pivot
        mKeyguardStatusView.setPivotX(getWidth() / 2);
        mKeyguardStatusView.setPivotY((FONT_HEIGHT - CAP_HEIGHT) / 2048f * mClockView.getTextSize());

        // Calculate quick setting heights.
        int oldMaxHeight = mQsMaxExpansionHeight;
        mQsMinExpansionHeight = mKeyguardShowing ? 0 : mHeader.getCollapsedHeight() + mQsPeekHeight;
        mQsMaxExpansionHeight = mHeader.getExpandedHeight() + mQsContainer.getDesiredHeight();
        positionClockAndNotifications();
        if (mQsExpanded && mQsFullyExpanded) {
            mQsExpansionHeight = mQsMaxExpansionHeight;
            requestScrollerTopPaddingUpdate(false /* animate */);
            requestPanelHeightUpdate();

            // Size has changed, start an animation.
            if (mQsMaxExpansionHeight != oldMaxHeight) {
                startQsSizeChangeAnimation(oldMaxHeight, mQsMaxExpansionHeight);
            }
        } else if (!mQsExpanded) {
            setQsExpansion(mQsMinExpansionHeight + mLastOverscroll);
        }
        updateStackHeight(getExpandedHeight());
        updateHeader();
        mNotificationStackScroller.updateIsSmallScreen(
                mHeader.getCollapsedHeight() + mQsPeekHeight);

        // If we are running a size change animation, the animation takes care of the height of
        // the container. However, if we are not animating, we always need to make the QS container
        // the desired height so when closing the QS detail, it stays smaller after the size change
        // animation is finished but the detail view is still being animated away (this animation
        // takes longer than the size change animation).
        if (mQsSizeChangeAnimator == null) {
            mQsContainer.setHeightOverride(mQsContainer.getDesiredHeight());
        }
        updateMaxHeadsUpTranslation();
    }

    private void startQsSizeChangeAnimation(int oldHeight, final int newHeight) {
        if (mQsSizeChangeAnimator != null) {
            oldHeight = (int) mQsSizeChangeAnimator.getAnimatedValue();
            mQsSizeChangeAnimator.cancel();
        }
        mQsSizeChangeAnimator = ValueAnimator.ofInt(oldHeight, newHeight);
        mQsSizeChangeAnimator.setDuration(300);
        mQsSizeChangeAnimator.setInterpolator(mFastOutSlowInInterpolator);
        mQsSizeChangeAnimator.addUpdateListener(new ValueAnimator.AnimatorUpdateListener() {
            @Override
            public void onAnimationUpdate(ValueAnimator animation) {
                requestScrollerTopPaddingUpdate(false /* animate */);
                requestPanelHeightUpdate();
                int height = (int) mQsSizeChangeAnimator.getAnimatedValue();
                mQsContainer.setHeightOverride(height - mHeader.getExpandedHeight());
            }
        });
        mQsSizeChangeAnimator.addListener(new AnimatorListenerAdapter() {
            @Override
            public void onAnimationEnd(Animator animation) {
                mQsSizeChangeAnimator = null;
            }
        });
        mQsSizeChangeAnimator.start();
    }

    /**
     * Positions the clock and notifications dynamically depending on how many notifications are
     * showing.
     */
    private void positionClockAndNotifications() {
        boolean animate = mNotificationStackScroller.isAddOrRemoveAnimationPending();
        int stackScrollerPadding;
        if (mStatusBarState != StatusBarState.KEYGUARD) {
            int bottom = mHeader.getCollapsedHeight();
            stackScrollerPadding = mStatusBarState == StatusBarState.SHADE
                    ? bottom + mQsPeekHeight + mNotificationTopPadding
                    : mKeyguardStatusBar.getHeight() + mNotificationTopPadding;
            mTopPaddingAdjustment = 0;
        } else {
            mClockPositionAlgorithm.setup(
                    mStatusBar.getMaxKeyguardNotifications(),
                    getMaxPanelHeight(),
                    getExpandedHeight(),
                    mNotificationStackScroller.getNotGoneChildCount(),
                    getHeight(),
                    mKeyguardStatusView.getHeight(),
                    mEmptyDragAmount);
            mClockPositionAlgorithm.run(mClockPositionResult);
            if (animate || mClockAnimator != null) {
                startClockAnimation(mClockPositionResult.clockY);
            } else {
                mKeyguardStatusView.setY(mClockPositionResult.clockY);
            }
            updateClock(mClockPositionResult.clockAlpha, mClockPositionResult.clockScale);
            stackScrollerPadding = mClockPositionResult.stackScrollerPadding;
            mTopPaddingAdjustment = mClockPositionResult.stackScrollerPaddingAdjustment;
        }
        mNotificationStackScroller.setIntrinsicPadding(stackScrollerPadding);
        requestScrollerTopPaddingUpdate(animate);
    }

    private void startClockAnimation(int y) {
        if (mClockAnimationTarget == y) {
            return;
        }
        mClockAnimationTarget = y;
        getViewTreeObserver().addOnPreDrawListener(new ViewTreeObserver.OnPreDrawListener() {
            @Override
            public boolean onPreDraw() {
                getViewTreeObserver().removeOnPreDrawListener(this);
                if (mClockAnimator != null) {
                    mClockAnimator.removeAllListeners();
                    mClockAnimator.cancel();
                }
                mClockAnimator = ObjectAnimator
                        .ofFloat(mKeyguardStatusView, View.Y, mClockAnimationTarget);
                mClockAnimator.setInterpolator(mFastOutSlowInInterpolator);
                mClockAnimator.setDuration(StackStateAnimator.ANIMATION_DURATION_STANDARD);
                mClockAnimator.addListener(new AnimatorListenerAdapter() {
                    @Override
                    public void onAnimationEnd(Animator animation) {
                        mClockAnimator = null;
                        mClockAnimationTarget = -1;
                    }
                });
                mClockAnimator.start();
                return true;
            }
        });
    }

    private void updateClock(float alpha, float scale) {
        if (!mKeyguardStatusViewAnimating) {
            mKeyguardStatusView.setAlpha(alpha);
        }
        mKeyguardStatusView.setScaleX(scale);
        mKeyguardStatusView.setScaleY(scale);
    }

    public void animateToFullShade(long delay) {
        mAnimateNextTopPaddingChange = true;
        mNotificationStackScroller.goToFullShade(delay);
        requestLayout();
    }

    public void setQsExpansionEnabled(boolean qsExpansionEnabled) {
        mQsExpansionEnabled = qsExpansionEnabled;
        mHeader.setClickable(qsExpansionEnabled);
    }

    @Override
    public void resetViews() {
        mIsLaunchTransitionFinished = false;
        mBlockTouches = false;
        mUnlockIconActive = false;
        if (!mLaunchingAffordance) {
            mAfforanceHelper.reset(false);
            mLastCameraLaunchSource = KeyguardBottomAreaView.CAMERA_LAUNCH_SOURCE_AFFORDANCE;
        }
        closeQs();
        mStatusBar.dismissPopups();
        mNotificationStackScroller.setOverScrollAmount(0f, true /* onTop */, false /* animate */,
                true /* cancelAnimators */);
        mNotificationStackScroller.resetScrollPosition();
    }

    public void closeQs() {
        cancelQsAnimation();
        setQsExpansion(mQsMinExpansionHeight);
    }

    public void animateCloseQs() {
        if (mQsExpansionAnimator != null) {
            if (!mQsAnimatorExpand) {
                return;
            }
            float height = mQsExpansionHeight;
            mQsExpansionAnimator.cancel();
            setQsExpansion(height);
        }
        flingSettings(0 /* vel */, false);
    }

    public void openQs() {
        cancelQsAnimation();
        if (mQsExpansionEnabled) {
            setQsExpansion(mQsMaxExpansionHeight);
        }
    }

    public void expandWithQs() {
        if (mQsExpansionEnabled) {
            mQsExpandImmediate = true;
        }
        expand(true /* animate */);
    }

    @Override
    public void fling(float vel, boolean expand) {
        GestureRecorder gr = ((PhoneStatusBarView) mBar).mBar.getGestureRecorder();
        if (gr != null) {
            gr.tag("fling " + ((vel > 0) ? "open" : "closed"), "notifications,v=" + vel);
        }
        super.fling(vel, expand);
    }

    @Override
    protected void flingToHeight(float vel, boolean expand, float target,
            float collapseSpeedUpFactor, boolean expandBecauseOfFalsing) {
        mHeadsUpTouchHelper.notifyFling(!expand);
        setClosingWithAlphaFadeout(!expand && getFadeoutAlpha() == 1.0f);
        super.flingToHeight(vel, expand, target, collapseSpeedUpFactor, expandBecauseOfFalsing);
    }

    @Override
    public boolean dispatchPopulateAccessibilityEventInternal(AccessibilityEvent event) {
        if (event.getEventType() == AccessibilityEvent.TYPE_WINDOW_STATE_CHANGED) {
            event.getText().add(getKeyguardOrLockScreenString());
            mLastAnnouncementWasQuickSettings = false;
            return true;
        }
        return super.dispatchPopulateAccessibilityEventInternal(event);
    }

    @Override
    public boolean onInterceptTouchEvent(MotionEvent event) {
        if (mBlockTouches) {
            return false;
        }
        initDownStates(event);
        if (mHeadsUpTouchHelper.onInterceptTouchEvent(event)) {
            mIsExpansionFromHeadsUp = true;
            MetricsLogger.count(mContext, COUNTER_PANEL_OPEN, 1);
            MetricsLogger.count(mContext, COUNTER_PANEL_OPEN_PEEK, 1);
            return true;
        }
        if (!isFullyCollapsed() && onQsIntercept(event)) {
            return true;
        }
        return super.onInterceptTouchEvent(event);
    }

    private boolean onQsIntercept(MotionEvent event) {
        int pointerIndex = event.findPointerIndex(mTrackingPointer);
        if (pointerIndex < 0) {
            pointerIndex = 0;
            mTrackingPointer = event.getPointerId(pointerIndex);
        }
        final float x = event.getX(pointerIndex);
        final float y = event.getY(pointerIndex);

        switch (event.getActionMasked()) {
            case MotionEvent.ACTION_DOWN:
                mIntercepting = true;
                mInitialTouchY = y;
                mInitialTouchX = x;
                initVelocityTracker();
                trackMovement(event);
                if (shouldQuickSettingsIntercept(mInitialTouchX, mInitialTouchY, 0)) {
                    getParent().requestDisallowInterceptTouchEvent(true);
                }
                if (mQsExpansionAnimator != null) {
                    onQsExpansionStarted();
                    mInitialHeightOnTouch = mQsExpansionHeight;
                    mQsTracking = true;
                    mIntercepting = false;
                    mNotificationStackScroller.removeLongPressCallback();
                }
                break;
            case MotionEvent.ACTION_POINTER_UP:
                final int upPointer = event.getPointerId(event.getActionIndex());
                if (mTrackingPointer == upPointer) {
                    // gesture is ongoing, find a new pointer to track
                    final int newIndex = event.getPointerId(0) != upPointer ? 0 : 1;
                    mTrackingPointer = event.getPointerId(newIndex);
                    mInitialTouchX = event.getX(newIndex);
                    mInitialTouchY = event.getY(newIndex);
                }
                break;

            case MotionEvent.ACTION_MOVE:
                final float h = y - mInitialTouchY;
                trackMovement(event);
                if (mQsTracking) {

                    // Already tracking because onOverscrolled was called. We need to update here
                    // so we don't stop for a frame until the next touch event gets handled in
                    // onTouchEvent.
                    setQsExpansion(h + mInitialHeightOnTouch);
                    trackMovement(event);
                    mIntercepting = false;
                    return true;
                }
                if (Math.abs(h) > mTouchSlop && Math.abs(h) > Math.abs(x - mInitialTouchX)
                        && shouldQuickSettingsIntercept(mInitialTouchX, mInitialTouchY, h)) {
                    mQsTracking = true;
                    onQsExpansionStarted();
                    notifyExpandingFinished();
                    mInitialHeightOnTouch = mQsExpansionHeight;
                    mInitialTouchY = y;
                    mInitialTouchX = x;
                    mIntercepting = false;
                    mNotificationStackScroller.removeLongPressCallback();
                    return true;
                }
                break;

            case MotionEvent.ACTION_CANCEL:
            case MotionEvent.ACTION_UP:
                trackMovement(event);
                if (mQsTracking) {
                    flingQsWithCurrentVelocity(y,
                            event.getActionMasked() == MotionEvent.ACTION_CANCEL);
                    mQsTracking = false;
                }
                mIntercepting = false;
                break;
        }
        return false;
    }

    @Override
    protected boolean isInContentBounds(float x, float y) {
        float stackScrollerX = mNotificationStackScroller.getX();
        return !mNotificationStackScroller.isBelowLastNotification(x - stackScrollerX, y)
                && stackScrollerX < x && x < stackScrollerX + mNotificationStackScroller.getWidth();
    }

    private void initDownStates(MotionEvent event) {
        if (event.getActionMasked() == MotionEvent.ACTION_DOWN) {
            mOnlyAffordanceInThisMotion = false;
            mQsTouchAboveFalsingThreshold = mQsFullyExpanded;
            mDozingOnDown = isDozing();
            mCollapsedOnDown = isFullyCollapsed();
            mListenForHeadsUp = mCollapsedOnDown && mHeadsUpManager.hasPinnedHeadsUp();
        }
    }

    @Override
    public void requestDisallowInterceptTouchEvent(boolean disallowIntercept) {

        // Block request when interacting with the scroll view so we can still intercept the
        // scrolling when QS is expanded.
        if (mScrollView.isHandlingTouchEvent()) {
            return;
        }
        super.requestDisallowInterceptTouchEvent(disallowIntercept);
    }

    private void flingQsWithCurrentVelocity(float y, boolean isCancelMotionEvent) {
        float vel = getCurrentVelocity();
        final boolean expandsQs = flingExpandsQs(vel);
        if (expandsQs) {
            logQsSwipeDown(y);
        }
        flingSettings(vel, expandsQs && !isCancelMotionEvent);
    }

    private void logQsSwipeDown(float y) {
        float vel = getCurrentVelocity();
        final int gesture = mStatusBarState == StatusBarState.KEYGUARD
                ? EventLogConstants.SYSUI_LOCKSCREEN_GESTURE_SWIPE_DOWN_QS
                : EventLogConstants.SYSUI_SHADE_GESTURE_SWIPE_DOWN_QS;
        EventLogTags.writeSysuiLockscreenGesture(
                gesture,
                (int) ((y - mInitialTouchY) / mStatusBar.getDisplayDensity()),
                (int) (vel / mStatusBar.getDisplayDensity()));
    }

    private boolean flingExpandsQs(float vel) {
        if (isBelowFalsingThreshold()) {
            return false;
        }
        if (Math.abs(vel) < mFlingAnimationUtils.getMinVelocityPxPerSecond()) {
            return getQsExpansionFraction() > 0.5f;
        } else {
            return vel > 0;
        }
    }

    private boolean isBelowFalsingThreshold() {
        return !mQsTouchAboveFalsingThreshold && mStatusBarState == StatusBarState.KEYGUARD;
    }

    private float getQsExpansionFraction() {
        return Math.min(1f, (mQsExpansionHeight - mQsMinExpansionHeight)
                / (getTempQsMaxExpansion() - mQsMinExpansionHeight));
    }

    @Override
    public boolean onTouchEvent(MotionEvent event) {
        if (mBlockTouches) {
            return false;
        }
        initDownStates(event);
        if (mListenForHeadsUp && !mHeadsUpTouchHelper.isTrackingHeadsUp()
                && mHeadsUpTouchHelper.onInterceptTouchEvent(event)) {
            mIsExpansionFromHeadsUp = true;
            MetricsLogger.count(mContext, COUNTER_PANEL_OPEN_PEEK, 1);
        }
        if ((!mIsExpanding || mHintAnimationRunning)
                && !mQsExpanded
                && mStatusBar.getBarState() != StatusBarState.SHADE) {
            mAfforanceHelper.onTouchEvent(event);
        }
        if (mOnlyAffordanceInThisMotion) {
            return true;
        }
        mHeadsUpTouchHelper.onTouchEvent(event);
        if (!mHeadsUpTouchHelper.isTrackingHeadsUp() && handleQsTouch(event)) {
            return true;
        }
        if (event.getActionMasked() == MotionEvent.ACTION_DOWN && isFullyCollapsed()) {
            MetricsLogger.count(mContext, COUNTER_PANEL_OPEN, 1);
            updateVerticalPanelPosition(event.getX());
        }
        super.onTouchEvent(event);
        return true;
    }

    private boolean handleQsTouch(MotionEvent event) {
        final int action = event.getActionMasked();
        if (action == MotionEvent.ACTION_DOWN && getExpandedFraction() == 1f
                && mStatusBar.getBarState() != StatusBarState.KEYGUARD && !mQsExpanded
                && mQsExpansionEnabled) {

            // Down in the empty area while fully expanded - go to QS.
            mQsTracking = true;
            mConflictingQsExpansionGesture = true;
            onQsExpansionStarted();
            mInitialHeightOnTouch = mQsExpansionHeight;
            mInitialTouchY = event.getX();
            mInitialTouchX = event.getY();
        }
        if (!isFullyCollapsed()) {
            handleQsDown(event);
        }
        if (!mQsExpandImmediate && mQsTracking) {
            onQsTouch(event);
            if (!mConflictingQsExpansionGesture) {
                return true;
            }
        }
        if (action == MotionEvent.ACTION_CANCEL || action == MotionEvent.ACTION_UP) {
            mConflictingQsExpansionGesture = false;
        }
        if (action == MotionEvent.ACTION_DOWN && isFullyCollapsed()
                && mQsExpansionEnabled) {
            mTwoFingerQsExpandPossible = true;
        }
        if (mTwoFingerQsExpandPossible && isOpenQsEvent(event)
                && event.getY(event.getActionIndex()) < mStatusBarMinHeight) {
            MetricsLogger.count(mContext, COUNTER_PANEL_OPEN_QS, 1);
            mQsExpandImmediate = true;
            requestPanelHeightUpdate();

            // Normally, we start listening when the panel is expanded, but here we need to start
            // earlier so the state is already up to date when dragging down.
            setListening(true);
        }
        return false;
    }

    private boolean isInQsArea(float x, float y) {
        return (x >= mScrollView.getX() && x <= mScrollView.getX() + mScrollView.getWidth()) &&
                (y <= mNotificationStackScroller.getBottomMostNotificationBottom()
                || y <= mQsContainer.getY() + mQsContainer.getHeight());
    }

    private boolean isOpenQsEvent(MotionEvent event) {
        final int pointerCount = event.getPointerCount();
        final int action = event.getActionMasked();

        final boolean twoFingerDrag = action == MotionEvent.ACTION_POINTER_DOWN
                && pointerCount == 2;

        final boolean stylusButtonClickDrag = action == MotionEvent.ACTION_DOWN
                && (event.isButtonPressed(MotionEvent.BUTTON_STYLUS_PRIMARY)
                        || event.isButtonPressed(MotionEvent.BUTTON_STYLUS_SECONDARY));

        final boolean mouseButtonClickDrag = action == MotionEvent.ACTION_DOWN
                && (event.isButtonPressed(MotionEvent.BUTTON_SECONDARY)
                        || event.isButtonPressed(MotionEvent.BUTTON_TERTIARY));

        return twoFingerDrag || stylusButtonClickDrag || mouseButtonClickDrag;
    }

    private void handleQsDown(MotionEvent event) {
        if (event.getActionMasked() == MotionEvent.ACTION_DOWN
                && shouldQuickSettingsIntercept(event.getX(), event.getY(), -1)) {
            mFalsingManager.onQsDown();
            mQsTracking = true;
            onQsExpansionStarted();
            mInitialHeightOnTouch = mQsExpansionHeight;
            mInitialTouchY = event.getX();
            mInitialTouchX = event.getY();

            // If we interrupt an expansion gesture here, make sure to update the state correctly.
            notifyExpandingFinished();
        }
    }

    @Override
    protected boolean flingExpands(float vel, float vectorVel, float x, float y) {
        boolean expands = super.flingExpands(vel, vectorVel, x, y);

        // If we are already running a QS expansion, make sure that we keep the panel open.
        if (mQsExpansionAnimator != null) {
            expands = true;
        }
        return expands;
    }

    @Override
    protected boolean hasConflictingGestures() {
        return mStatusBar.getBarState() != StatusBarState.SHADE;
    }

    @Override
    protected boolean shouldGestureIgnoreXTouchSlop(float x, float y) {
        return !mAfforanceHelper.isOnAffordanceIcon(x, y);
    }

    private void onQsTouch(MotionEvent event) {
        int pointerIndex = event.findPointerIndex(mTrackingPointer);
        if (pointerIndex < 0) {
            pointerIndex = 0;
            mTrackingPointer = event.getPointerId(pointerIndex);
        }
        final float y = event.getY(pointerIndex);
        final float x = event.getX(pointerIndex);
        final float h = y - mInitialTouchY;

        switch (event.getActionMasked()) {
            case MotionEvent.ACTION_DOWN:
                mQsTracking = true;
                mInitialTouchY = y;
                mInitialTouchX = x;
                onQsExpansionStarted();
                mInitialHeightOnTouch = mQsExpansionHeight;
                initVelocityTracker();
                trackMovement(event);
                break;

            case MotionEvent.ACTION_POINTER_UP:
                final int upPointer = event.getPointerId(event.getActionIndex());
                if (mTrackingPointer == upPointer) {
                    // gesture is ongoing, find a new pointer to track
                    final int newIndex = event.getPointerId(0) != upPointer ? 0 : 1;
                    final float newY = event.getY(newIndex);
                    final float newX = event.getX(newIndex);
                    mTrackingPointer = event.getPointerId(newIndex);
                    mInitialHeightOnTouch = mQsExpansionHeight;
                    mInitialTouchY = newY;
                    mInitialTouchX = newX;
                }
                break;

            case MotionEvent.ACTION_MOVE:
                setQsExpansion(h + mInitialHeightOnTouch);
                if (h >= getFalsingThreshold()) {
                    mQsTouchAboveFalsingThreshold = true;
                }
                trackMovement(event);
                break;

            case MotionEvent.ACTION_UP:
            case MotionEvent.ACTION_CANCEL:
                mQsTracking = false;
                mTrackingPointer = -1;
                trackMovement(event);
                float fraction = getQsExpansionFraction();
                if ((fraction != 0f || y >= mInitialTouchY)
                        && (fraction != 1f || y <= mInitialTouchY)) {
                    flingQsWithCurrentVelocity(y,
                            event.getActionMasked() == MotionEvent.ACTION_CANCEL);
                } else {
                    logQsSwipeDown(y);
                    mScrollYOverride = -1;
                }
                if (mVelocityTracker != null) {
                    mVelocityTracker.recycle();
                    mVelocityTracker = null;
                }
                break;
        }
    }

    private int getFalsingThreshold() {
        float factor = mStatusBar.isWakeUpComingFromTouch() ? 1.5f : 1.0f;
        return (int) (mQsFalsingThreshold * factor);
    }

    @Override
    public void onOverscrolled(float lastTouchX, float lastTouchY, int amount) {
        if (mIntercepting && shouldQuickSettingsIntercept(lastTouchX, lastTouchY,
                -1 /* yDiff: Not relevant here */)) {
            mQsTracking = true;
            onQsExpansionStarted(amount);
            mInitialHeightOnTouch = mQsExpansionHeight;
            mInitialTouchY = mLastTouchY;
            mInitialTouchX = mLastTouchX;
        }
    }

    @Override
    public void onOverscrollTopChanged(float amount, boolean isRubberbanded) {
        cancelQsAnimation();
        if (!mQsExpansionEnabled) {
            amount = 0f;
        }
        float rounded = amount >= 1f ? amount : 0f;
        mStackScrollerOverscrolling = rounded != 0f && isRubberbanded;
        mQsExpansionFromOverscroll = rounded != 0f;
        mLastOverscroll = rounded;
        updateQsState();
        setQsExpansion(mQsMinExpansionHeight + rounded);
    }

    @Override
    public void flingTopOverscroll(float velocity, boolean open) {
        mLastOverscroll = 0f;
        setQsExpansion(mQsExpansionHeight);
        flingSettings(!mQsExpansionEnabled && open ? 0f : velocity, open && mQsExpansionEnabled,
                new Runnable() {
                    @Override
                    public void run() {
                        mStackScrollerOverscrolling = false;
                        mQsExpansionFromOverscroll = false;
                        updateQsState();
                    }
                }, false /* isClick */);
    }

    private void onQsExpansionStarted() {
        onQsExpansionStarted(0);
    }

    private void onQsExpansionStarted(int overscrollAmount) {
        cancelQsAnimation();
        cancelHeightAnimator();

        // Reset scroll position and apply that position to the expanded height.
        float height = mQsExpansionHeight - mScrollView.getScrollY() - overscrollAmount;
        if (mScrollView.getScrollY() != 0) {
            mScrollYOverride = mScrollView.getScrollY();
        }
        mScrollView.scrollTo(0, 0);
        setQsExpansion(height);
        requestPanelHeightUpdate();
    }

    private void setQsExpanded(boolean expanded) {
        boolean changed = mQsExpanded != expanded;
        if (changed) {
            mQsExpanded = expanded;
            updateQsState();
            requestPanelHeightUpdate();
            mFalsingManager.setQsExpanded(expanded);
            mNotificationStackScroller.setInterceptDelegateEnabled(expanded);
            mStatusBar.setQsExpanded(expanded);
            mQsPanel.setExpanded(expanded);
            mNotificationContainerParent.setQsExpanded(expanded);
        }
    }

    public void setBarState(int statusBarState, boolean keyguardFadingAway,
            boolean goingToFullShade) {
        int oldState = mStatusBarState;
        boolean keyguardShowing = statusBarState == StatusBarState.KEYGUARD;
        setKeyguardStatusViewVisibility(statusBarState, keyguardFadingAway, goingToFullShade);
        setKeyguardBottomAreaVisibility(statusBarState, goingToFullShade);

        mStatusBarState = statusBarState;
        mKeyguardShowing = keyguardShowing;

        if (goingToFullShade || (oldState == StatusBarState.KEYGUARD
                && statusBarState == StatusBarState.SHADE_LOCKED)) {
            animateKeyguardStatusBarOut();
            animateHeaderSlidingIn();
        } else if (oldState == StatusBarState.SHADE_LOCKED
                && statusBarState == StatusBarState.KEYGUARD) {
            animateKeyguardStatusBarIn(StackStateAnimator.ANIMATION_DURATION_STANDARD);
            animateHeaderSlidingOut();
        } else {
            mKeyguardStatusBar.setAlpha(1f);
            mKeyguardStatusBar.setVisibility(keyguardShowing ? View.VISIBLE : View.INVISIBLE);
            if (keyguardShowing && oldState != mStatusBarState) {
                mKeyguardBottomArea.updateLeftAffordance();
                mAfforanceHelper.updatePreviews();
            }
        }
        if (keyguardShowing) {
            updateDozingVisibilities(false /* animate */);
        }
        resetVerticalPanelPosition();
        updateQsState();
    }

    private final Runnable mAnimateKeyguardStatusViewInvisibleEndRunnable = new Runnable() {
        @Override
        public void run() {
            mKeyguardStatusViewAnimating = false;
            mKeyguardStatusView.setVisibility(View.GONE);
        }
    };

    private final Runnable mAnimateKeyguardStatusViewVisibleEndRunnable = new Runnable() {
        @Override
        public void run() {
            mKeyguardStatusViewAnimating = false;
        }
    };

    private final Animator.AnimatorListener mAnimateHeaderSlidingInListener
            = new AnimatorListenerAdapter() {
        @Override
        public void onAnimationEnd(Animator animation) {
            mHeaderAnimating = false;
            mQsContainerAnimator = null;
            mQsContainer.removeOnLayoutChangeListener(mQsContainerAnimatorUpdater);
        }
    };

    private final OnLayoutChangeListener mQsContainerAnimatorUpdater
            = new OnLayoutChangeListener() {
        @Override
        public void onLayoutChange(View v, int left, int top, int right, int bottom, int oldLeft,
                int oldTop, int oldRight, int oldBottom) {
            int oldHeight = oldBottom - oldTop;
            int height = bottom - top;
            if (height != oldHeight && mQsContainerAnimator != null) {
                PropertyValuesHolder[] values = mQsContainerAnimator.getValues();
                float newEndValue = mHeader.getCollapsedHeight() + mQsPeekHeight - height - top;
                float newStartValue = -height - top;
                values[0].setFloatValues(newStartValue, newEndValue);
                mQsContainerAnimator.setCurrentPlayTime(mQsContainerAnimator.getCurrentPlayTime());
            }
        }
    };

    private final ViewTreeObserver.OnPreDrawListener mStartHeaderSlidingIn
            = new ViewTreeObserver.OnPreDrawListener() {
        @Override
        public boolean onPreDraw() {
            getViewTreeObserver().removeOnPreDrawListener(this);
            long delay = mStatusBarState == StatusBarState.SHADE_LOCKED
                    ? 0
                    : mStatusBar.calculateGoingToFullShadeDelay();
            mHeader.setTranslationY(-mHeader.getCollapsedHeight() - mQsPeekHeight);
            mHeader.animate()
                    .translationY(0f)
                    .setStartDelay(delay)
                    .setDuration(StackStateAnimator.ANIMATION_DURATION_GO_TO_FULL_SHADE)
                    .setInterpolator(mFastOutSlowInInterpolator)
                    .start();
            mQsContainer.setY(-mQsContainer.getHeight());
            mQsContainerAnimator = ObjectAnimator.ofFloat(mQsContainer, View.TRANSLATION_Y,
                    mQsContainer.getTranslationY(),
                    mHeader.getCollapsedHeight() + mQsPeekHeight - mQsContainer.getHeight()
                            - mQsContainer.getTop());
            mQsContainerAnimator.setStartDelay(delay);
            mQsContainerAnimator.setDuration(StackStateAnimator.ANIMATION_DURATION_GO_TO_FULL_SHADE);
            mQsContainerAnimator.setInterpolator(mFastOutSlowInInterpolator);
            mQsContainerAnimator.addListener(mAnimateHeaderSlidingInListener);
            mQsContainerAnimator.start();
            mQsContainer.addOnLayoutChangeListener(mQsContainerAnimatorUpdater);
            return true;
        }
    };

    private void animateHeaderSlidingIn() {
        // If the QS is already expanded we don't need to slide in the header as it's already
        // visible.
        if (!mQsExpanded) {
            mHeaderAnimating = true;
            getViewTreeObserver().addOnPreDrawListener(mStartHeaderSlidingIn);
        }
    }

    private void animateHeaderSlidingOut() {
        mHeaderAnimating = true;
        mHeader.animate().y(-mHeader.getHeight())
                .setStartDelay(0)
                .setDuration(StackStateAnimator.ANIMATION_DURATION_STANDARD)
                .setInterpolator(mFastOutSlowInInterpolator)
                .setListener(new AnimatorListenerAdapter() {
                    @Override
                    public void onAnimationEnd(Animator animation) {
                        mHeader.animate().setListener(null);
                        mHeaderAnimating = false;
                        updateQsState();
                    }
                })
                .start();
        mQsContainer.animate()
                .y(-mQsContainer.getHeight())
                .setStartDelay(0)
                .setDuration(StackStateAnimator.ANIMATION_DURATION_STANDARD)
                .setInterpolator(mFastOutSlowInInterpolator)
                .start();
    }

    private final Runnable mAnimateKeyguardStatusBarInvisibleEndRunnable = new Runnable() {
        @Override
        public void run() {
            mKeyguardStatusBar.setVisibility(View.INVISIBLE);
            mKeyguardStatusBar.setAlpha(1f);
            mKeyguardStatusBarAnimateAlpha = 1f;
        }
    };

    private void animateKeyguardStatusBarOut() {
        ValueAnimator anim = ValueAnimator.ofFloat(mKeyguardStatusBar.getAlpha(), 0f);
        anim.addUpdateListener(mStatusBarAnimateAlphaListener);
        anim.setStartDelay(mStatusBar.isKeyguardFadingAway()
                ? mStatusBar.getKeyguardFadingAwayDelay()
                : 0);
        anim.setDuration(mStatusBar.isKeyguardFadingAway()
                ? mStatusBar.getKeyguardFadingAwayDuration() / 2
                : StackStateAnimator.ANIMATION_DURATION_STANDARD);
        anim.setInterpolator(mDozeAnimationInterpolator);
        anim.addListener(new AnimatorListenerAdapter() {
            @Override
            public void onAnimationEnd(Animator animation) {
                mAnimateKeyguardStatusBarInvisibleEndRunnable.run();
            }
        });
        anim.start();
    }

    private final ValueAnimator.AnimatorUpdateListener mStatusBarAnimateAlphaListener =
            new ValueAnimator.AnimatorUpdateListener() {
        @Override
        public void onAnimationUpdate(ValueAnimator animation) {
            mKeyguardStatusBarAnimateAlpha = (float) animation.getAnimatedValue();
            updateHeaderKeyguardAlpha();
        }
    };

    private void animateKeyguardStatusBarIn(long duration) {
        mKeyguardStatusBar.setVisibility(View.VISIBLE);
        mKeyguardStatusBar.setAlpha(0f);
        ValueAnimator anim = ValueAnimator.ofFloat(0f, 1f);
        anim.addUpdateListener(mStatusBarAnimateAlphaListener);
        anim.setDuration(duration);
        anim.setInterpolator(mDozeAnimationInterpolator);
        anim.start();
    }

    private final Runnable mAnimateKeyguardBottomAreaInvisibleEndRunnable = new Runnable() {
        @Override
        public void run() {
            mKeyguardBottomArea.setVisibility(View.GONE);
        }
    };

    private void setKeyguardBottomAreaVisibility(int statusBarState,
            boolean goingToFullShade) {
        if (goingToFullShade) {
            mKeyguardBottomArea.animate().cancel();
            mKeyguardBottomArea.animate()
                    .alpha(0f)
                    .setStartDelay(mStatusBar.getKeyguardFadingAwayDelay())
                    .setDuration(mStatusBar.getKeyguardFadingAwayDuration() / 2)
                    .setInterpolator(PhoneStatusBar.ALPHA_OUT)
                    .withEndAction(mAnimateKeyguardBottomAreaInvisibleEndRunnable)
                    .start();
        } else if (statusBarState == StatusBarState.KEYGUARD
                || statusBarState == StatusBarState.SHADE_LOCKED) {
            mKeyguardBottomArea.animate().cancel();
            if (!mDozing) {
                mKeyguardBottomArea.setVisibility(View.VISIBLE);
            }
            mKeyguardBottomArea.setAlpha(1f);
        } else {
            mKeyguardBottomArea.animate().cancel();
            mKeyguardBottomArea.setVisibility(View.GONE);
            mKeyguardBottomArea.setAlpha(1f);
        }
    }

    private void setKeyguardStatusViewVisibility(int statusBarState, boolean keyguardFadingAway,
            boolean goingToFullShade) {
        if ((!keyguardFadingAway && mStatusBarState == StatusBarState.KEYGUARD
                && statusBarState != StatusBarState.KEYGUARD) || goingToFullShade) {
            mKeyguardStatusView.animate().cancel();
            mKeyguardStatusViewAnimating = true;
            mKeyguardStatusView.animate()
                    .alpha(0f)
                    .setStartDelay(0)
                    .setDuration(160)
                    .setInterpolator(PhoneStatusBar.ALPHA_OUT)
                    .withEndAction(mAnimateKeyguardStatusViewInvisibleEndRunnable);
            if (keyguardFadingAway) {
                mKeyguardStatusView.animate()
                        .setStartDelay(mStatusBar.getKeyguardFadingAwayDelay())
                        .setDuration(mStatusBar.getKeyguardFadingAwayDuration()/2)
                        .start();
            }
        } else if (mStatusBarState == StatusBarState.SHADE_LOCKED
                && statusBarState == StatusBarState.KEYGUARD) {
            mKeyguardStatusView.animate().cancel();
            mKeyguardStatusView.setVisibility(View.VISIBLE);
            mKeyguardStatusViewAnimating = true;
            mKeyguardStatusView.setAlpha(0f);
            mKeyguardStatusView.animate()
                    .alpha(1f)
                    .setStartDelay(0)
                    .setDuration(320)
                    .setInterpolator(PhoneStatusBar.ALPHA_IN)
                    .withEndAction(mAnimateKeyguardStatusViewVisibleEndRunnable);
        } else if (statusBarState == StatusBarState.KEYGUARD) {
            mKeyguardStatusView.animate().cancel();
            mKeyguardStatusViewAnimating = false;
            mKeyguardStatusView.setVisibility(View.VISIBLE);
            mKeyguardStatusView.setAlpha(1f);
        } else {
            mKeyguardStatusView.animate().cancel();
            mKeyguardStatusViewAnimating = false;
            mKeyguardStatusView.setVisibility(View.GONE);
            mKeyguardStatusView.setAlpha(1f);
        }
    }

    private void updateQsState() {
        boolean expandVisually = mQsExpanded || mStackScrollerOverscrolling || mHeaderAnimating;
        mHeader.setVisibility((mQsExpanded || !mKeyguardShowing || mHeaderAnimating)
                ? View.VISIBLE
                : View.INVISIBLE);
        mHeader.setExpanded((mKeyguardShowing && !mHeaderAnimating)
                || (mQsExpanded && !mStackScrollerOverscrolling));
        mNotificationStackScroller.setScrollingEnabled(
                mStatusBarState != StatusBarState.KEYGUARD && (!mQsExpanded
                        || mQsExpansionFromOverscroll));
        mQsPanel.setVisibility(expandVisually ? View.VISIBLE : View.INVISIBLE);
        mQsContainer.setVisibility(
                mKeyguardShowing && !expandVisually ? View.INVISIBLE : View.VISIBLE);
        mScrollView.setTouchEnabled(mQsExpanded);
        updateEmptyShadeView();
        mQsNavbarScrim.setVisibility(mStatusBarState == StatusBarState.SHADE && mQsExpanded
                && !mStackScrollerOverscrolling && mQsScrimEnabled
                        ? View.VISIBLE
                        : View.INVISIBLE);
        if (mKeyguardUserSwitcher != null && mQsExpanded && !mStackScrollerOverscrolling) {
            mKeyguardUserSwitcher.hideIfNotSimple(true /* animate */);
        }
    }

    private void setQsExpansion(float height) {
        height = Math.min(Math.max(height, mQsMinExpansionHeight), mQsMaxExpansionHeight);
        mQsFullyExpanded = height == mQsMaxExpansionHeight && mQsMaxExpansionHeight != 0;
        if (height > mQsMinExpansionHeight && !mQsExpanded && !mStackScrollerOverscrolling) {
            setQsExpanded(true);
        } else if (height <= mQsMinExpansionHeight && mQsExpanded) {
            setQsExpanded(false);
            if (mLastAnnouncementWasQuickSettings && !mTracking && !isCollapsing()) {
                announceForAccessibility(getKeyguardOrLockScreenString());
                mLastAnnouncementWasQuickSettings = false;
            }
        }
        mQsExpansionHeight = height;
        mHeader.setExpansion(getHeaderExpansionFraction());
        setQsTranslation(height);
        requestScrollerTopPaddingUpdate(false /* animate */);
        updateNotificationScrim(height);
        if (mKeyguardShowing) {
            updateHeaderKeyguard();
        }
        if (mStatusBarState == StatusBarState.SHADE_LOCKED
                || mStatusBarState == StatusBarState.KEYGUARD) {
            updateKeyguardBottomAreaAlpha();
        }
        if (mStatusBarState == StatusBarState.SHADE && mQsExpanded
                && !mStackScrollerOverscrolling && mQsScrimEnabled) {
            mQsNavbarScrim.setAlpha(getQsExpansionFraction());
        }

        // Upon initialisation when we are not layouted yet we don't want to announce that we are
        // fully expanded, hence the != 0.0f check.
        if (height != 0.0f && mQsFullyExpanded && !mLastAnnouncementWasQuickSettings) {
            announceForAccessibility(getContext().getString(
                    R.string.accessibility_desc_quick_settings));
            mLastAnnouncementWasQuickSettings = true;
        }
        if (mQsFullyExpanded && mFalsingManager.shouldEnforceBouncer()) {
            mStatusBar.executeRunnableDismissingKeyguard(null, null /* cancelAction */,
                    false /* dismissShade */, true /* afterKeyguardGone */);
        }
        if (DEBUG) {
            invalidate();
        }
    }

    private String getKeyguardOrLockScreenString() {
        if (mStatusBarState == StatusBarState.KEYGUARD) {
            return getContext().getString(R.string.accessibility_desc_lock_screen);
        } else {
            return getContext().getString(R.string.accessibility_desc_notification_shade);
        }
    }

    private void updateNotificationScrim(float height) {
        int startDistance = mQsMinExpansionHeight + mNotificationScrimWaitDistance;
        float progress = (height - startDistance) / (mQsMaxExpansionHeight - startDistance);
        progress = Math.max(0.0f, Math.min(progress, 1.0f));
    }

    private float getHeaderExpansionFraction() {
        if (!mKeyguardShowing) {
            return getQsExpansionFraction();
        } else {
            return 1f;
        }
    }

    private void setQsTranslation(float height) {
        if (!mHeaderAnimating) {
            mQsContainer.setY(height - mQsContainer.getDesiredHeight() + getHeaderTranslation());
        }
        if (mKeyguardShowing && !mHeaderAnimating) {
            mHeader.setY(interpolate(getQsExpansionFraction(), -mHeader.getHeight(), 0));
        }
    }

    private float calculateQsTopPadding() {
        if (mKeyguardShowing
                && (mQsExpandImmediate || mIsExpanding && mQsExpandedWhenExpandingStarted)) {

            // Either QS pushes the notifications down when fully expanded, or QS is fully above the
            // notifications (mostly on tablets). maxNotifications denotes the normal top padding
            // on Keyguard, maxQs denotes the top padding from the quick settings panel. We need to
            // take the maximum and linearly interpolate with the panel expansion for a nice motion.
            int maxNotifications = mClockPositionResult.stackScrollerPadding
                    - mClockPositionResult.stackScrollerPaddingAdjustment
                    - mNotificationTopPadding;
            int maxQs = getTempQsMaxExpansion();
            int max = mStatusBarState == StatusBarState.KEYGUARD
                    ? Math.max(maxNotifications, maxQs)
                    : maxQs;
            return (int) interpolate(getExpandedFraction(),
                    mQsMinExpansionHeight, max);
        } else if (mQsSizeChangeAnimator != null) {
            return (int) mQsSizeChangeAnimator.getAnimatedValue();
        } else if (mKeyguardShowing && mScrollYOverride == -1) {

            // We can only do the smoother transition on Keyguard when we also are not collapsing
            // from a scrolled quick settings.
            return interpolate(getQsExpansionFraction(),
                    mNotificationStackScroller.getIntrinsicPadding() - mNotificationTopPadding,
                    mQsMaxExpansionHeight);
        } else {
            return mQsExpansionHeight;
        }
    }

    private void requestScrollerTopPaddingUpdate(boolean animate) {
        mNotificationStackScroller.updateTopPadding(calculateQsTopPadding(),
                mScrollView.getScrollY(),
                mAnimateNextTopPaddingChange || animate,
                mKeyguardShowing
                        && (mQsExpandImmediate || mIsExpanding && mQsExpandedWhenExpandingStarted));
        mAnimateNextTopPaddingChange = false;
    }

    private void trackMovement(MotionEvent event) {
        if (mVelocityTracker != null) mVelocityTracker.addMovement(event);
        mLastTouchX = event.getX();
        mLastTouchY = event.getY();
    }

    private void initVelocityTracker() {
        if (mVelocityTracker != null) {
            mVelocityTracker.recycle();
        }
        mVelocityTracker = VelocityTracker.obtain();
    }

    private float getCurrentVelocity() {
        if (mVelocityTracker == null) {
            return 0;
        }
        mVelocityTracker.computeCurrentVelocity(1000);
        return mVelocityTracker.getYVelocity();
    }

    private void cancelQsAnimation() {
        if (mQsExpansionAnimator != null) {
            mQsExpansionAnimator.cancel();
        }
    }

    private void flingSettings(float vel, boolean expand) {
        flingSettings(vel, expand, null, false /* isClick */);
    }

    private void flingSettings(float vel, boolean expand, final Runnable onFinishRunnable,
            boolean isClick) {
        float target = expand ? mQsMaxExpansionHeight : mQsMinExpansionHeight;
        if (target == mQsExpansionHeight) {
            mScrollYOverride = -1;
            if (onFinishRunnable != null) {
                onFinishRunnable.run();
            }
            return;
        }
        boolean belowFalsingThreshold = isBelowFalsingThreshold();
        if (belowFalsingThreshold) {
            vel = 0;
        }
        mScrollView.setBlockFlinging(true);
        ValueAnimator animator = ValueAnimator.ofFloat(mQsExpansionHeight, target);
        if (isClick) {
            animator.setInterpolator(mTouchResponseInterpolator);
            animator.setDuration(368);
        } else {
            mFlingAnimationUtils.apply(animator, mQsExpansionHeight, target, vel);
        }
        if (belowFalsingThreshold) {
            animator.setDuration(350);
        }
        animator.addUpdateListener(new ValueAnimator.AnimatorUpdateListener() {
            @Override
            public void onAnimationUpdate(ValueAnimator animation) {
                setQsExpansion((Float) animation.getAnimatedValue());
            }
        });
        animator.addListener(new AnimatorListenerAdapter() {
            @Override
            public void onAnimationEnd(Animator animation) {
                mScrollView.setBlockFlinging(false);
                mScrollYOverride = -1;
                mQsExpansionAnimator = null;
                if (onFinishRunnable != null) {
                    onFinishRunnable.run();
                }
            }
        });
        animator.start();
        mQsExpansionAnimator = animator;
        mQsAnimatorExpand = expand;
    }

    /**
     * @return Whether we should intercept a gesture to open Quick Settings.
     */
    private boolean shouldQuickSettingsIntercept(float x, float y, float yDiff) {
        if (!mQsExpansionEnabled || mCollapsedOnDown) {
            return false;
        }
        View header = mKeyguardShowing ? mKeyguardStatusBar : mHeader;
        boolean onHeader = x >= header.getX() && x <= header.getX() + header.getWidth()
                && y >= header.getTop() && y <= header.getBottom();
        if (mQsExpanded) {
            return onHeader || (mScrollView.isScrolledToBottom() && yDiff < 0) && isInQsArea(x, y);
        } else {
            return onHeader;
        }
    }

    @Override
    protected boolean isScrolledToBottom() {
        if (!isInSettings()) {
            return mStatusBar.getBarState() == StatusBarState.KEYGUARD
                    || mNotificationStackScroller.isScrolledToBottom();
        } else {
            return mScrollView.isScrolledToBottom();
        }
    }

    @Override
    protected int getMaxPanelHeight() {
        int min = mStatusBarMinHeight;
        if (mStatusBar.getBarState() != StatusBarState.KEYGUARD
                && mNotificationStackScroller.getNotGoneChildCount() == 0) {
            int minHeight = (int) ((mQsMinExpansionHeight + getOverExpansionAmount())
                    * HEADER_RUBBERBAND_FACTOR);
            min = Math.max(min, minHeight);
        }
        int maxHeight;
        if (mQsExpandImmediate || mQsExpanded || mIsExpanding && mQsExpandedWhenExpandingStarted) {
            maxHeight = calculatePanelHeightQsExpanded();
        } else {
            maxHeight = calculatePanelHeightShade();
        }
        maxHeight = Math.max(maxHeight, min);
        return maxHeight;
    }

    private boolean isInSettings() {
        return mQsExpanded;
    }

    @Override
    protected void onHeightUpdated(float expandedHeight) {
        if (!mQsExpanded || mQsExpandImmediate || mIsExpanding && mQsExpandedWhenExpandingStarted) {
            positionClockAndNotifications();
        }
        if (mQsExpandImmediate || mQsExpanded && !mQsTracking && mQsExpansionAnimator == null
                && !mQsExpansionFromOverscroll) {
            float t;
            if (mKeyguardShowing) {

                // On Keyguard, interpolate the QS expansion linearly to the panel expansion
                t = expandedHeight / getMaxPanelHeight();
            } else {

                // In Shade, interpolate linearly such that QS is closed whenever panel height is
                // minimum QS expansion + minStackHeight
                float panelHeightQsCollapsed = mNotificationStackScroller.getIntrinsicPadding()
                        + mNotificationStackScroller.getMinStackHeight();
                float panelHeightQsExpanded = calculatePanelHeightQsExpanded();
                t = (expandedHeight - panelHeightQsCollapsed)
                        / (panelHeightQsExpanded - panelHeightQsCollapsed);
            }
            setQsExpansion(mQsMinExpansionHeight
                    + t * (getTempQsMaxExpansion() - mQsMinExpansionHeight));
        }
        updateStackHeight(expandedHeight);
        updateHeader();
        updateUnlockIcon();
        updateNotificationTranslucency();
        updatePanelExpanded();
        mNotificationStackScroller.setShadeExpanded(!isFullyCollapsed());
        if (DEBUG) {
            invalidate();
        }
    }

    private void updatePanelExpanded() {
        boolean isExpanded = !isFullyCollapsed();
        if (mPanelExpanded != isExpanded) {
            mHeadsUpManager.setIsExpanded(isExpanded);
            mStatusBar.setPanelExpanded(isExpanded);
            mPanelExpanded = isExpanded;
        }
    }

    /**
     * @return a temporary override of {@link #mQsMaxExpansionHeight}, which is needed when
     *         collapsing QS / the panel when QS was scrolled
     */
    private int getTempQsMaxExpansion() {
        int qsTempMaxExpansion = mQsMaxExpansionHeight;
        if (mScrollYOverride != -1) {
            qsTempMaxExpansion -= mScrollYOverride;
        }
        return qsTempMaxExpansion;
    }

    private int calculatePanelHeightShade() {
        int emptyBottomMargin = mNotificationStackScroller.getEmptyBottomMargin();
        int maxHeight = mNotificationStackScroller.getHeight() - emptyBottomMargin
                - mTopPaddingAdjustment;
        maxHeight += mNotificationStackScroller.getTopPaddingOverflow();
        return maxHeight;
    }

    private int calculatePanelHeightQsExpanded() {
        float notificationHeight = mNotificationStackScroller.getHeight()
                - mNotificationStackScroller.getEmptyBottomMargin()
                - mNotificationStackScroller.getTopPadding();

        // When only empty shade view is visible in QS collapsed state, simulate that we would have
        // it in expanded QS state as well so we don't run into troubles when fading the view in/out
        // and expanding/collapsing the whole panel from/to quick settings.
        if (mNotificationStackScroller.getNotGoneChildCount() == 0
                && mShadeEmpty) {
            notificationHeight = mNotificationStackScroller.getEmptyShadeViewHeight()
                    + mNotificationStackScroller.getBottomStackPeekSize()
                    + mNotificationStackScroller.getCollapseSecondCardPadding();
        }
        int maxQsHeight = mQsMaxExpansionHeight;

        // If an animation is changing the size of the QS panel, take the animated value.
        if (mQsSizeChangeAnimator != null) {
            maxQsHeight = (int) mQsSizeChangeAnimator.getAnimatedValue();
        }
        float totalHeight = Math.max(
                maxQsHeight + mNotificationStackScroller.getNotificationTopPadding(),
                mStatusBarState == StatusBarState.KEYGUARD
                        ? mClockPositionResult.stackScrollerPadding - mTopPaddingAdjustment
                        : 0)
                + notificationHeight;
        if (totalHeight > mNotificationStackScroller.getHeight()) {
            float fullyCollapsedHeight = maxQsHeight
                    + mNotificationStackScroller.getMinStackHeight()
                    + mNotificationStackScroller.getNotificationTopPadding()
                    - getScrollViewScrollY();
            totalHeight = Math.max(fullyCollapsedHeight, mNotificationStackScroller.getHeight());
        }
        return (int) totalHeight;
    }

    private int getScrollViewScrollY() {
        if (mScrollYOverride != -1 && !mQsTracking) {
            return mScrollYOverride;
        } else {
            return mScrollView.getScrollY();
        }
    }
    private void updateNotificationTranslucency() {
        float alpha = 1f;
        if (mClosingWithAlphaFadeOut && !mExpandingFromHeadsUp && !mHeadsUpManager.hasPinnedHeadsUp()) {
            alpha = getFadeoutAlpha();
        }
        mNotificationStackScroller.setAlpha(alpha);
    }

    private float getFadeoutAlpha() {
        float alpha = (getNotificationsTopY() + mNotificationStackScroller.getItemHeight())
                / (mQsMinExpansionHeight + mNotificationStackScroller.getBottomStackPeekSize()
                - mNotificationStackScroller.getCollapseSecondCardPadding());
        alpha = Math.max(0, Math.min(alpha, 1));
        alpha = (float) Math.pow(alpha, 0.75);
        return alpha;
    }

    @Override
    protected float getOverExpansionAmount() {
        return mNotificationStackScroller.getCurrentOverScrollAmount(true /* top */);
    }

    @Override
    protected float getOverExpansionPixels() {
        return mNotificationStackScroller.getCurrentOverScrolledPixels(true /* top */);
    }

    private void updateUnlockIcon() {
        if (mStatusBar.getBarState() == StatusBarState.KEYGUARD
                || mStatusBar.getBarState() == StatusBarState.SHADE_LOCKED) {
            boolean active = getMaxPanelHeight() - getExpandedHeight() > mUnlockMoveDistance;
            KeyguardAffordanceView lockIcon = mKeyguardBottomArea.getLockIcon();
            if (active && !mUnlockIconActive && mTracking) {
                lockIcon.setImageAlpha(1.0f, true, 150, mFastOutLinearInterpolator, null);
                lockIcon.setImageScale(LOCK_ICON_ACTIVE_SCALE, true, 150,
                        mFastOutLinearInterpolator);
            } else if (!active && mUnlockIconActive && mTracking) {
                lockIcon.setImageAlpha(lockIcon.getRestingAlpha(), true /* animate */,
                        150, mFastOutLinearInterpolator, null);
                lockIcon.setImageScale(1.0f, true, 150,
                        mFastOutLinearInterpolator);
            }
            mUnlockIconActive = active;
        }
    }

    /**
     * Hides the header when notifications are colliding with it.
     */
    private void updateHeader() {
        if (mStatusBar.getBarState() == StatusBarState.KEYGUARD) {
            updateHeaderKeyguard();
        } else {
            updateHeaderShade();
        }

    }

    private void updateHeaderShade() {
        if (!mHeaderAnimating) {
            mHeader.setTranslationY(getHeaderTranslation());
        }
        setQsTranslation(mQsExpansionHeight);
    }

    private float getHeaderTranslation() {
        if (mStatusBar.getBarState() == StatusBarState.KEYGUARD) {
            return 0;
        }
        if (mNotificationStackScroller.getNotGoneChildCount() == 0) {
            if (mExpandedHeight / HEADER_RUBBERBAND_FACTOR >= mQsMinExpansionHeight) {
                return 0;
            } else {
                return mExpandedHeight / HEADER_RUBBERBAND_FACTOR - mQsMinExpansionHeight;
            }
        }
        float stackTranslation = mNotificationStackScroller.getStackTranslation();
        float translation = stackTranslation / HEADER_RUBBERBAND_FACTOR;
        if (mHeadsUpManager.hasPinnedHeadsUp() || mIsExpansionFromHeadsUp) {
            translation = mNotificationStackScroller.getTopPadding() + stackTranslation
                    - mNotificationTopPadding - mQsMinExpansionHeight;
        }
        return Math.min(0, translation);
    }

    /**
     * @return the alpha to be used to fade out the contents on Keyguard (status bar, bottom area)
     *         during swiping up
     */
    private float getKeyguardContentsAlpha() {
        float alpha;
        if (mStatusBar.getBarState() == StatusBarState.KEYGUARD) {

            // When on Keyguard, we hide the header as soon as the top card of the notification
            // stack scroller is close enough (collision distance) to the bottom of the header.
            alpha = getNotificationsTopY()
                    /
                    (mKeyguardStatusBar.getHeight() + mNotificationsHeaderCollideDistance);
        } else {

            // In SHADE_LOCKED, the top card is already really close to the header. Hide it as
            // soon as we start translating the stack.
            alpha = getNotificationsTopY() / mKeyguardStatusBar.getHeight();
        }
        alpha = MathUtils.constrain(alpha, 0, 1);
        alpha = (float) Math.pow(alpha, 0.75);
        return alpha;
    }

    private void updateHeaderKeyguardAlpha() {
        float alphaQsExpansion = 1 - Math.min(1, getQsExpansionFraction() * 2);
        mKeyguardStatusBar.setAlpha(Math.min(getKeyguardContentsAlpha(), alphaQsExpansion)
                * mKeyguardStatusBarAnimateAlpha);
        mKeyguardStatusBar.setVisibility(mKeyguardStatusBar.getAlpha() != 0f
                && !mDozing ? VISIBLE : INVISIBLE);
    }

    private void updateHeaderKeyguard() {
        updateHeaderKeyguardAlpha();
        setQsTranslation(mQsExpansionHeight);
    }

    private void updateKeyguardBottomAreaAlpha() {
        float alpha = Math.min(getKeyguardContentsAlpha(), 1 - getQsExpansionFraction());
        mKeyguardBottomArea.setAlpha(alpha);
        mKeyguardBottomArea.setImportantForAccessibility(alpha == 0f
                ? IMPORTANT_FOR_ACCESSIBILITY_NO_HIDE_DESCENDANTS
                : IMPORTANT_FOR_ACCESSIBILITY_AUTO);
    }

    private float getNotificationsTopY() {
        if (mNotificationStackScroller.getNotGoneChildCount() == 0) {
            return getExpandedHeight();
        }
        return mNotificationStackScroller.getNotificationsTopY();
    }

    @Override
    protected void onExpandingStarted() {
        super.onExpandingStarted();
        mNotificationStackScroller.onExpansionStarted();
        mIsExpanding = true;
        mQsExpandedWhenExpandingStarted = mQsFullyExpanded;
        if (mQsExpanded) {
            onQsExpansionStarted();
        }
    }

    @Override
    protected void onExpandingFinished() {
        super.onExpandingFinished();
        mNotificationStackScroller.onExpansionStopped();
        mHeadsUpManager.onExpandingFinished();
        mIsExpanding = false;
        mScrollYOverride = -1;
        if (isFullyCollapsed()) {
            DejankUtils.postAfterTraversal(new Runnable() {
                @Override
                public void run() {
                    setListening(false);
                }
            });

            // Workaround b/22639032: Make sure we invalidate something because else RenderThread
            // thinks we are actually drawing a frame put in reality we don't, so RT doesn't go
            // ahead with rendering and we jank.
            postOnAnimation(new Runnable() {
                @Override
                public void run() {
                    getParent().invalidateChild(NotificationPanelView.this, mDummyDirtyRect);
                }
            });
        } else {
            setListening(true);
        }
        mQsExpandImmediate = false;
        mTwoFingerQsExpandPossible = false;
        mIsExpansionFromHeadsUp = false;
        mNotificationStackScroller.setTrackingHeadsUp(false);
        mExpandingFromHeadsUp = false;
        setPanelScrimMinFraction(0.0f);
    }

    private void setListening(boolean listening) {
        mHeader.setListening(listening);
        mKeyguardStatusBar.setListening(listening);
        mQsPanel.setListening(listening);
    }

    @Override
    public void expand(boolean animate) {
        super.expand(animate);
        setListening(true);
    }

    @Override
    protected void setOverExpansion(float overExpansion, boolean isPixels) {
        if (mConflictingQsExpansionGesture || mQsExpandImmediate) {
            return;
        }
        if (mStatusBar.getBarState() != StatusBarState.KEYGUARD) {
            mNotificationStackScroller.setOnHeightChangedListener(null);
            if (isPixels) {
                mNotificationStackScroller.setOverScrolledPixels(
                        overExpansion, true /* onTop */, false /* animate */);
            } else {
                mNotificationStackScroller.setOverScrollAmount(
                        overExpansion, true /* onTop */, false /* animate */);
            }
            mNotificationStackScroller.setOnHeightChangedListener(this);
        }
    }

    @Override
    protected void onTrackingStarted() {
        mFalsingManager.onTrackingStarted();
        super.onTrackingStarted();
        if (mQsFullyExpanded) {
            mQsExpandImmediate = true;
        }
        if (mStatusBar.getBarState() == StatusBarState.KEYGUARD
                || mStatusBar.getBarState() == StatusBarState.SHADE_LOCKED) {
            mAfforanceHelper.animateHideLeftRightIcon();
        }
        mNotificationStackScroller.onPanelTrackingStarted();
    }

    @Override
    protected void onTrackingStopped(boolean expand) {
        mFalsingManager.onTrackingStopped();
        super.onTrackingStopped(expand);
        if (expand) {
            mNotificationStackScroller.setOverScrolledPixels(
                    0.0f, true /* onTop */, true /* animate */);
        }
        mNotificationStackScroller.onPanelTrackingStopped();
        if (expand && (mStatusBar.getBarState() == StatusBarState.KEYGUARD
                || mStatusBar.getBarState() == StatusBarState.SHADE_LOCKED)) {
            if (!mHintAnimationRunning) {
                mAfforanceHelper.reset(true);
            }
        }
        if (!expand && (mStatusBar.getBarState() == StatusBarState.KEYGUARD
                || mStatusBar.getBarState() == StatusBarState.SHADE_LOCKED)) {
            KeyguardAffordanceView lockIcon = mKeyguardBottomArea.getLockIcon();
            lockIcon.setImageAlpha(0.0f, true, 100, mFastOutLinearInterpolator, null);
            lockIcon.setImageScale(2.0f, true, 100, mFastOutLinearInterpolator);
        }
    }

    @Override
    public void onHeightChanged(ExpandableView view, boolean needsAnimation) {

        // Block update if we are in quick settings and just the top padding changed
        // (i.e. view == null).
        if (view == null && mQsExpanded) {
            return;
        }
        requestPanelHeightUpdate();
    }

    @Override
    public void onReset(ExpandableView view) {
    }

    @Override
    public void onScrollChanged() {
        if (mQsExpanded) {
            requestScrollerTopPaddingUpdate(false /* animate */);
            requestPanelHeightUpdate();
        }
    }

    @Override
    protected void onConfigurationChanged(Configuration newConfig) {
        super.onConfigurationChanged(newConfig);
        mAfforanceHelper.onConfigurationChanged();
        if (newConfig.orientation != mLastOrientation) {
            resetVerticalPanelPosition();
        }
        mLastOrientation = newConfig.orientation;
    }

    @Override
    public WindowInsets onApplyWindowInsets(WindowInsets insets) {
        mNavigationBarBottomHeight = insets.getSystemWindowInsetBottom();
        updateMaxHeadsUpTranslation();
        return insets;
    }

    private void updateMaxHeadsUpTranslation() {
        mNotificationStackScroller.setHeadsUpBoundaries(getHeight(), mNavigationBarBottomHeight);
    }

    @Override
    public void onRtlPropertiesChanged(int layoutDirection) {
        if (layoutDirection != mOldLayoutDirection) {
            mAfforanceHelper.onRtlPropertiesChanged();
            mOldLayoutDirection = layoutDirection;
        }
    }

    @Override
    public void onClick(View v) {
        if (v == mHeader) {
            onQsExpansionStarted();
            if (mQsExpanded) {
                flingSettings(0 /* vel */, false /* expand */, null, true /* isClick */);
            } else if (mQsExpansionEnabled) {
                EventLogTags.writeSysuiLockscreenGesture(
                        EventLogConstants.SYSUI_TAP_TO_OPEN_QS,
                        0, 0);
                flingSettings(0 /* vel */, true /* expand */, null, true /* isClick */);
            }
        }
    }

    @Override
    public void onAnimationToSideStarted(boolean rightPage, float translation, float vel) {
        boolean start = getLayoutDirection() == LAYOUT_DIRECTION_RTL ? rightPage : !rightPage;
        mIsLaunchTransitionRunning = true;
        mLaunchAnimationEndRunnable = null;
        float displayDensity = mStatusBar.getDisplayDensity();
        int lengthDp = Math.abs((int) (translation / displayDensity));
        int velocityDp = Math.abs((int) (vel / displayDensity));
        if (start) {
            EventLogTags.writeSysuiLockscreenGesture(
                    EventLogConstants.SYSUI_LOCKSCREEN_GESTURE_SWIPE_DIALER, lengthDp, velocityDp);

            mFalsingManager.onLeftAffordanceOn();
            if (mFalsingManager.shouldEnforceBouncer()) {
                mStatusBar.executeRunnableDismissingKeyguard(new Runnable() {
                    @Override
                    public void run() {
                        mKeyguardBottomArea.launchLeftAffordance();
                    }
                }, null, true /* dismissShade */, false /* afterKeyguardGone */);
            }
            else {
                mKeyguardBottomArea.launchLeftAffordance();
            }
        } else {
<<<<<<< HEAD
            EventLogTags.writeSysuiLockscreenGesture(
                    EventLogConstants.SYSUI_LOCKSCREEN_GESTURE_SWIPE_CAMERA, lengthDp, velocityDp);

            mFalsingManager.onCameraOn();
            if (mFalsingManager.shouldEnforceBouncer()) {
                mStatusBar.executeRunnableDismissingKeyguard(new Runnable() {
                    @Override
                    public void run() {
                        mKeyguardBottomArea.launchCamera();
                    }
                }, null, true /* dismissShade */, false /* afterKeyguardGone */);
            }
            else {
                mKeyguardBottomArea.launchCamera();
            }
=======
            if (KeyguardBottomAreaView.CAMERA_LAUNCH_SOURCE_AFFORDANCE.equals(
                    mLastCameraLaunchSource)) {
                EventLogTags.writeSysuiLockscreenGesture(
                        EventLogConstants.SYSUI_LOCKSCREEN_GESTURE_SWIPE_CAMERA,
                        lengthDp, velocityDp);
            }
            mKeyguardBottomArea.launchCamera(mLastCameraLaunchSource);
>>>>>>> c594e935
        }
        mStatusBar.startLaunchTransitionTimeout();
        mBlockTouches = true;
    }

    @Override
    public void onAnimationToSideEnded() {
        mIsLaunchTransitionRunning = false;
        mIsLaunchTransitionFinished = true;
        if (mLaunchAnimationEndRunnable != null) {
            mLaunchAnimationEndRunnable.run();
            mLaunchAnimationEndRunnable = null;
        }
    }

    @Override
    protected void startUnlockHintAnimation() {
        super.startUnlockHintAnimation();
        startHighlightIconAnimation(getCenterIcon());
    }

    /**
     * Starts the highlight (making it fully opaque) animation on an icon.
     */
    private void startHighlightIconAnimation(final KeyguardAffordanceView icon) {
        icon.setImageAlpha(1.0f, true, KeyguardAffordanceHelper.HINT_PHASE1_DURATION,
                mFastOutSlowInInterpolator, new Runnable() {
                    @Override
                    public void run() {
                        icon.setImageAlpha(icon.getRestingAlpha(),
                                true /* animate */, KeyguardAffordanceHelper.HINT_PHASE1_DURATION,
                                mFastOutSlowInInterpolator, null);
                    }
                });
    }

    @Override
    public float getMaxTranslationDistance() {
        return (float) Math.hypot(getWidth(), getHeight());
    }

    @Override
    public void onSwipingStarted(boolean rightIcon) {
        mFalsingManager.onAffordanceSwipingStarted(rightIcon);
        boolean camera = getLayoutDirection() == LAYOUT_DIRECTION_RTL ? !rightIcon
                : rightIcon;
        if (camera) {
            mKeyguardBottomArea.bindCameraPrewarmService();
        }
        requestDisallowInterceptTouchEvent(true);
        mOnlyAffordanceInThisMotion = true;
        mQsTracking = false;
    }

    @Override
    public void onSwipingAborted() {
        mFalsingManager.onAffordanceSwipingAborted();
        mKeyguardBottomArea.unbindCameraPrewarmService(false /* launched */);
    }

    @Override
    public void onIconClicked(boolean rightIcon) {
        if (mHintAnimationRunning) {
            return;
        }
        mHintAnimationRunning = true;
        mAfforanceHelper.startHintAnimation(rightIcon, new Runnable() {
            @Override
            public void run() {
                mHintAnimationRunning = false;
                mStatusBar.onHintFinished();
            }
        });
        rightIcon = getLayoutDirection() == LAYOUT_DIRECTION_RTL ? !rightIcon : rightIcon;
        if (rightIcon) {
            mStatusBar.onCameraHintStarted();
        } else {
            if (mKeyguardBottomArea.isLeftVoiceAssist()) {
                mStatusBar.onVoiceAssistHintStarted();
            } else {
                mStatusBar.onPhoneHintStarted();
            }
        }
    }

    @Override
    public KeyguardAffordanceView getLeftIcon() {
        return getLayoutDirection() == LAYOUT_DIRECTION_RTL
                ? mKeyguardBottomArea.getRightView()
                : mKeyguardBottomArea.getLeftView();
    }

    @Override
    public KeyguardAffordanceView getCenterIcon() {
        return mKeyguardBottomArea.getLockIcon();
    }

    @Override
    public KeyguardAffordanceView getRightIcon() {
        return getLayoutDirection() == LAYOUT_DIRECTION_RTL
                ? mKeyguardBottomArea.getLeftView()
                : mKeyguardBottomArea.getRightView();
    }

    @Override
    public View getLeftPreview() {
        return getLayoutDirection() == LAYOUT_DIRECTION_RTL
                ? mKeyguardBottomArea.getRightPreview()
                : mKeyguardBottomArea.getLeftPreview();
    }

    @Override
    public View getRightPreview() {
        return getLayoutDirection() == LAYOUT_DIRECTION_RTL
                ? mKeyguardBottomArea.getLeftPreview()
                : mKeyguardBottomArea.getRightPreview();
    }

    @Override
    public float getAffordanceFalsingFactor() {
        return mStatusBar.isWakeUpComingFromTouch() ? 1.5f : 1.0f;
    }

    @Override
    protected float getPeekHeight() {
        if (mNotificationStackScroller.getNotGoneChildCount() > 0) {
            return mNotificationStackScroller.getPeekHeight();
        } else {
            return mQsMinExpansionHeight * HEADER_RUBBERBAND_FACTOR;
        }
    }

    @Override
    protected float getCannedFlingDurationFactor() {
        if (mQsExpanded) {
            return 0.7f;
        } else {
            return 0.6f;
        }
    }

    @Override
    protected boolean fullyExpandedClearAllVisible() {
        return mNotificationStackScroller.isDismissViewNotGone()
                && mNotificationStackScroller.isScrolledToBottom() && !mQsExpandImmediate;
    }

    @Override
    protected boolean isClearAllVisible() {
        return mNotificationStackScroller.isDismissViewVisible();
    }

    @Override
    protected int getClearAllHeight() {
        return mNotificationStackScroller.getDismissViewHeight();
    }

    @Override
    protected boolean isTrackingBlocked() {
        return mConflictingQsExpansionGesture && mQsExpanded;
    }

    public void notifyVisibleChildrenChanged() {
        if (mNotificationStackScroller.getNotGoneChildCount() != 0) {
            mReserveNotificationSpace.setVisibility(View.VISIBLE);
        } else {
            mReserveNotificationSpace.setVisibility(View.GONE);
        }
    }

    public boolean isQsExpanded() {
        return mQsExpanded;
    }

    public boolean isQsDetailShowing() {
        return mQsPanel.isShowingDetail();
    }

    public void closeQsDetail() {
        mQsPanel.closeDetail();
    }

    @Override
    public boolean shouldDelayChildPressedState() {
        return true;
    }

    public boolean isLaunchTransitionFinished() {
        return mIsLaunchTransitionFinished;
    }

    public boolean isLaunchTransitionRunning() {
        return mIsLaunchTransitionRunning;
    }

    public void setLaunchTransitionEndRunnable(Runnable r) {
        mLaunchAnimationEndRunnable = r;
    }

    public void setEmptyDragAmount(float amount) {
        float factor = 0.8f;
        if (mNotificationStackScroller.getNotGoneChildCount() > 0) {
            factor = 0.4f;
        } else if (!mStatusBar.hasActiveNotifications()) {
            factor = 0.4f;
        }
        mEmptyDragAmount = amount * factor;
        positionClockAndNotifications();
    }

    private static float interpolate(float t, float start, float end) {
        return (1 - t) * start + t * end;
    }

    public void setDozing(boolean dozing, boolean animate) {
        if (dozing == mDozing) return;
        mDozing = dozing;
        if (mStatusBarState == StatusBarState.KEYGUARD) {
            updateDozingVisibilities(animate);
        }
    }

    private void updateDozingVisibilities(boolean animate) {
        if (mDozing) {
            mKeyguardStatusBar.setVisibility(View.INVISIBLE);
            mKeyguardBottomArea.setVisibility(View.INVISIBLE);
        } else {
            mKeyguardBottomArea.setVisibility(View.VISIBLE);
            mKeyguardStatusBar.setVisibility(View.VISIBLE);
            if (animate) {
                animateKeyguardStatusBarIn(DOZE_ANIMATION_DURATION);
                mKeyguardBottomArea.startFinishDozeAnimation();
            }
        }
    }

    @Override
    public boolean isDozing() {
        return mDozing;
    }

    public void setShadeEmpty(boolean shadeEmpty) {
        mShadeEmpty = shadeEmpty;
        updateEmptyShadeView();
    }

    private void updateEmptyShadeView() {

        // Hide "No notifications" in QS.
        mNotificationStackScroller.updateEmptyShadeView(mShadeEmpty && !mQsExpanded);
    }

    public void setQsScrimEnabled(boolean qsScrimEnabled) {
        boolean changed = mQsScrimEnabled != qsScrimEnabled;
        mQsScrimEnabled = qsScrimEnabled;
        if (changed) {
            updateQsState();
        }
    }

    public void setKeyguardUserSwitcher(KeyguardUserSwitcher keyguardUserSwitcher) {
        mKeyguardUserSwitcher = keyguardUserSwitcher;
    }

    private final Runnable mUpdateHeader = new Runnable() {
        @Override
        public void run() {
            mHeader.updateEverything();
        }
    };

    public void onScreenTurningOn() {
        mKeyguardStatusView.refreshTime();
    }

    @Override
    public void onEmptySpaceClicked(float x, float y) {
        onEmptySpaceClick(x);
    }

    protected boolean onMiddleClicked() {
        switch (mStatusBar.getBarState()) {
            case StatusBarState.KEYGUARD:
                if (!mDozingOnDown) {
                    EventLogTags.writeSysuiLockscreenGesture(
                            EventLogConstants.SYSUI_LOCKSCREEN_GESTURE_TAP_UNLOCK_HINT,
                            0 /* lengthDp - N/A */, 0 /* velocityDp - N/A */);
                    startUnlockHintAnimation();
                }
                return true;
            case StatusBarState.SHADE_LOCKED:
                if (!mQsExpanded) {
                    mStatusBar.goToKeyguard();
                }
                return true;
            case StatusBarState.SHADE:

                // This gets called in the middle of the touch handling, where the state is still
                // that we are tracking the panel. Collapse the panel after this is done.
                post(mPostCollapseRunnable);
                return false;
            default:
                return true;
        }
    }

    @Override
    protected void dispatchDraw(Canvas canvas) {
        super.dispatchDraw(canvas);
        if (DEBUG) {
            Paint p = new Paint();
            p.setColor(Color.RED);
            p.setStrokeWidth(2);
            p.setStyle(Paint.Style.STROKE);
            canvas.drawLine(0, getMaxPanelHeight(), getWidth(), getMaxPanelHeight(), p);
            p.setColor(Color.BLUE);
            canvas.drawLine(0, getExpandedHeight(), getWidth(), getExpandedHeight(), p);
            p.setColor(Color.GREEN);
            canvas.drawLine(0, calculatePanelHeightQsExpanded(), getWidth(),
                    calculatePanelHeightQsExpanded(), p);
            p.setColor(Color.YELLOW);
            canvas.drawLine(0, calculatePanelHeightShade(), getWidth(),
                    calculatePanelHeightShade(), p);
            p.setColor(Color.MAGENTA);
            canvas.drawLine(0, calculateQsTopPadding(), getWidth(),
                    calculateQsTopPadding(), p);
            p.setColor(Color.CYAN);
            canvas.drawLine(0, mNotificationStackScroller.getTopPadding(), getWidth(),
                    mNotificationStackScroller.getTopPadding(), p);
        }
    }

    @Override
    public void onHeadsUpPinnedModeChanged(final boolean inPinnedMode) {
        if (inPinnedMode) {
            mHeadsUpExistenceChangedRunnable.run();
            updateNotificationTranslucency();
        } else {
            mHeadsUpAnimatingAway = true;
            mNotificationStackScroller.runAfterAnimationFinished(
                    mHeadsUpExistenceChangedRunnable);
        }
    }

    @Override
    public void onHeadsUpPinned(ExpandableNotificationRow headsUp) {
        mNotificationStackScroller.generateHeadsUpAnimation(headsUp, true);
    }

    @Override
    public void onHeadsUpUnPinned(ExpandableNotificationRow headsUp) {
    }

    @Override
    public void onHeadsUpStateChanged(NotificationData.Entry entry, boolean isHeadsUp) {
        mNotificationStackScroller.generateHeadsUpAnimation(entry.row, isHeadsUp);
    }

    @Override
    public void setHeadsUpManager(HeadsUpManager headsUpManager) {
        super.setHeadsUpManager(headsUpManager);
        mHeadsUpTouchHelper = new HeadsUpTouchHelper(headsUpManager, mNotificationStackScroller,
                this);
    }

    public void setTrackingHeadsUp(boolean tracking) {
        if (tracking) {
            mNotificationStackScroller.setTrackingHeadsUp(true);
            mExpandingFromHeadsUp = true;
        }
        // otherwise we update the state when the expansion is finished
    }

    @Override
    protected void onClosingFinished() {
        super.onClosingFinished();
        resetVerticalPanelPosition();
        setClosingWithAlphaFadeout(false);
    }

    private void setClosingWithAlphaFadeout(boolean closing) {
        mClosingWithAlphaFadeOut = closing;
        mNotificationStackScroller.forceNoOverlappingRendering(closing);
    }

    /**
     * Updates the vertical position of the panel so it is positioned closer to the touch
     * responsible for opening the panel.
     *
     * @param x the x-coordinate the touch event
     */
    private void updateVerticalPanelPosition(float x) {
        if (mNotificationStackScroller.getWidth() * 1.75f > getWidth()) {
            resetVerticalPanelPosition();
            return;
        }
        float leftMost = mPositionMinSideMargin + mNotificationStackScroller.getWidth() / 2;
        float rightMost = getWidth() - mPositionMinSideMargin
                - mNotificationStackScroller.getWidth() / 2;
        if (Math.abs(x - getWidth() / 2) < mNotificationStackScroller.getWidth() / 4) {
            x = getWidth() / 2;
        }
        x = Math.min(rightMost, Math.max(leftMost, x));
        setVerticalPanelTranslation(x -
                (mNotificationStackScroller.getLeft() + mNotificationStackScroller.getWidth() / 2));
     }

    private void resetVerticalPanelPosition() {
        setVerticalPanelTranslation(0f);
    }

    private void setVerticalPanelTranslation(float translation) {
        mNotificationStackScroller.setTranslationX(translation);
        mScrollView.setTranslationX(translation);
        mHeader.setTranslationX(translation);
    }

    private void updateStackHeight(float stackHeight) {
        mNotificationStackScroller.setStackHeight(stackHeight);
        updateKeyguardBottomAreaAlpha();
    }

    public void setPanelScrimMinFraction(float minFraction) {
        mBar.panelScrimMinFractionChanged(minFraction);
    }

    public void clearNotificattonEffects() {
        mStatusBar.clearNotificationEffects();
    }

    protected boolean isPanelVisibleBecauseOfHeadsUp() {
        return mHeadsUpManager.hasPinnedHeadsUp() || mHeadsUpAnimatingAway;
    }

    @Override
    public boolean hasOverlappingRendering() {
        return !mDozing;
    }

    public void launchCamera(boolean animate, int source) {
        if (source == StatusBarManager.CAMERA_LAUNCH_SOURCE_POWER_DOUBLE_TAP) {
            mLastCameraLaunchSource = KeyguardBottomAreaView.CAMERA_LAUNCH_SOURCE_POWER_DOUBLE_TAP;
        } else if (source == StatusBarManager.CAMERA_LAUNCH_SOURCE_WIGGLE) {
            mLastCameraLaunchSource = KeyguardBottomAreaView.CAMERA_LAUNCH_SOURCE_WIGGLE;
        } else {

            // Default.
            mLastCameraLaunchSource = KeyguardBottomAreaView.CAMERA_LAUNCH_SOURCE_AFFORDANCE;
        }

        // If we are launching it when we are occluded already we don't want it to animate,
        // nor setting these flags, since the occluded state doesn't change anymore, hence it's
        // never reset.
        if (!isFullyCollapsed()) {
            mLaunchingAffordance = true;
            setLaunchingAffordance(true);
        } else {
            animate = false;
        }
        mAfforanceHelper.launchAffordance(animate, getLayoutDirection() == LAYOUT_DIRECTION_RTL);
    }

    public void onAffordanceLaunchEnded() {
        mLaunchingAffordance = false;
        setLaunchingAffordance(false);
    }

    /**
     * Set whether we are currently launching an affordance. This is currently only set when
     * launched via a camera gesture.
     */
    private void setLaunchingAffordance(boolean launchingAffordance) {
        getLeftIcon().setLaunchingAffordance(launchingAffordance);
        getRightIcon().setLaunchingAffordance(launchingAffordance);
        getCenterIcon().setLaunchingAffordance(launchingAffordance);
    }

    /**
     * Whether the camera application can be launched for the camera launch gesture.
     *
     * @param keyguardIsShowing whether keyguard is being shown
     */
    public boolean canCameraGestureBeLaunched(boolean keyguardIsShowing) {
        ResolveInfo resolveInfo = mKeyguardBottomArea.resolveCameraIntent();
        String packageToLaunch = (resolveInfo == null || resolveInfo.activityInfo == null)
                ? null : resolveInfo.activityInfo.packageName;
        return packageToLaunch != null &&
               (keyguardIsShowing || !isForegroundApp(packageToLaunch)) &&
               !mAfforanceHelper.isSwipingInProgress();
    }

    /**
     * Return true if the applications with the package name is running in foreground.
     *
     * @param pkgName application package name.
     */
    private boolean isForegroundApp(String pkgName) {
        ActivityManager am = getContext().getSystemService(ActivityManager.class);
        List<ActivityManager.RunningTaskInfo> tasks = am.getRunningTasks(1);
        return !tasks.isEmpty() && pkgName.equals(tasks.get(0).topActivity.getPackageName());
    }
}<|MERGE_RESOLUTION|>--- conflicted
+++ resolved
@@ -22,10 +22,7 @@
 import android.animation.PropertyValuesHolder;
 import android.animation.ValueAnimator;
 import android.app.ActivityManager;
-<<<<<<< HEAD
-=======
 import android.app.StatusBarManager;
->>>>>>> c594e935
 import android.content.Context;
 import android.content.pm.ResolveInfo;
 import android.content.res.Configuration;
@@ -207,11 +204,8 @@
     private boolean mClosingWithAlphaFadeOut;
     private boolean mHeadsUpAnimatingAway;
     private boolean mLaunchingAffordance;
-<<<<<<< HEAD
     private FalsingManager mFalsingManager;
-=======
     private String mLastCameraLaunchSource = KeyguardBottomAreaView.CAMERA_LAUNCH_SOURCE_AFFORDANCE;
->>>>>>> c594e935
 
     private Runnable mHeadsUpExistenceChangedRunnable = new Runnable() {
         @Override
@@ -1974,31 +1968,24 @@
                 mKeyguardBottomArea.launchLeftAffordance();
             }
         } else {
-<<<<<<< HEAD
-            EventLogTags.writeSysuiLockscreenGesture(
-                    EventLogConstants.SYSUI_LOCKSCREEN_GESTURE_SWIPE_CAMERA, lengthDp, velocityDp);
-
+            if (KeyguardBottomAreaView.CAMERA_LAUNCH_SOURCE_AFFORDANCE.equals(
+                    mLastCameraLaunchSource)) {
+                EventLogTags.writeSysuiLockscreenGesture(
+                        EventLogConstants.SYSUI_LOCKSCREEN_GESTURE_SWIPE_CAMERA,
+                        lengthDp, velocityDp);
+            }
             mFalsingManager.onCameraOn();
             if (mFalsingManager.shouldEnforceBouncer()) {
                 mStatusBar.executeRunnableDismissingKeyguard(new Runnable() {
                     @Override
                     public void run() {
-                        mKeyguardBottomArea.launchCamera();
+                        mKeyguardBottomArea.launchCamera(mLastCameraLaunchSource);
                     }
                 }, null, true /* dismissShade */, false /* afterKeyguardGone */);
             }
             else {
-                mKeyguardBottomArea.launchCamera();
-            }
-=======
-            if (KeyguardBottomAreaView.CAMERA_LAUNCH_SOURCE_AFFORDANCE.equals(
-                    mLastCameraLaunchSource)) {
-                EventLogTags.writeSysuiLockscreenGesture(
-                        EventLogConstants.SYSUI_LOCKSCREEN_GESTURE_SWIPE_CAMERA,
-                        lengthDp, velocityDp);
-            }
-            mKeyguardBottomArea.launchCamera(mLastCameraLaunchSource);
->>>>>>> c594e935
+                mKeyguardBottomArea.launchCamera(mLastCameraLaunchSource);
+            }
         }
         mStatusBar.startLaunchTransitionTimeout();
         mBlockTouches = true;
