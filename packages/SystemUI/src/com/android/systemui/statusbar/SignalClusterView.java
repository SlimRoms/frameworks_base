/*
 * Copyright (C) 2011 The Android Open Source Project
 *
 * Licensed under the Apache License, Version 2.0 (the "License");
 * you may not use this file except in compliance with the License.
 * You may obtain a copy of the License at
 *
 *      http://www.apache.org/licenses/LICENSE-2.0
 *
 * Unless required by applicable law or agreed to in writing, software
 * distributed under the License is distributed on an "AS IS" BASIS,
 * WITHOUT WARRANTIES OR CONDITIONS OF ANY KIND, either express or implied.
 * See the License for the specific language governing permissions and
 * limitations under the License.
 */

package com.android.systemui.statusbar;

import android.content.Context;
import android.content.res.ColorStateList;
import android.content.res.Resources;
import android.graphics.Color;
import android.graphics.PorterDuff;
import android.graphics.drawable.Animatable;
import android.graphics.drawable.Drawable;
import android.telephony.SubscriptionInfo;
import android.telephony.TelephonyManager;
import android.util.ArraySet;
import android.util.AttributeSet;
import android.util.Log;
import android.view.LayoutInflater;
import android.view.View;
import android.view.ViewGroup;
import android.view.accessibility.AccessibilityEvent;
import android.widget.ImageView;
import android.widget.LinearLayout;

import com.android.systemui.R;
import com.android.systemui.statusbar.phone.StatusBarIconController;
import com.android.systemui.statusbar.policy.NetworkController.IconState;
import com.android.systemui.statusbar.policy.NetworkControllerImpl;
import com.android.systemui.statusbar.policy.SecurityController;
import com.android.systemui.tuner.TunerService;
import com.android.systemui.tuner.TunerService.Tunable;

import java.util.ArrayList;
import java.util.List;

// Intimately tied to the design of res/layout/signal_cluster_view.xml
public class SignalClusterView
        extends LinearLayout
        implements NetworkControllerImpl.SignalCallbackExtended,
        SecurityController.SecurityControllerCallback, Tunable {

    static final String TAG = "SignalClusterView";
    static final boolean DEBUG = Log.isLoggable(TAG, Log.DEBUG);

    private static final String SLOT_AIRPLANE = "airplane";
    private static final String SLOT_MOBILE = "mobile";
    private static final String SLOT_WIFI = "wifi";
    private static final String SLOT_ETHERNET = "ethernet";

    NetworkControllerImpl mNC;
    SecurityController mSC;

    private boolean mNoSimsVisible = false;
    private boolean mVpnVisible = false;
    private boolean mEthernetVisible = false;
    private int mEthernetIconId = 0;
    private int mLastEthernetIconId = -1;
    private boolean mWifiVisible = false;
    private boolean mImsRegistered = false;
    private int mWifiStrengthId = 0, mWifiActivityId = 0;
    private int mLastWifiStrengthId = -1, mLastWifiActivityId = -1;
    private boolean mIsAirplaneMode = false;
    private int mAirplaneIconId = 0;
    private int mLastAirplaneIconId = -1;
    private String mAirplaneContentDescription;
    private String mWifiDescription;
    private String mEthernetDescription;
    private ArrayList<PhoneState> mPhoneStates = new ArrayList<PhoneState>();
    private int mIconTint = Color.WHITE;
    private float mDarkIntensity;
    private int mNoSimsIcon;

    ViewGroup mEthernetGroup, mWifiGroup;
    View mNoSimsCombo;
    ImageView mVpn, mEthernet, mWifi, mAirplane,
                mNoSims, mEthernetDark, mWifiDark, mNoSimsDark, mImsAirplane;
    ImageView mWifiActivity;
    View mWifiAirplaneSpacer;
    View mWifiSignalSpacer;
    LinearLayout mMobileSignalGroup;

    private int mWideTypeIconStartPadding;
    private int mSecondaryTelephonyPadding;
    private int mEndPadding;
    private int mEndPaddingNothingVisible;

    private boolean mBlockAirplane;
    private boolean mBlockMobile;
    private boolean mBlockWifi;
    private boolean mBlockEthernet;

    public SignalClusterView(Context context) {
        this(context, null);
    }

    public SignalClusterView(Context context, AttributeSet attrs) {
        this(context, attrs, 0);
    }

    public SignalClusterView(Context context, AttributeSet attrs, int defStyle) {
        super(context, attrs, defStyle);
    }

    @Override
    public void onTuningChanged(String key, String newValue) {
        if (!StatusBarIconController.ICON_BLACKLIST.equals(key)) {
            return;
        }
        ArraySet<String> blockList = StatusBarIconController.getIconBlacklist(newValue);
        boolean blockAirplane = blockList.contains(SLOT_AIRPLANE);
        boolean blockMobile = blockList.contains(SLOT_MOBILE);
        boolean blockWifi = blockList.contains(SLOT_WIFI);
        boolean blockEthernet = blockList.contains(SLOT_ETHERNET);

        if (blockAirplane != mBlockAirplane || blockMobile != mBlockMobile
                || blockEthernet != mBlockEthernet || blockWifi != mBlockWifi) {
            mBlockAirplane = blockAirplane;
            mBlockMobile = blockMobile;
            mBlockEthernet = blockEthernet;
            mBlockWifi = blockWifi;
            // Re-register to get new callbacks.
            mNC.removeSignalCallback(this);
            mNC.addSignalCallback(this);
        }
    }

    public void setNetworkController(NetworkControllerImpl nc) {
        if (DEBUG) Log.d(TAG, "NetworkController=" + nc);
        mNC = nc;
    }

    public void setSecurityController(SecurityController sc) {
        if (DEBUG) Log.d(TAG, "SecurityController=" + sc);
        mSC = sc;
        mSC.addCallback(this);
        mVpnVisible = mSC.isVpnEnabled();
    }

    @Override
    protected void onFinishInflate() {
        super.onFinishInflate();
        mWideTypeIconStartPadding = getContext().getResources().getDimensionPixelSize(
                R.dimen.wide_type_icon_start_padding);
        mSecondaryTelephonyPadding = getContext().getResources().getDimensionPixelSize(
                R.dimen.secondary_telephony_padding);
        mEndPadding = getContext().getResources().getDimensionPixelSize(
                R.dimen.signal_cluster_battery_padding);
        mEndPaddingNothingVisible = getContext().getResources().getDimensionPixelSize(
                R.dimen.no_signal_cluster_battery_padding);
    }

    @Override
    protected void onAttachedToWindow() {
        super.onAttachedToWindow();

        mVpn            = (ImageView) findViewById(R.id.vpn);
        mEthernetGroup  = (ViewGroup) findViewById(R.id.ethernet_combo);
        mEthernet       = (ImageView) findViewById(R.id.ethernet);
        mEthernetDark   = (ImageView) findViewById(R.id.ethernet_dark);
        mWifiGroup      = (ViewGroup) findViewById(R.id.wifi_combo);
        mWifi           = (ImageView) findViewById(R.id.wifi_signal);
        mWifiDark       = (ImageView) findViewById(R.id.wifi_signal_dark);
        mWifiActivity   = (ImageView) findViewById(R.id.wifi_inout);
        mAirplane       = (ImageView) findViewById(R.id.airplane);
        mNoSims         = (ImageView) findViewById(R.id.no_sims);
        mNoSimsDark     = (ImageView) findViewById(R.id.no_sims_dark);
        mImsAirplane    = (ImageView) findViewById(R.id.airplane_ims);
        mNoSimsCombo    =             findViewById(R.id.no_sims_combo);
        mWifiAirplaneSpacer =         findViewById(R.id.wifi_airplane_spacer);
        mWifiSignalSpacer =           findViewById(R.id.wifi_signal_spacer);
        mMobileSignalGroup = (LinearLayout) findViewById(R.id.mobile_signal_group);
        for (PhoneState state : mPhoneStates) {
            mMobileSignalGroup.addView(state.mMobileGroup);
        }
        TunerService.get(mContext).addTunable(this, StatusBarIconController.ICON_BLACKLIST);

        apply();
        applyIconTint();
    }

    @Override
    protected void onDetachedFromWindow() {
        mVpn            = null;
        mEthernetGroup  = null;
        mEthernet       = null;
        mWifiGroup      = null;
        mWifi           = null;
        mWifiActivity   = null;
        mAirplane       = null;
        mImsAirplane    = null;
        mMobileSignalGroup.removeAllViews();
        mMobileSignalGroup = null;
        TunerService.get(mContext).removeTunable(this);

        super.onDetachedFromWindow();
    }

    // From SecurityController.
    @Override
    public void onStateChanged() {
        post(new Runnable() {
            @Override
            public void run() {
                mVpnVisible = mSC.isVpnEnabled();
                apply();
            }
        });
    }

    @Override
    public void setWifiIndicators(boolean enabled, IconState statusIcon, IconState qsIcon,
            boolean activityIn, boolean activityOut, String description) {
        mWifiVisible = statusIcon.visible && !mBlockWifi;
        mWifiStrengthId = statusIcon.icon;
        mWifiActivityId = getWifiActivityId(activityIn, activityOut);
        mWifiDescription = statusIcon.contentDescription;

        apply();
    }

    @Override
    public void setMobileDataIndicators(IconState statusIcon, IconState qsIcon, int statusType,
            int qsType, boolean activityIn, boolean activityOut, int dataActivityId,
            int mobileActivityId, int stackedDataId, int stackedVoiceId,
            String typeContentDescription, String description, boolean isWide, int subId) {
        PhoneState state = getState(subId);
        if (state == null) {
            return;
        }
        state.mMobileVisible = statusIcon.visible && !mBlockMobile;
        state.mMobileStrengthId = statusIcon.icon;
        state.mMobileTypeId = statusType;
        state.mMobileDescription = statusIcon.contentDescription;
        state.mMobileTypeDescription = typeContentDescription;
        state.mIsMobileTypeIconWide = statusType != 0 && isWide;
        state.mDataActivityId = dataActivityId;
        state.mMobileActivityId = mobileActivityId;
        state.mStackedDataId = stackedDataId;
        state.mStackedVoiceId = stackedVoiceId;

        apply();
    }

    @Override
    public void setMobileDataIndicators(IconState statusIcon, IconState qsIcon, int statusType,
            int qsType, boolean activityIn, boolean activityOut, int dataActivityId,
            int mobileActivityId, int stackedDataId, int stackedVoiceId,
            String typeContentDescription, String description, boolean isWide, int subId,
            int imsIconId, boolean isImsInAirplane, int dataNetworkTypeInRoamingId) {
        PhoneState state = getState(subId);
        if (state == null) {
            return;
        }
        state.mMobileImsId = imsIconId;
        state.mDataNetworkTypeInRoamingId = dataNetworkTypeInRoamingId;
        mImsRegistered = isImsInAirplane;
        this.setMobileDataIndicators(statusIcon, qsIcon, statusType, qsType, activityIn,
                activityOut, dataActivityId, mobileActivityId, stackedDataId,
                stackedVoiceId, typeContentDescription, description, isWide, subId);
    }

    @Override
    public void setEthernetIndicators(IconState state) {
        mEthernetVisible = state.visible && !mBlockEthernet;
        mEthernetIconId = state.icon;
        mEthernetDescription = state.contentDescription;

        apply();
    }

    @Override
    public void setNoSims(boolean show) {
        mNoSimsVisible = show && !mBlockMobile;
        apply();
    }

    @Override
    public void setSubs(List<SubscriptionInfo> subs) {
        if (hasCorrectSubs(subs)) {
            return;
        }
        // Clear out all old subIds.
        mPhoneStates.clear();
        if (mMobileSignalGroup != null) {
            mMobileSignalGroup.removeAllViews();
        }
        final int n = subs.size();
        for (int i = 0; i < n; i++) {
            inflatePhoneState(subs.get(i).getSubscriptionId());
        }
        if (isAttachedToWindow()) {
            applyIconTint();
        }
    }

    private boolean hasCorrectSubs(List<SubscriptionInfo> subs) {
        final int N = subs.size();
        if (N != mPhoneStates.size()) {
            return false;
        }
        for (int i = 0; i < N; i++) {
            if (mPhoneStates.get(i).mSubId != subs.get(i).getSubscriptionId()) {
                return false;
            }
        }
        return true;
    }

    private PhoneState getState(int subId) {
        for (PhoneState state : mPhoneStates) {
            if (state.mSubId == subId) {
                return state;
            }
        }
        Log.e(TAG, "Unexpected subscription " + subId);
        return null;
    }


    private int getWifiActivityId(boolean activityIn, boolean activityOut) {
        if (!getContext().getResources().getBoolean(R.bool.config_showWifiActivity)) {
            return 0;
        }
        int activityId = 0;
        if (activityIn && activityOut) {
            activityId = R.drawable.stat_sys_wifi_inout;
        } else if (activityIn) {
            activityId = R.drawable.stat_sys_wifi_in;
        } else if (activityOut) {
            activityId = R.drawable.stat_sys_wifi_out;
        }
        return activityId;
    }

    private int getNoSimIcon() {
        int resId = 0;
        final String[] noSimArray;
        Resources res = getContext().getResources();

        if (!res.getBoolean(R.bool.config_read_icons_from_xml)) return resId;

        try {
            noSimArray = res.getStringArray(R.array.multi_no_sim);
        } catch (android.content.res.Resources.NotFoundException e) {
            return resId;
        }

        if (noSimArray == null) return resId;

        String resName = noSimArray[0];
        resId = res.getIdentifier(resName, null, getContext().getPackageName());
        if (DEBUG) Log.d(TAG, "getNoSimIcon resId = " + resId + " resName = " + resName);
        return resId;
    }

    private PhoneState inflatePhoneState(int subId) {
        PhoneState state = new PhoneState(subId, mContext);
        if (mMobileSignalGroup != null) {
            mMobileSignalGroup.addView(state.mMobileGroup);
        }
        mPhoneStates.add(state);
        return state;
    }

    @Override
    public void setIsAirplaneMode(IconState icon) {
        mIsAirplaneMode = icon.visible && !mBlockAirplane;
        mAirplaneIconId = icon.icon;
        mAirplaneContentDescription = icon.contentDescription;

        apply();
    }

    @Override
    public void setMobileDataEnabled(boolean enabled) {
        // Don't care.
    }

    @Override
    public boolean dispatchPopulateAccessibilityEventInternal(AccessibilityEvent event) {
        // Standard group layout onPopulateAccessibilityEvent() implementations
        // ignore content description, so populate manually
        if (mEthernetVisible && mEthernetGroup != null &&
                mEthernetGroup.getContentDescription() != null)
            event.getText().add(mEthernetGroup.getContentDescription());
        if (mWifiVisible && mWifiGroup != null && mWifiGroup.getContentDescription() != null)
            event.getText().add(mWifiGroup.getContentDescription());
        for (PhoneState state : mPhoneStates) {
            state.populateAccessibilityEvent(event);
        }
        return super.dispatchPopulateAccessibilityEventInternal(event);
    }

    @Override
    public void onRtlPropertiesChanged(int layoutDirection) {
        super.onRtlPropertiesChanged(layoutDirection);

        if (mEthernet != null) {
            mEthernet.setImageDrawable(null);
            mEthernetDark.setImageDrawable(null);
            mLastEthernetIconId = -1;
        }

        if (mWifi != null) {
            mWifi.setImageDrawable(null);
            mWifiDark.setImageDrawable(null);
            mLastWifiStrengthId = -1;
        }

        if (mWifiActivity != null) {
            mWifiActivity.setImageDrawable(null);
            mLastWifiActivityId = -1;
        }

        for (PhoneState state : mPhoneStates) {
            if (state.mMobile != null) {
                state.maybeStopAnimatableDrawable(state.mMobile);
                state.mMobile.setImageDrawable(null);
                state.mLastMobileStrengthId = -1;
            }
            if (state.mMobileType != null) {
                state.mMobileType.setImageDrawable(null);
                state.mLastMobileTypeId = -1;
            }
        }

        if (mAirplane != null) {
            mAirplane.setImageDrawable(null);
            mLastAirplaneIconId = -1;
        }

        apply();
    }

    @Override
    public boolean hasOverlappingRendering() {
        return false;
    }

    // Run after each indicator change.
    private void apply() {
        if (mWifiGroup == null) return;

        mVpn.setVisibility(mVpnVisible ? View.VISIBLE : View.GONE);
        if (DEBUG) Log.d(TAG, String.format("vpn: %s", mVpnVisible ? "VISIBLE" : "GONE"));

        if (mEthernetVisible) {
            if (mLastEthernetIconId != mEthernetIconId) {
                mEthernet.setImageResource(mEthernetIconId);
                mEthernetDark.setImageResource(mEthernetIconId);
                mLastEthernetIconId = mEthernetIconId;
            }
            mEthernetGroup.setContentDescription(mEthernetDescription);
            mEthernetGroup.setVisibility(View.VISIBLE);
        } else {
            mEthernetGroup.setVisibility(View.GONE);
        }

        if (DEBUG) Log.d(TAG,
                String.format("ethernet: %s",
                    (mEthernetVisible ? "VISIBLE" : "GONE")));


        if (mWifiVisible) {
            if (mWifiStrengthId != mLastWifiStrengthId) {
                mWifi.setImageResource(mWifiStrengthId);
                mWifiDark.setImageResource(mWifiStrengthId);
                mLastWifiStrengthId = mWifiStrengthId;
            }
            if (mWifiActivityId != mLastWifiActivityId) {
                mWifiActivity.setImageResource(mWifiActivityId);
                mLastWifiActivityId = mWifiActivityId;
            }
            mWifiGroup.setContentDescription(mWifiDescription);
            mWifiGroup.setVisibility(View.VISIBLE);
        } else {
            mWifiGroup.setVisibility(View.GONE);
        }

        if (DEBUG) Log.d(TAG,
                String.format("wifi: %s sig=%d act=%d",
                    (mWifiVisible ? "VISIBLE" : "GONE"),
                    mWifiStrengthId, mWifiActivityId));

        boolean anyMobileVisible = false;
        int firstMobileTypeId = 0;
        for (PhoneState state : mPhoneStates) {
            if (state.apply(anyMobileVisible)) {
                if (!anyMobileVisible) {
                    firstMobileTypeId = state.mMobileTypeId;
                    anyMobileVisible = true;
                }
            }
        }

        if (mIsAirplaneMode) {
            if (mLastAirplaneIconId != mAirplaneIconId) {
                mAirplane.setImageResource(mAirplaneIconId);
                mLastAirplaneIconId = mAirplaneIconId;
            }
            mAirplane.setContentDescription(mAirplaneContentDescription);
            mAirplane.setVisibility(View.VISIBLE);
        } else {
            mAirplane.setVisibility(View.GONE);
        }

        if (mIsAirplaneMode && mImsRegistered){
            mImsAirplane.setVisibility(View.VISIBLE);
        } else {
            mImsAirplane.setVisibility(View.GONE);
        }

        if (mIsAirplaneMode && mWifiVisible) {
            mWifiAirplaneSpacer.setVisibility(View.VISIBLE);
        } else {
            mWifiAirplaneSpacer.setVisibility(View.GONE);
        }

        if (((anyMobileVisible && firstMobileTypeId != 0) || mNoSimsVisible) && mWifiVisible) {
            mWifiSignalSpacer.setVisibility(View.VISIBLE);
        } else {
            mWifiSignalSpacer.setVisibility(View.GONE);
        }

        if (mNoSimsVisible && mNoSims != null && mNoSimsDark != null) {
            if (mNoSimsIcon == 0) mNoSimsIcon = getNoSimIcon();
            if (mNoSimsIcon != 0) {
                mNoSims.setImageResource(mNoSimsIcon);
                mNoSimsDark.setImageResource(mNoSimsIcon);
            }
        }
        mNoSimsCombo.setVisibility(mNoSimsVisible ? View.VISIBLE : View.GONE);

        boolean anythingVisible = mNoSimsVisible || mWifiVisible || mIsAirplaneMode
                || anyMobileVisible || mVpnVisible || mEthernetVisible;
        setPaddingRelative(0, 0, anythingVisible ? mEndPadding : mEndPaddingNothingVisible, 0);
    }

    public void setIconTint(int tint, float darkIntensity) {
        boolean changed = tint != mIconTint || darkIntensity != mDarkIntensity;
        mIconTint = tint;
        mDarkIntensity = darkIntensity;
        if (changed && isAttachedToWindow()) {
            applyIconTint();
        }
    }

    private void applyIconTint() {
        setTint(mVpn, mIconTint);
        setTint(mAirplane, mIconTint);
        applyDarkIntensity(mDarkIntensity, mNoSims, mNoSimsDark);
        applyDarkIntensity(mDarkIntensity, mWifi, mWifiDark);
        applyDarkIntensity(mDarkIntensity, mEthernet, mEthernetDark);
        for (int i = 0; i < mPhoneStates.size(); i++) {
            mPhoneStates.get(i).setIconTint(mIconTint, mDarkIntensity);
        }
    }

    private void applyDarkIntensity(float darkIntensity, View lightIcon, View darkIcon) {
        lightIcon.setAlpha(1 - darkIntensity);
        darkIcon.setAlpha(darkIntensity);
    }

    private void setTint(ImageView v, int tint) {
        v.setImageTintList(ColorStateList.valueOf(tint));
    }

    private class PhoneState {
        private final int mSubId;
        private boolean mMobileVisible = false;
        private int mMobileStrengthId = 0, mMobileTypeId = 0;
        private int mLastMobileStrengthId = -1;
        private int mLastMobileTypeId = -1;
        private boolean mIsMobileTypeIconWide;
        private String mMobileDescription, mMobileTypeDescription;

        private ViewGroup mMobileGroup;
        private ImageView mMobile, mMobileDark, mMobileType, mRoaming, mMobileIms,
                mDataNetworkTypeInRoaming;

        private int mDataActivityId = 0, mMobileActivityId = 0, mMobileImsId = 0,
                 mDataNetworkTypeInRoamingId =0;
        private int mStackedDataId = 0, mStackedVoiceId = 0;
        private ImageView mDataActivity, mMobileActivity, mStackedData, mStackedVoice;
        private ViewGroup mMobileSingleGroup, mMobileStackedGroup;

        public PhoneState(int subId, Context context) {
            ViewGroup root = (ViewGroup) LayoutInflater.from(context)
                    .inflate(R.layout.mobile_signal_group, null);
            setViews(root);
            mSubId = subId;
        }

        public void setViews(ViewGroup root) {
            mMobileGroup    = root;
            mMobile         = (ImageView) root.findViewById(R.id.mobile_signal);
            mMobileDark     = (ImageView) root.findViewById(R.id.mobile_signal_dark);
            mMobileType     = (ImageView) root.findViewById(R.id.mobile_type);
            mMobileActivity = (ImageView) root.findViewById(R.id.mobile_inout);
            mMobileIms      = (ImageView) root.findViewById(R.id.ims_hd);
            mDataNetworkTypeInRoaming = (ImageView) root
                    .findViewById(R.id.dataNetwork_type_in_roaming);

            mDataActivity   = (ImageView) root.findViewById(R.id.data_inout);
            mStackedData    = (ImageView) root.findViewById(R.id.mobile_signal_data);
            mStackedVoice   = (ImageView) root.findViewById(R.id.mobile_signal_voice);

            mMobileSingleGroup = (ViewGroup) root.findViewById(R.id.mobile_signal_single);
            mMobileStackedGroup = (ViewGroup) root.findViewById(R.id.mobile_signal_stacked);
            mRoaming        = (ImageView) root.findViewById(R.id.mobile_roaming);
        }

        public boolean apply(boolean isSecondaryIcon) {
            if (mMobileVisible && !mIsAirplaneMode) {
                if (mLastMobileStrengthId != mMobileStrengthId) {
                    updateAnimatableIcon(mMobile, mMobileStrengthId);
                    updateAnimatableIcon(mMobileDark, mMobileStrengthId);
                    mLastMobileStrengthId = mMobileStrengthId;
                }

                if (mLastMobileTypeId != mMobileTypeId) {
                    mMobileType.setImageResource(mMobileTypeId);
                    mLastMobileTypeId = mMobileTypeId;
                }
<<<<<<< HEAD
                mMobileType.setImageResource(mMobileTypeId);

                mDataActivity.setImageResource(mDataActivityId);
                Drawable dataActivityDrawable = mDataActivity.getDrawable();
                if (dataActivityDrawable instanceof Animatable) {
                    Animatable ad = (Animatable) dataActivityDrawable;
                    if (!ad.isRunning()) {
                        ad.start();
                    }
                }

                mMobileActivity.setImageResource(mMobileActivityId);
                Drawable mobileActivityDrawable = mMobileActivity.getDrawable();
                if (mobileActivityDrawable instanceof Animatable) {
                    Animatable ad = (Animatable) mobileActivityDrawable;
                    if (!ad.isRunning()) {
                        ad.start();
                    }
                }

                mMobileIms.setImageResource(mMobileImsId);

                mDataNetworkTypeInRoaming.setImageResource(mDataNetworkTypeInRoamingId);

                if (mStackedDataId != 0 && mStackedVoiceId != 0) {
                    mStackedData.setImageResource(mStackedDataId);
                    mStackedVoice.setImageResource(mStackedVoiceId);
                    mMobileSingleGroup.setVisibility(View.GONE);
                    mMobileStackedGroup.setVisibility(View.VISIBLE);
                } else {
                    mStackedData.setImageResource(0);
                    mStackedVoice.setImageResource(0);
                    mMobileSingleGroup.setVisibility(View.VISIBLE);
                    mMobileStackedGroup.setVisibility(View.GONE);
                }

                TelephonyManager tm =
                        (TelephonyManager) mContext.getSystemService(Context.TELEPHONY_SERVICE);
                if (tm != null && tm.isNetworkRoaming(mSubId) &&
                        (mContext.getResources().getBoolean(R.bool.show_roaming_and_network_icons))) {
                    mRoaming.setImageDrawable(getContext().getResources().getDrawable(
                            R.drawable.stat_sys_data_fully_connected_roam));
                } else {
                    mRoaming.setImageDrawable(null);
                }
=======
>>>>>>> e342181a
                mMobileGroup.setContentDescription(mMobileTypeDescription
                        + " " + mMobileDescription);
                mMobileGroup.setVisibility(View.VISIBLE);
            } else {
                mMobileGroup.setVisibility(View.GONE);
            }

            // When this isn't next to wifi, give it some extra padding between the signals.
            mMobileGroup.setPaddingRelative(isSecondaryIcon ? mSecondaryTelephonyPadding : 0,
                    0, 0, 0);
            mMobile.setPaddingRelative(mIsMobileTypeIconWide ? mWideTypeIconStartPadding : 0,
                    0, 0, 0);
            mMobileDark.setPaddingRelative(mIsMobileTypeIconWide ? mWideTypeIconStartPadding : 0,
                    0, 0, 0);

            if (DEBUG) Log.d(TAG, String.format("mobile: %s sig=%d typ=%d",
                        (mMobileVisible ? "VISIBLE" : "GONE"), mMobileStrengthId, mMobileTypeId));

            mMobileType.setVisibility(mMobileTypeId != 0 ? View.VISIBLE : View.GONE);
            mDataActivity.setVisibility(mDataActivityId != 0 ? View.VISIBLE : View.GONE);
            mMobileActivity.setVisibility(mMobileActivityId != 0 ? View.VISIBLE : View.GONE);
            mMobileIms.setVisibility(mMobileImsId != 0 ? View.VISIBLE : View.GONE);
            mDataNetworkTypeInRoaming.setVisibility(mDataNetworkTypeInRoamingId != 0 ? View.VISIBLE
                    : View.GONE);

            return mMobileVisible;
        }

        private void updateAnimatableIcon(ImageView view, int resId) {
            maybeStopAnimatableDrawable(view);
            view.setImageResource(resId);
            maybeStartAnimatableDrawable(view);
        }

        private void maybeStopAnimatableDrawable(ImageView view) {
            Drawable drawable = view.getDrawable();
            if (drawable instanceof Animatable) {
                Animatable ad = (Animatable) drawable;
                if (ad.isRunning()) {
                    ad.stop();
                }
            }
        }

        private void maybeStartAnimatableDrawable(ImageView view) {
            Drawable drawable = view.getDrawable();
            if (drawable instanceof Animatable) {
                Animatable ad = (Animatable) drawable;
                if (!ad.isRunning()) {
                    ad.start();
                }
            }
        }

        public void populateAccessibilityEvent(AccessibilityEvent event) {
            if (mMobileVisible && mMobileGroup != null
                    && mMobileGroup.getContentDescription() != null) {
                event.getText().add(mMobileGroup.getContentDescription());
            }
        }

        public void setIconTint(int tint, float darkIntensity) {
            applyDarkIntensity(darkIntensity, mMobile, mMobileDark);
            setTint(mMobileType, tint);
        }
    }
}
<|MERGE_RESOLUTION|>--- conflicted
+++ resolved
@@ -635,7 +635,7 @@
                     mMobileType.setImageResource(mMobileTypeId);
                     mLastMobileTypeId = mMobileTypeId;
                 }
-<<<<<<< HEAD
+
                 mMobileType.setImageResource(mMobileTypeId);
 
                 mDataActivity.setImageResource(mDataActivityId);
@@ -681,8 +681,6 @@
                 } else {
                     mRoaming.setImageDrawable(null);
                 }
-=======
->>>>>>> e342181a
                 mMobileGroup.setContentDescription(mMobileTypeDescription
                         + " " + mMobileDescription);
                 mMobileGroup.setVisibility(View.VISIBLE);
