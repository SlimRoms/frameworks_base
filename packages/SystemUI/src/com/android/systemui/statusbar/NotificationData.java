--- conflicted
+++ resolved
@@ -132,26 +132,11 @@
         if (e != null) {
             mEntries.remove(e);
         }
-<<<<<<< HEAD
         return e;
-=======
-        return null;
-    }
-
-    void clear() {
+    }
+
+    public void clear() {
         mEntries.clear();
-    }
-
-    private int chooseIndex(final long when) {
-        final int N = mEntries.size();
-        for (int i=0; i<N; i++) {
-            Entry entry = mEntries.get(i);
-            if (entry.notification.notification.when > when) {
-                return i;
-            }
-        }
-        return N;
->>>>>>> 44ffc93b
     }
 
     /**
