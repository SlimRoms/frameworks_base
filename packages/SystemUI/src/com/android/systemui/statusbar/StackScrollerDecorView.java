--- conflicted
+++ resolved
@@ -78,7 +78,6 @@
      */
     public void setContentVisible(boolean contentVisible) {
         setContentVisible(contentVisible, true /* animate */);
-<<<<<<< HEAD
     }
     /**
      * Set the content of this view to be visible.
@@ -93,26 +92,10 @@
         } if (!mContentAnimating) {
             mContentVisibilityEndRunnable.run();
         }
-=======
-    }
-    /**
-     * Set the content of this view to be visible.
-     * @param contentVisible True if the content should be visible or false if it should be hidden.
-     * @param animate Should an animation be performed.
-     */
-    private void setContentVisible(boolean contentVisible, boolean animate) {
-        if (mContentVisible != contentVisible) {
-            mContentAnimating = animate;
-            setViewVisible(mContent, contentVisible, animate, mContentVisibilityEndRunnable);
-            mContentVisible = contentVisible;
-        } if (!mContentAnimating) {
-            mContentVisibilityEndRunnable.run();
-        }
     }
 
     public boolean isContentVisible() {
         return mContentVisible;
->>>>>>> 915e9448
     }
 
     /**
