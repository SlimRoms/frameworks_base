--- conflicted
+++ resolved
@@ -269,7 +269,6 @@
                 <action android:name="com.android.settings.action.EXTRA_SETTINGS" />
                 <category android:name="android.intent.category.DEFAULT" />
             </intent-filter>
-<<<<<<< HEAD
         </activity>
 
         <activity-alias android:name=".tuner.LockscreenSettings"
@@ -301,12 +300,6 @@
                        android:value="com.android.settings.category.ia.system" />
         </activity-alias>
 
-=======
-            <meta-data android:name="com.android.settings.category"
-                    android:value="com.android.settings.category.ia.system" />
-        </activity>
-
->>>>>>> 250714c6
         <activity-alias android:name=".DemoMode"
                   android:targetActivity=".tuner.TunerActivity"
                   android:icon="@drawable/tuner"
