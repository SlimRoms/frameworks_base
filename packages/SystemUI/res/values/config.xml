<?xml version="1.0" encoding="utf-8"?>
<!--
/*
** Copyright 2009, The Android Open Source Project
**
** Licensed under the Apache License, Version 2.0 (the "License");
** you may not use this file except in compliance with the License.
** You may obtain a copy of the License at
**
**     http://www.apache.org/licenses/LICENSE-2.0
**
** Unless required by applicable law or agreed to in writing, software
** distributed under the License is distributed on an "AS IS" BASIS,
** WITHOUT WARRANTIES OR CONDITIONS OF ANY KIND, either express or implied.
** See the License for the specific language governing permissions and
** limitations under the License.
*/
-->

<!-- These resources are around just to allow their values to be customized
     for different hardware and product builds. -->
<resources>
    <!-- Whether recents should use hardware layers for its taskviews. This flag can be enabled
    for devices where the java drawing of round rects may be slow -->
    <bool name="config_recents_use_hardware_layers">false</bool>

    <!-- The number of app thumbnails we keep in memory -->
    <integer name="config_recents_max_thumbnail_count">10</integer>

    <!-- The number of app icons we keep in memory -->
    <integer name="config_recents_max_icon_count">20</integer>

    <!-- Whether to use cheap, less good looking shadows for recents -->
    <bool name="config_recents_fake_shadows">false</bool>

    <!-- Whether to clip notification contents with a rounded rectangle. Might be expensive on
         certain GPU's and thus can be turned off with only minimal visual impact. -->
    <bool name="config_notifications_round_rect_clipping">true</bool>

    <!-- Control whether status bar should distinguish HSPA data icon form UMTS
    data icon on devices -->
    <bool name="config_hspa_data_distinguishable">false</bool>

    <!-- Component to be used as the status bar service.  Must implement the IStatusBar
     interface.  This name is in the ComponentName flattened format (package/class)  -->
    <string name="config_statusBarComponent" translatable="false">com.android.systemui.statusbar.phone.PhoneStatusBar</string>

    <!-- Whether or not we show the number in the bar. -->
    <bool name="config_statusBarShowNumber">false</bool>

    <!-- How many icons may be shown at once in the system bar. Includes any
         slots that may be reused for things like IME control. -->
    <integer name="config_maxNotificationIcons">5</integer>

    <!-- Show phone (voice) signal strength instead of data in mobile RSSI. -->
    <bool name="config_showPhoneRSSIForData">false</bool>

    <!-- When true, show 1/2G networks as 3G. -->
    <bool name="config_showMin3G">false</bool>

    <!-- Show rotation lock toggle in System UI-->
    <bool name="config_showRotationLock">true</bool>

    <!-- Vibration duration for GlowPadView used in SearchPanelView -->
    <integer translatable="false" name="config_vibration_duration">0</integer>

    <!-- Vibration duration for GlowPadView used in SearchPanelView -->
    <integer translatable="false" name="config_search_panel_view_vibration_duration">20</integer>

    <!-- Show camera affordance on Keyguard -->
    <bool name="config_keyguardShowCameraAffordance">true</bool>

    <!-- Whether we should use SRC drawing mode when drawing the scrim behind. If this flag is set,
         we change the canvas opacity so libhwui doesn't call glClear on our surface, and then we
         draw the scrim with SRC to overwrite the whole buffer, which saves us a layer of overdraw.
         However, SRC performs poorly on some devices, where it is more efficient to
         glClear + SRC_OVER, in which case this flag should be disabled. -->
    <bool name="config_status_bar_scrim_behind_use_src">true</bool>

    <!-- The length of the vibration when the notification pops open. -->
    <integer name="one_finger_pop_duration_ms">10</integer>

    <!-- decay duration (from size_max -> size), in ms -->
    <integer name="navigation_bar_deadzone_hold">333</integer>
    <integer name="navigation_bar_deadzone_decay">333</integer>

    <bool name="config_dead_zone_flash">false</bool>

    <!-- Whether QuickSettings is in a phone landscape -->
    <bool name="quick_settings_wide">false</bool>

    <!-- The number of columns in the QuickSettings -->
    <integer name="quick_settings_num_columns">3</integer>

    <!-- The number of rows in the QuickSettings -->
    <integer name="quick_settings_num_rows">1</integer>

    <!-- The number of columns that the top level tiles span in the QuickSettings -->
    <integer name="quick_settings_user_time_settings_tile_span">1</integer>

    <!-- The default tiles to display in QuickSettings -->
    <string name="quick_settings_tiles_default" translatable="false">
        wifi,cell,battery,dnd,flashlight,rotation,bt,airplane,location
    </string>

    <!-- Tiles native to System UI. Order should match "quick_settings_tiles_default" -->
    <string name="quick_settings_tiles_stock" translatable="false">
        wifi,cell,battery,dnd,flashlight,rotation,bt,airplane,location,hotspot,inversion,saver,work,cast,night
    </string>

    <!-- The tiles to display in QuickSettings -->
    <string name="quick_settings_tiles" translatable="false">default</string>

    <!-- The tiles to display in QuickSettings in retail mode -->
    <string name="quick_settings_tiles_retail_mode" translatable="false">
        cell,battery,dnd,flashlight,rotation,location
    </string>

    <!-- Whether or not the RSSI tile is capitalized or not. -->
    <bool name="quick_settings_rssi_tile_capitalization">true</bool>

    <!-- Timeouts for brightness dialog to disappear -->
    <integer name="quick_settings_brightness_dialog_short_timeout">2000</integer>
    <integer name="quick_settings_brightness_dialog_long_timeout">4000</integer>

    <!-- Should "4G" be shown instead of "LTE" when the network is NETWORK_TYPE_LTE? -->
    <bool name="config_show4GForLTE">true</bool>

    <!-- Should "LTE"/"4G" be shown instead of "LTE+"/"4G+" when on NETWORK_TYPE_LTE_CA? -->
    <bool name="config_hideLtePlus">false</bool>

    <!-- milliseconds before the heads up notification auto-dismisses. -->
    <integer name="heads_up_notification_decay">5000</integer>

    <!-- milliseconds after a heads up notification is pushed back
     before the app can interrupt again. -->
    <integer name="heads_up_default_snooze_length_ms">60000</integer>

    <!-- Minimum display time for a heads up notification, in milliseconds. -->
    <integer name="heads_up_notification_minimum_time">2000</integer>

    <!-- milliseconds before the heads up notification accepts touches. -->
    <integer name="touch_acceptance_delay">700</integer>

    <!-- The duration in seconds to wait before the dismiss buttons are shown. -->
    <integer name="recents_task_bar_dismiss_delay_seconds">1000</integer>

    <!-- The duration for animating the task decorations in after transitioning from an app. -->
    <integer name="recents_task_enter_from_app_duration">200</integer>

    <!-- The duration for animating the task decorations in after transitioning from an app. -->
    <integer name="recents_task_enter_from_affiliated_app_duration">125</integer>

    <!-- The duration for animating the task decorations out before transitioning to an app. -->
    <integer name="recents_task_exit_to_app_duration">125</integer>

    <!-- The min animation duration for animating the nav bar scrim in. -->
    <integer name="recents_nav_bar_scrim_enter_duration">400</integer>

    <!-- The animation duration for scrolling the stack to a particular item. -->
    <integer name="recents_animate_task_stack_scroll_duration">200</integer>

    <!-- The animation duration for scrolling the stack to a particular item. -->
    <integer name="recents_auto_advance_duration">750</integer>

    <!-- The animation duration for subsequent scrolling the stack to a particular item. -->
    <integer name="recents_subsequent_auto_advance_duration">1000</integer>

    <!-- The delay to enforce between each alt-tab key press. -->
    <integer name="recents_alt_tab_key_delay">200</integer>

    <!-- Svelte specific logic, see RecentsConfiguration.SVELTE_* constants. -->
    <integer name="recents_svelte_level">0</integer>

    <!-- In multi-window, determines whether the stack where recents lives should grow from
         the smallest position when being launched. -->
    <bool name="recents_grow_in_multiwindow">true</bool>

    <!-- Animation duration when using long press on recents to dock -->
    <integer name="long_press_dock_anim_duration">250</integer>

    <!-- Recents: The relative range of visible tasks from the current scroll position
         while the stack is focused. -->
    <item name="recents_layout_focused_range_min" format="float" type="integer">-3</item>
    <item name="recents_layout_focused_range_max" format="float" type="integer">2</item>

    <!-- Recents: The relative range of visible tasks from the current scroll position
         while the stack is not focused. -->
    <item name="recents_layout_unfocused_range_min" format="float" type="integer">-2</item>
    <item name="recents_layout_unfocused_range_max" format="float" type="integer">2.5</item>

    <!-- Whether to enable KeyguardService or not -->
    <bool name="config_enableKeyguardService">true</bool>

    <!-- The maximum count of notifications on Keyguard. The rest will be collapsed in an overflow
     card. -->
    <integer name="keyguard_max_notification_count">3</integer>

    <!-- Defines the implementation of the velocity tracker to be used for the panel expansion. Can
         be 'platform' or 'noisy' (i.e. for noisy touch screens). -->
    <string name="velocity_tracker_impl" translatable="false">platform</string>

    <!-- Set to true to enable the user switcher on the keyguard. -->
    <bool name="config_keyguardUserSwitcher">false</bool>

    <!-- Doze: does this device support STATE_DOZE and STATE_DOZE_SUSPEND?  -->
    <bool name="doze_display_state_supported">false</bool>

    <!-- Doze: should the significant motion sensor be used as a pulse signal? -->
    <bool name="doze_pulse_on_significant_motion">false</bool>

    <!-- Doze: should the pickup sensor be used as a pulse signal? -->
    <bool name="doze_pulse_on_pick_up">false</bool>

    <!-- Doze: check proximity sensor before pulsing? -->
    <bool name="doze_proximity_check_before_pulse">true</bool>

    <!-- Doze: should notifications be used as a pulse signal? -->
    <bool name="doze_pulse_on_notifications">true</bool>

    <!-- Doze: duration to avoid false pickup gestures triggered by notification vibrations -->
    <integer name="doze_pickup_vibration_threshold">2000</integer>

    <!-- Doze: can we assume the pickup sensor includes a proximity check?
         This is ignored if doze_pickup_subtype_performs_proximity_check is not empty.
         @deprecated: use doze_pickup_subtype_performs_proximity_check instead.-->
    <bool name="doze_pickup_performs_proximity_check">false</bool>

    <!-- Doze: a list of pickup sensor subtypes that perform a proximity check before they trigger.
               If not empty, either * or !* must appear to specify the default.
               If empty, falls back to doze_pickup_performs_proximity_check.

               Examples: 1,2,3,!* -> subtypes 1,2 and 3 perform the check, all others don't.
                         !1,!2,*  -> subtypes 1 and 2 don't perform the check, all others do.
                         !8,*     -> subtype 8 does not perform the check, all others do
                         1,1,*    -> illegal, every item may only appear once
                         1,!1,*   -> illegal, no contradictions allowed
                         1,2      -> illegal, need either * or !*
                         1,,4a3   -> illegal, no empty or non-numeric terms allowed
    -->
    <string name="doze_pickup_subtype_performs_proximity_check"></string>

    <!-- Doze: pulse parameter - how long does it take to fade in? -->
    <integer name="doze_pulse_duration_in">900</integer>

    <!-- Doze: pulse parameter - how long does it take to fade in after a pickup? -->
    <integer name="doze_pulse_duration_in_pickup">130</integer>

    <!-- Doze: pulse parameter - once faded in, how long does it stay visible? -->
    <integer name="doze_pulse_duration_visible">6000</integer>

    <!-- Doze: pulse parameter - how long does it take to fade out? -->
    <integer name="doze_pulse_duration_out">600</integer>

    <!-- Doze: alpha to apply to small icons when dozing -->
    <integer name="doze_small_icon_alpha">222</integer><!-- 87% of 0xff -->

    <!-- Hotspot tile: number of days to show after feature is used. -->
    <integer name="days_to_show_hotspot_tile">30</integer>

    <!-- Color inversion tile: number of days to show after feature is used. -->
    <integer name="days_to_show_color_inversion_tile">7</integer>

    <!-- Number of times to show the strong alarm warning text in the volume dialog -->
    <integer name="zen_mode_alarm_warning_threshold">5</integer>

    <!-- Maximum number of total conditions to display in the zen mode selection panel -->
    <integer name="zen_mode_max_conditions">5</integer>

    <!-- Enable the default volume dialog -->
    <bool name="enable_volume_ui">true</bool>

    <!-- Duration of the full carrier network change icon animation. -->
    <integer name="carrier_network_change_anim_time">3000</integer>

    <!-- Duration of the expansion animation in the volume dialog -->
    <item name="volume_expand_animation_duration" type="integer">300</item>

    <!-- Whether to show the full screen user switcher. -->
    <bool name="config_enableFullscreenUserSwitcher">false</bool>

    <!-- SystemUIFactory component -->
    <string name="config_systemUIFactoryComponent" translatable="false">com.android.systemui.SystemUIFactory</string>

    <!-- Nav bar button default ordering/layout -->
    <string name="config_navBarLayout" translatable="false">space,back;home;recent,menu_ime</string>

    <bool name="quick_settings_show_full_alarm">false</bool>

<<<<<<< HEAD
    <!-- When true, show charging animation -->
    <bool name="config_show_battery_charging_anim">true</bool>

    <!-- Whether or not to show battery level text. -->
    <bool name="config_showBatteryPercentage">false</bool>

    <bool name="config_show4gForIWlan">false</bool>
    <bool name="config_showSignalForIWlan">false</bool>

    <bool name="config_show_long_operator_name">false</bool>
    <bool name="config_show_long_operator_name_when_roaming">false</bool>
</resources>
=======
</resources>
>>>>>>> 0a857ee2
<|MERGE_RESOLUTION|>--- conflicted
+++ resolved
@@ -287,7 +287,6 @@
 
     <bool name="quick_settings_show_full_alarm">false</bool>
 
-<<<<<<< HEAD
     <!-- When true, show charging animation -->
     <bool name="config_show_battery_charging_anim">true</bool>
 
@@ -299,7 +298,4 @@
 
     <bool name="config_show_long_operator_name">false</bool>
     <bool name="config_show_long_operator_name_when_roaming">false</bool>
-</resources>
-=======
-</resources>
->>>>>>> 0a857ee2
+</resources>