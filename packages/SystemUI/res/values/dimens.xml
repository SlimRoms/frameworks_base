--- conflicted
+++ resolved
@@ -855,10 +855,7 @@
     <!-- How far to inset the rounded edges -->
     <dimen name="stat_sys_mobile_signal_circle_inset">0.9dp</dimen>
 
-<<<<<<< HEAD
-=======
     <!-- Home button padding for sizing -->
     <dimen name="home_padding">15dp</dimen>
 
->>>>>>> 250714c6
 </resources>