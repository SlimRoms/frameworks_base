--- conflicted
+++ resolved
@@ -57,16 +57,14 @@
     <!-- The amount to scale each of the status bar icons by. A value of 1 means no scaling. -->
     <item name="status_bar_icon_scale_factor" format="float" type="dimen">1.0</item>
 
-<<<<<<< HEAD
+    <!-- max height of a notification such that the content can still fade out when closing -->
+    <dimen name="max_notification_fadeout_height">100dp</dimen>
+
     <!-- End margin for the RSSI status icon of a device connected via bluetooth. -->
     <dimen name="status_bar_connected_device_signal_margin_end">16dp</dimen>
 
     <!-- The size of a bluetooth indicator icon that displays next to the RSSI status icon. -->
     <dimen name="status_bar_connected_device_bt_indicator_size">17dp</dimen>
-=======
-    <!-- max height of a notification such that the content can still fade out when closing -->
-    <dimen name="max_notification_fadeout_height">100dp</dimen>
->>>>>>> 72722d65
 
     <!-- Height of a small notification in the status bar-->
     <dimen name="notification_min_height">92dp</dimen>
