<?xml version="1.0" encoding="UTF-8"?>
<!-- 
/**
 * Copyright (c) 2009, The Android Open Source Project
 *
 * Licensed under the Apache License, Version 2.0 (the "License");
 * you may not use this file except in compliance with the License.
 * You may obtain a copy of the License at
 *
 *     http://www.apache.org/licenses/LICENSE-2.0
 *
 * Unless required by applicable law or agreed to in writing, software
 * distributed under the License is distributed on an "AS IS" BASIS,
 * WITHOUT WARRANTIES OR CONDITIONS OF ANY KIND, either express or implied.
 * See the License for the specific language governing permissions and
 * limitations under the License.
 */
 -->

<resources xmlns:android="http://schemas.android.com/apk/res/android"
    xmlns:xliff="urn:oasis:names:tc:xliff:document:1.2">
    <string name="app_label" msgid="7164937344850004466">"IU do sist."</string>
    <string name="status_bar_clear_all_button" msgid="7774721344716731603">"Limpar"</string>
    <string name="status_bar_recent_remove_item_title" msgid="6026395868129852968">"Remover da lista"</string>
    <string name="status_bar_recent_inspect_item_title" msgid="7793624864528818569">"Informações da aplicação"</string>
    <string name="status_bar_no_recent_apps" msgid="7374907845131203189">"Os ecrãs recentes aparecem aqui"</string>
    <string name="status_bar_accessibility_dismiss_recents" msgid="4576076075226540105">"Ignorar aplicações recentes"</string>
    <plurals name="status_bar_accessibility_recent_apps" formatted="false" msgid="9138535907802238759">
      <item quantity="one">1 ecrã na Vista geral</item>
      <item quantity="other">%d ecrãs na Vista geral</item>
    </plurals>
    <string name="status_bar_no_notifications_title" msgid="4755261167193833213">"Sem notificações"</string>
    <string name="status_bar_ongoing_events_title" msgid="1682504513316879202">"Em curso"</string>
    <string name="status_bar_latest_events_title" msgid="6594767438577593172">"Notificações"</string>
    <string name="battery_low_title" msgid="6456385927409742437">"Bateria fraca"</string>
    <string name="battery_low_percent_format" msgid="2900940511201380775">"<xliff:g id="PERCENTAGE">%s</xliff:g> restante"</string>
    <string name="battery_low_percent_format_saver_started" msgid="6859235584035338833">"<xliff:g id="PERCENTAGE">%s</xliff:g> restante. A poupança da bateria está ativada."</string>
    <string name="invalid_charger" msgid="4549105996740522523">"Carregamento USB não suportado. \nUtilize apenas o carregador fornecido."</string>
    <string name="invalid_charger_title" msgid="3515740382572798460">"O carregamento por USB não é suportado."</string>
    <string name="invalid_charger_text" msgid="5474997287953892710">"Utilize apenas o carregador fornecido."</string>
    <string name="battery_low_why" msgid="4553600287639198111">"Definições"</string>
    <string name="battery_saver_confirmation_title" msgid="5299585433050361634">"Ativar a poupança de bateria?"</string>
    <string name="battery_saver_confirmation_ok" msgid="7507968430447930257">"Ativar"</string>
    <string name="battery_saver_start_action" msgid="5576697451677486320">"Ativar a poupança de bateria"</string>
    <string name="status_bar_settings_settings_button" msgid="3023889916699270224">"Definições"</string>
    <string name="status_bar_settings_wifi_button" msgid="1733928151698311923">"Wi-Fi"</string>
    <string name="status_bar_settings_auto_rotation" msgid="3790482541357798421">"Rodar ecrã automaticamente"</string>
    <string name="status_bar_settings_mute_label" msgid="554682549917429396">"D. SOM"</string>
    <string name="status_bar_settings_auto_brightness_label" msgid="511453614962324674">"AUTO"</string>
    <string name="status_bar_settings_notifications" msgid="397146176280905137">"Notificações"</string>
    <string name="bluetooth_tethered" msgid="7094101612161133267">"Bluetooth ligado"</string>
    <string name="status_bar_input_method_settings_configure_input_methods" msgid="3504292471512317827">"Configurar métodos introdução"</string>
    <string name="status_bar_use_physical_keyboard" msgid="7551903084416057810">"Teclado físico"</string>
    <string name="usb_device_permission_prompt" msgid="834698001271562057">"Permitir que a aplicação <xliff:g id="APPLICATION">%1$s</xliff:g> aceda ao dispositivo USB?"</string>
    <string name="usb_accessory_permission_prompt" msgid="5171775411178865750">"Permitir que a aplicação <xliff:g id="APPLICATION">%1$s</xliff:g> aceda ao acessório USB?"</string>
    <string name="usb_device_confirm_prompt" msgid="5161205258635253206">"Abrir <xliff:g id="ACTIVITY">%1$s</xliff:g> quando este dispositivo USB estiver ligado?"</string>
    <string name="usb_accessory_confirm_prompt" msgid="3808984931830229888">"Abrir <xliff:g id="ACTIVITY">%1$s</xliff:g> quando este acessório USB estiver ligado?"</string>
    <string name="usb_accessory_uri_prompt" msgid="513450621413733343">"Nenhuma das aplicações instaladas funciona com o acessório USB. Saiba mais acerca do acessório em <xliff:g id="URL">%1$s</xliff:g>"</string>
    <string name="title_usb_accessory" msgid="4966265263465181372">"Acessório USB"</string>
    <string name="label_view" msgid="6304565553218192990">"Ver"</string>
    <string name="always_use_device" msgid="1450287437017315906">"Utilizar por predefinição para este aparelho USB"</string>
    <string name="always_use_accessory" msgid="1210954576979621596">"Utilizar por predefinição para este acessório USB"</string>
    <string name="usb_debugging_title" msgid="4513918393387141949">"Permitir depuração USB?"</string>
    <string name="usb_debugging_message" msgid="2220143855912376496">"A impressão digital da chave RSA do computador é:\n<xliff:g id="FINGERPRINT">%1$s</xliff:g>"</string>
    <string name="usb_debugging_always" msgid="303335496705863070">"Permitir sempre a partir deste computador"</string>
    <string name="usb_debugging_secondary_user_title" msgid="6353808721761220421">"Depuração USB não permitida"</string>
    <string name="usb_debugging_secondary_user_message" msgid="8572228137833020196">"O utilizador com sessão iniciada atualmente neste dispositivo não pode ativar a depuração USB. Para utilizar esta funcionalidade, mude para um utilizador Administrador."</string>
    <string name="compat_mode_on" msgid="6623839244840638213">"Zoom para preencher o ecrã"</string>
    <string name="compat_mode_off" msgid="4434467572461327898">"Esticar p. caber em ec. int."</string>
    <string name="screenshot_saving_ticker" msgid="7403652894056693515">"A guardar captura de ecrã..."</string>
    <string name="screenshot_saving_title" msgid="8242282144535555697">"A guardar captura de ecrã..."</string>
    <string name="screenshot_saving_text" msgid="2419718443411738818">"A guardar captura de ecrã."</string>
    <string name="screenshot_saved_title" msgid="6461865960961414961">"Captura de ecrã efetuada"</string>
    <string name="screenshot_saved_text" msgid="2685605830386712477">"Toque para ver a sua captura de ecrã."</string>
    <string name="screenshot_failed_title" msgid="705781116746922771">"Não foi possível obter captura de ecrã."</string>
    <string name="screenshot_failed_to_save_unknown_text" msgid="7887826345701753830">"Problema encontrado ao guardar a captura de ecrã."</string>
    <string name="screenshot_failed_to_save_text" msgid="2592658083866306296">"Não é possível guardar a captura de ecrã devido a espaço de armazenamento limitado."</string>
    <string name="screenshot_failed_to_capture_text" msgid="173674476457581486">"A aplicação ou a sua entidade não permitem tirar capturas de ecrã"</string>
    <string name="usb_preference_title" msgid="6551050377388882787">"Opções de transm. de fich. USB"</string>
    <string name="use_mtp_button_title" msgid="4333504413563023626">"Montar como leitor de multimédia (MTP)"</string>
    <string name="use_ptp_button_title" msgid="7517127540301625751">"Montar como câmara (PTP)"</string>
    <string name="installer_cd_button_title" msgid="2312667578562201583">"Inst. aplic. Transf. Ficheiros do Android para Mac"</string>
    <string name="accessibility_back" msgid="567011538994429120">"Anterior"</string>
    <string name="accessibility_home" msgid="8217216074895377641">"Página inicial"</string>
    <string name="accessibility_menu" msgid="316839303324695949">"Menu"</string>
    <string name="accessibility_accessibility_button" msgid="7601252764577607915">"Acessibilidade"</string>
    <string name="accessibility_recent" msgid="5208608566793607626">"Visão geral"</string>
    <string name="accessibility_search_light" msgid="1103867596330271848">"Pesquisar"</string>
    <string name="accessibility_camera_button" msgid="8064671582820358152">"Câmara"</string>
    <string name="accessibility_phone_button" msgid="6738112589538563574">"Telemóvel"</string>
    <string name="accessibility_voice_assist_button" msgid="487611083884852965">"Assistente de voz"</string>
    <string name="accessibility_unlock_button" msgid="128158454631118828">"Desbloquear"</string>
    <string name="accessibility_waiting_for_fingerprint" msgid="4808860050517462885">"A aguardar a impressão digital…"</string>
    <string name="accessibility_unlock_without_fingerprint" msgid="7541705575183694446">"Desbloquear sem utilizar a sua impressão digital"</string>
    <string name="unlock_label" msgid="8779712358041029439">"desbloquear"</string>
    <string name="phone_label" msgid="2320074140205331708">"abrir telemóvel"</string>
    <string name="voice_assist_label" msgid="3956854378310019854">"abrir assistente de voz"</string>
    <string name="camera_label" msgid="7261107956054836961">"abrir câmara"</string>
    <string name="recents_caption_resize" msgid="3517056471774958200">"Selecionar novo esquema de tarefa"</string>
    <string name="cancel" msgid="6442560571259935130">"Cancelar"</string>
    <string name="accessibility_compatibility_zoom_button" msgid="8461115318742350699">"Botão zoom de compatibilidade."</string>
    <string name="accessibility_compatibility_zoom_example" msgid="4220687294564945780">"Zoom menor para ecrã maior."</string>
    <string name="accessibility_bluetooth_connected" msgid="2707027633242983370">"Bluetooth ligado."</string>
    <string name="accessibility_bluetooth_disconnected" msgid="7416648669976870175">"Bluetooth desligado."</string>
    <string name="accessibility_no_battery" msgid="358343022352820946">"Sem bateria."</string>
    <string name="accessibility_battery_one_bar" msgid="7774887721891057523">"Uma barra de bateria."</string>
    <string name="accessibility_battery_two_bars" msgid="8500650438735009973">"Duas barras de bateria."</string>
    <string name="accessibility_battery_three_bars" msgid="2302983330865040446">"Três barras de bateria."</string>
    <string name="accessibility_battery_full" msgid="8909122401720158582">"Bateria carregada."</string>
    <string name="accessibility_no_phone" msgid="4894708937052611281">"Sem telefone."</string>
    <string name="accessibility_phone_one_bar" msgid="687699278132664115">"Uma barra de telefone."</string>
    <string name="accessibility_phone_two_bars" msgid="8384905382804815201">"Duas barras de telefone."</string>
    <string name="accessibility_phone_three_bars" msgid="8521904843919971885">"Três barras de telefone."</string>
    <string name="accessibility_phone_signal_full" msgid="6471834868580757898">"Sinal de telefone completo."</string>
    <string name="accessibility_no_data" msgid="4791966295096867555">"Sem dados."</string>
    <string name="accessibility_data_one_bar" msgid="1415625833238273628">"Uma barra de dados."</string>
    <string name="accessibility_data_two_bars" msgid="6166018492360432091">"Duas barras de dados."</string>
    <string name="accessibility_data_three_bars" msgid="9167670452395038520">"Três barras de dados."</string>
    <string name="accessibility_data_signal_full" msgid="2708384608124519369">"Sinal de dados completo."</string>
    <string name="accessibility_wifi_name" msgid="7202151365171148501">"Ligado a <xliff:g id="WIFI">%s</xliff:g>."</string>
    <string name="accessibility_bluetooth_name" msgid="8441517146585531676">"Ligado a <xliff:g id="BLUETOOTH">%s</xliff:g>."</string>
    <string name="accessibility_cast_name" msgid="4026393061247081201">"Ligado a <xliff:g id="CAST">%s</xliff:g>."</string>
    <string name="accessibility_no_wimax" msgid="4329180129727630368">"Sem WiMAX."</string>
    <string name="accessibility_wimax_one_bar" msgid="4170994299011863648">"Uma barra de WiMAX."</string>
    <string name="accessibility_wimax_two_bars" msgid="9176236858336502288">"Duas barras de WiMAX."</string>
    <string name="accessibility_wimax_three_bars" msgid="6116551636752103927">"Três barras de WiMAX."</string>
    <string name="accessibility_wimax_signal_full" msgid="2768089986795579558">"Sinal WiMAX completo."</string>
    <string name="accessibility_ethernet_disconnected" msgid="5896059303377589469">"Ethernet desligada."</string>
    <string name="accessibility_ethernet_connected" msgid="2692130313069182636">"Ethernet ligada."</string>
    <string name="accessibility_no_signal" msgid="7064645320782585167">"Sem sinal."</string>
    <string name="accessibility_not_connected" msgid="6395326276213402883">"Sem ligação."</string>
    <string name="accessibility_zero_bars" msgid="3806060224467027887">"Zero barras."</string>
    <string name="accessibility_one_bar" msgid="1685730113192081895">"Uma barra."</string>
    <string name="accessibility_two_bars" msgid="6437363648385206679">"Duas barras."</string>
    <string name="accessibility_three_bars" msgid="2648241415119396648">"Três barras."</string>
    <string name="accessibility_signal_full" msgid="9122922886519676839">"Sinal completo."</string>
    <string name="accessibility_desc_on" msgid="2385254693624345265">"Ativado."</string>
    <string name="accessibility_desc_off" msgid="6475508157786853157">"Desativado."</string>
    <string name="accessibility_desc_connected" msgid="8366256693719499665">"Ligado."</string>
    <string name="accessibility_desc_connecting" msgid="3812924520316280149">"A ligar..."</string>
    <string name="accessibility_data_connection_gprs" msgid="1606477224486747751">"GPRS"</string>
    <string name="accessibility_data_connection_1x" msgid="994133468120244018">"1 X"</string>
    <string name="accessibility_data_connection_hspa" msgid="2032328855462645198">"HSPA"</string>
    <string name="accessibility_data_connection_3g" msgid="8628562305003568260">"3G"</string>
    <string name="accessibility_data_connection_3.5g" msgid="8664845609981692001">"3,5G"</string>
    <string name="accessibility_data_connection_4g" msgid="7741000750630089612">"4G"</string>
    <string name="accessibility_data_connection_4g_plus" msgid="3032226872470658661">"4G+"</string>
    <string name="accessibility_data_connection_lte" msgid="5413468808637540658">"LTE"</string>
    <string name="accessibility_data_connection_lte_plus" msgid="361876866906946007">"LTE+"</string>
    <string name="accessibility_data_connection_cdma" msgid="6132648193978823023">"CDMA"</string>
    <string name="accessibility_data_connection_roaming" msgid="5977362333466556094">"Roaming"</string>
    <string name="accessibility_data_connection_edge" msgid="4477457051631979278">"Edge"</string>
    <string name="accessibility_data_connection_wifi" msgid="2324496756590645221">"Wi-Fi"</string>
    <string name="accessibility_no_sim" msgid="8274017118472455155">"Sem SIM."</string>
    <string name="accessibility_cell_data" msgid="5326139158682385073">"Dados móveis"</string>
    <string name="accessibility_cell_data_on" msgid="5927098403452994422">"Dados móveis ativados"</string>
    <string name="accessibility_cell_data_off" msgid="443267573897409704">"Dados móveis desativados"</string>
    <string name="accessibility_bluetooth_tether" msgid="4102784498140271969">"Ligação Bluetooth via telemóvel."</string>
    <string name="accessibility_airplane_mode" msgid="834748999790763092">"Modo de avião"</string>
    <string name="accessibility_vpn_on" msgid="5993385083262856059">"VPN ativada."</string>
    <string name="accessibility_no_sims" msgid="3957997018324995781">"Nenhum cartão SIM."</string>
    <string name="accessibility_carrier_network_change_mode" msgid="4017301580441304305">"Rede do operador em mudança."</string>
    <string name="accessibility_battery_details" msgid="7645516654955025422">"Abrir detalhes da bateria"</string>
    <string name="accessibility_battery_level" msgid="7451474187113371965">"Bateria a <xliff:g id="NUMBER">%d</xliff:g> por cento."</string>
    <string name="accessibility_battery_level_charging" msgid="1147587904439319646">"A bateria está a carregar, <xliff:g id="BATTERY_PERCENTAGE">%d</xliff:g> por cento."</string>
    <string name="accessibility_settings_button" msgid="799583911231893380">"Definições do sistema"</string>
    <string name="accessibility_notifications_button" msgid="4498000369779421892">"Notificações."</string>
    <string name="accessibility_overflow_action" msgid="5681882033274783311">"Ver todas as notificações"</string>
    <string name="accessibility_remove_notification" msgid="3603099514902182350">"Limpar notificações"</string>
    <string name="accessibility_gps_enabled" msgid="3511469499240123019">"GPS ativado."</string>
    <string name="accessibility_gps_acquiring" msgid="8959333351058967158">"Adquirir GPS."</string>
    <string name="accessibility_tty_enabled" msgid="4613200365379426561">"Teletipo ativado."</string>
    <string name="accessibility_ringer_vibrate" msgid="666585363364155055">"Campainha em vibração."</string>
    <string name="accessibility_ringer_silent" msgid="9061243307939135383">"Campainha em silêncio."</string>
    <!-- no translation found for accessibility_casting (6887382141726543668) -->
    <skip />
    <string name="accessibility_work_mode" msgid="2478631941714607225">"Modo de trabalho"</string>
    <string name="accessibility_recents_item_will_be_dismissed" msgid="395770242498031481">"Ignorar <xliff:g id="APP">%s</xliff:g>."</string>
    <string name="accessibility_recents_item_dismissed" msgid="6803574935084867070">"<xliff:g id="APP">%s</xliff:g> ignorado."</string>
    <string name="accessibility_recents_all_items_dismissed" msgid="4464697366179168836">"Todas as aplicações recentes foram ignoradas."</string>
    <string name="accessibility_recents_item_open_app_info" msgid="5107479759905883540">"Abrir as informações da aplicação <xliff:g id="APP">%s</xliff:g>."</string>
    <string name="accessibility_recents_item_launched" msgid="7616039892382525203">"A iniciar <xliff:g id="APP">%s</xliff:g>."</string>
    <string name="accessibility_recents_task_header" msgid="1437183540924535457">"<xliff:g id="APP">%1$s</xliff:g> <xliff:g id="ACTIVITY_LABEL">%2$s</xliff:g>"</string>
    <string name="accessibility_notification_dismissed" msgid="854211387186306927">"Notificação ignorada."</string>
    <string name="accessibility_desc_notification_shade" msgid="4690274844447504208">"Painel de notificações."</string>
    <string name="accessibility_desc_quick_settings" msgid="6186378411582437046">"Definições rápidas."</string>
    <string name="accessibility_desc_lock_screen" msgid="5625143713611759164">"Ecrã de bloqueio."</string>
    <string name="accessibility_desc_settings" msgid="3417884241751434521">"Definições"</string>
    <string name="accessibility_desc_recent_apps" msgid="4876900986661819788">"Visão geral."</string>
    <string name="accessibility_desc_work_lock" msgid="4288774420752813383">"Ecrã de bloqueio de trabalho"</string>
    <string name="accessibility_desc_close" msgid="7479755364962766729">"Fechar"</string>
    <string name="accessibility_quick_settings_wifi" msgid="5518210213118181692">"<xliff:g id="SIGNAL">%1$s</xliff:g>."</string>
    <string name="accessibility_quick_settings_wifi_changed_off" msgid="8716484460897819400">"Wi-Fi desligado."</string>
    <string name="accessibility_quick_settings_wifi_changed_on" msgid="6440117170789528622">"Wi-Fi ligado."</string>
    <string name="accessibility_quick_settings_mobile" msgid="4876806564086241341">"Dispositivo Móvel <xliff:g id="SIGNAL">%1$s</xliff:g>. <xliff:g id="TYPE">%2$s</xliff:g>. <xliff:g id="NETWORK">%3$s</xliff:g>."</string>
    <string name="accessibility_quick_settings_battery" msgid="1480931583381408972">"Bateria <xliff:g id="STATE">%s</xliff:g>."</string>
    <string name="accessibility_quick_settings_airplane_off" msgid="7786329360056634412">"Modo de avião desligado."</string>
    <string name="accessibility_quick_settings_airplane_on" msgid="6406141469157599296">"Modo de avião ligado."</string>
    <string name="accessibility_quick_settings_airplane_changed_off" msgid="66846307818850664">"Modo de avião desligado."</string>
    <string name="accessibility_quick_settings_airplane_changed_on" msgid="8983005603505087728">"Modo de avião ligado."</string>
    <string name="accessibility_quick_settings_dnd_priority_on" msgid="1448402297221249355">"Não incomodar ligado, apenas prioridade."</string>
    <string name="accessibility_quick_settings_dnd_none_on" msgid="6882582132662613537">"Não incomodar ativado, silêncio total."</string>
    <string name="accessibility_quick_settings_dnd_alarms_on" msgid="9152834845587554157">"Não incomodar ligado, apenas alarmes."</string>
    <string name="accessibility_quick_settings_dnd" msgid="6607873236717185815">"Não incomodar."</string>
    <string name="accessibility_quick_settings_dnd_off" msgid="2371832603753738581">"Não incomodar desligado."</string>
    <string name="accessibility_quick_settings_dnd_changed_off" msgid="898107593453022935">"Não incomodar desligado."</string>
    <string name="accessibility_quick_settings_dnd_changed_on" msgid="4483780856613561039">"Não incomodar ligado."</string>
    <string name="accessibility_quick_settings_bluetooth" msgid="6341675755803320038">"Bluetooth."</string>
    <string name="accessibility_quick_settings_bluetooth_off" msgid="2133631372372064339">"Bluetooth desligado."</string>
    <string name="accessibility_quick_settings_bluetooth_on" msgid="7681999166216621838">"Bluetooth ligado."</string>
    <string name="accessibility_quick_settings_bluetooth_connecting" msgid="6953242966685343855">"A ligar o Bluetooth."</string>
    <string name="accessibility_quick_settings_bluetooth_connected" msgid="4306637793614573659">"Bluetooth ligado."</string>
    <string name="accessibility_quick_settings_bluetooth_changed_off" msgid="2730003763480934529">"Bluetooth desligado."</string>
    <string name="accessibility_quick_settings_bluetooth_changed_on" msgid="8722351798763206577">"Bluetooth ligado."</string>
    <string name="accessibility_quick_settings_location_off" msgid="5119080556976115520">"Relatórios de localização desligados."</string>
    <string name="accessibility_quick_settings_location_on" msgid="5809937096590102036">"Relatórios de localização ligados."</string>
    <string name="accessibility_quick_settings_location_changed_off" msgid="8526845571503387376">"Relatórios de localização desligados."</string>
    <string name="accessibility_quick_settings_location_changed_on" msgid="339403053079338468">"Relatórios de localização ligados."</string>
    <string name="accessibility_quick_settings_alarm" msgid="3959908972897295660">"Alarme definido para <xliff:g id="TIME">%s</xliff:g>."</string>
    <string name="accessibility_quick_settings_close" msgid="3115847794692516306">"Fechar o painel."</string>
    <string name="accessibility_quick_settings_more_time" msgid="3659274935356197708">"Mais tempo."</string>
    <string name="accessibility_quick_settings_less_time" msgid="2404728746293515623">"Menos tempo."</string>
    <string name="accessibility_quick_settings_flashlight_off" msgid="4936432000069786988">"Lanterna desligada."</string>
    <string name="accessibility_quick_settings_flashlight_unavailable" msgid="8012811023312280810">"Lanterna indisponível."</string>
    <string name="accessibility_quick_settings_flashlight_on" msgid="2003479320007841077">"Lanterna ligada."</string>
    <string name="accessibility_quick_settings_flashlight_changed_off" msgid="3303701786768224304">"Lanterna desligada."</string>
    <string name="accessibility_quick_settings_flashlight_changed_on" msgid="6531793301533894686">"Lanterna ligada."</string>
    <string name="accessibility_quick_settings_color_inversion_changed_off" msgid="4406577213290173911">"Inversão de cores desligada."</string>
    <string name="accessibility_quick_settings_color_inversion_changed_on" msgid="6897462320184911126">"Inversão de cores ligada."</string>
    <string name="accessibility_quick_settings_hotspot_changed_off" msgid="5004708003447561394">"Zona Wi-Fi móvel desligada."</string>
    <string name="accessibility_quick_settings_hotspot_changed_on" msgid="2890951609226476206">"Zona Wi-Fi móvel ligada."</string>
    <string name="accessibility_casting_turned_off" msgid="1430668982271976172">"Transmissão do ecrã interrompida."</string>
    <string name="accessibility_quick_settings_work_mode_off" msgid="7045417396436552890">"Modo de trabalho desativado."</string>
    <string name="accessibility_quick_settings_work_mode_on" msgid="7650588553988014341">"Modo de trabalho ativado."</string>
    <string name="accessibility_quick_settings_work_mode_changed_off" msgid="5605534876107300711">"O modo de trabalho foi desativado."</string>
    <string name="accessibility_quick_settings_work_mode_changed_on" msgid="249840330756998612">"O modo de trabalho foi ativado."</string>
    <string name="accessibility_quick_settings_data_saver_changed_off" msgid="650231949881093289">"Poupança de dados desativada."</string>
    <string name="accessibility_quick_settings_data_saver_changed_on" msgid="4218725402373934151">"Poupança de dados ativada."</string>
    <string name="accessibility_brightness" msgid="8003681285547803095">"Brilho do visor"</string>
    <string name="accessibility_ambient_display_charging" msgid="9084521679384069087">"A carregar…"</string>
    <string name="data_usage_disabled_dialog_3g_title" msgid="5281770593459841889">"Dados 2G-3G em pausa"</string>
    <string name="data_usage_disabled_dialog_4g_title" msgid="1601769736881078016">"Dados 4G em pausa"</string>
    <string name="data_usage_disabled_dialog_mobile_title" msgid="6801382439018099779">"Dados móveis em pausa"</string>
    <string name="data_usage_disabled_dialog_title" msgid="3932437232199671967">"Dados em pausa"</string>
    <string name="data_usage_disabled_dialog" msgid="4919541636934603816">"O limite de dados definido foi atingido. Já não está a utilizar dados móveis.\n\nSe retomar, podem aplicar-se custos relativos à utilização de dados."</string>
    <string name="data_usage_disabled_dialog_enable" msgid="1412395410306390593">"Retomar"</string>
    <string name="status_bar_settings_signal_meter_disconnected" msgid="1940231521274147771">"Sem ligação internet"</string>
    <string name="status_bar_settings_signal_meter_wifi_nossid" msgid="6557486452774597820">"Wi-Fi ligado"</string>
    <string name="gps_notification_searching_text" msgid="8574247005642736060">"A procurar GPS"</string>
    <string name="gps_notification_found_text" msgid="4619274244146446464">"Localização definida por GPS"</string>
    <string name="accessibility_location_active" msgid="2427290146138169014">"Pedidos de localização ativos"</string>
    <string name="accessibility_clear_all" msgid="5235938559247164925">"Limpar todas as notificações."</string>
    <string name="notification_group_overflow_indicator" msgid="1863231301642314183">"+ <xliff:g id="NUMBER">%s</xliff:g>"</string>
    <plurals name="notification_group_overflow_description" formatted="false" msgid="4579313201268495404">
      <item quantity="one">Mais <xliff:g id="NUMBER_0">%s</xliff:g> notificação no grupo.</item>
      <item quantity="other">Mais <xliff:g id="NUMBER_1">%s</xliff:g> notificações no grupo.</item>
    </plurals>
    <string name="status_bar_notification_inspect_item_title" msgid="5668348142410115323">"Definições de notificação"</string>
    <string name="status_bar_notification_app_settings_title" msgid="5525260160341558869">"Definições do <xliff:g id="APP_NAME">%s</xliff:g>"</string>
    <string name="accessibility_rotation_lock_off" msgid="4062780228931590069">"O ecrã será rodado automaticamente."</string>
    <string name="accessibility_rotation_lock_on_landscape" msgid="6731197337665366273">"O ecrã está bloqueado na orientação horizontal."</string>
    <string name="accessibility_rotation_lock_on_portrait" msgid="5809367521644012115">"O ecrã está bloqueado na orientação vertical."</string>
    <string name="accessibility_rotation_lock_off_changed" msgid="8134601071026305153">"O ecrã irá agora rodar automaticamente."</string>
    <string name="accessibility_rotation_lock_on_landscape_changed" msgid="3135965553707519743">"O ecrã está agora bloqueado na orientação de paisagem."</string>
    <string name="accessibility_rotation_lock_on_portrait_changed" msgid="8922481981834012126">"O ecrã está agora bloqueado na orientação de retrato."</string>
    <string name="dessert_case" msgid="1295161776223959221">"Vitrina de sobremesas"</string>
    <string name="start_dreams" msgid="5640361424498338327">"Proteção de ecrã"</string>
    <string name="ethernet_label" msgid="7967563676324087464">"Ethernet"</string>
    <string name="quick_settings_dnd_label" msgid="8735855737575028208">"Não incomodar"</string>
    <string name="quick_settings_dnd_priority_label" msgid="483232950670692036">"Apenas prioridade"</string>
    <string name="quick_settings_dnd_alarms_label" msgid="2559229444312445858">"Apenas alarmes"</string>
    <string name="quick_settings_dnd_none_label" msgid="5025477807123029478">"Silêncio total"</string>
    <string name="quick_settings_bluetooth_label" msgid="6304190285170721401">"Bluetooth"</string>
    <string name="quick_settings_bluetooth_multiple_devices_label" msgid="3912245565613684735">"Bluetooth (<xliff:g id="NUMBER">%d</xliff:g> Dispositivos)"</string>
    <string name="quick_settings_bluetooth_off_label" msgid="8159652146149219937">"Bluetooth desat."</string>
    <string name="quick_settings_bluetooth_detail_empty_text" msgid="4910015762433302860">"Sem dispositivos sincronizados disponíveis"</string>
    <string name="quick_settings_brightness_label" msgid="6968372297018755815">"Brilho"</string>
    <string name="quick_settings_rotation_unlocked_label" msgid="7305323031808150099">"Rotação automática"</string>
    <string name="accessibility_quick_settings_rotation" msgid="4231661040698488779">"Rodar o ecrã automaticamente"</string>
    <string name="accessibility_quick_settings_rotation_value" msgid="8187398200140760213">"Modo <xliff:g id="ID_1">%s</xliff:g>"</string>
    <string name="quick_settings_rotation_locked_label" msgid="6359205706154282377">"Rotação bloqueada"</string>
    <string name="quick_settings_rotation_locked_portrait_label" msgid="5102691921442135053">"Retrato"</string>
    <string name="quick_settings_rotation_locked_landscape_label" msgid="8553157770061178719">"Paisagem"</string>
    <string name="quick_settings_ime_label" msgid="7073463064369468429">"Método de Introdução"</string>
    <string name="quick_settings_location_label" msgid="5011327048748762257">"Localização"</string>
    <string name="quick_settings_location_off_label" msgid="7464544086507331459">"Localização Desativada"</string>
    <string name="quick_settings_media_device_label" msgid="1302906836372603762">"Dispositivo multimédia"</string>
    <string name="quick_settings_rssi_label" msgid="7725671335550695589">"RSSI"</string>
    <string name="quick_settings_rssi_emergency_only" msgid="2713774041672886750">"Apenas chamadas de emergência"</string>
    <string name="quick_settings_settings_label" msgid="5326556592578065401">"Definições"</string>
    <string name="quick_settings_time_label" msgid="4635969182239736408">"Hora"</string>
    <string name="quick_settings_user_label" msgid="5238995632130897840">"Eu"</string>
    <string name="quick_settings_user_title" msgid="4467690427642392403">"Utilizador"</string>
    <string name="quick_settings_user_new_user" msgid="9030521362023479778">"Novo utilizador"</string>
    <string name="quick_settings_wifi_label" msgid="9135344704899546041">"Wi-Fi"</string>
    <string name="quick_settings_wifi_not_connected" msgid="7171904845345573431">"Não Ligado"</string>
    <string name="quick_settings_wifi_no_network" msgid="2221993077220856376">"Sem Rede"</string>
    <string name="quick_settings_wifi_off_label" msgid="7558778100843885864">"Wi-Fi Desligado"</string>
    <string name="quick_settings_wifi_on_label" msgid="7607810331387031235">"Wi-Fi ligado"</string>
    <string name="quick_settings_wifi_detail_empty_text" msgid="269990350383909226">"Não estão disponíveis redes Wi-Fi"</string>
    <string name="quick_settings_cast_title" msgid="7709016546426454729">"Transmitir"</string>
    <string name="quick_settings_casting" msgid="6601710681033353316">"Transmissão"</string>
    <string name="quick_settings_cast_device_default_name" msgid="5367253104742382945">"Dispositivo sem nome"</string>
    <string name="quick_settings_cast_device_default_description" msgid="2484573682378634413">"Pronto para transmitir"</string>
    <string name="quick_settings_cast_detail_empty_text" msgid="311785821261640623">"Sem dispositivos disponíveis"</string>
    <string name="quick_settings_brightness_dialog_title" msgid="8599674057673605368">"Brilho"</string>
    <string name="quick_settings_brightness_dialog_auto_brightness_label" msgid="5064982743784071218">"AUTOMÁTICO"</string>
    <string name="quick_settings_inversion_label" msgid="8790919884718619648">"Inverter cores"</string>
    <string name="quick_settings_color_space_label" msgid="853443689745584770">"Modo de correção de cor"</string>
    <string name="quick_settings_more_settings" msgid="326112621462813682">"Mais definições"</string>
    <string name="quick_settings_done" msgid="3402999958839153376">"Concluído"</string>
    <string name="quick_settings_connected" msgid="1722253542984847487">"Ligado"</string>
    <string name="quick_settings_connected_battery_level" msgid="4136051440381328892">"Ligado, bateria: <xliff:g id="BATTERY_LEVEL_AS_PERCENTAGE">%1$s</xliff:g>"</string>
    <string name="quick_settings_connecting" msgid="47623027419264404">"A ligar..."</string>
    <string name="quick_settings_tethering_label" msgid="7153452060448575549">"Associação"</string>
    <string name="quick_settings_hotspot_label" msgid="6046917934974004879">"Zona Wi-Fi"</string>
    <string name="quick_settings_notifications_label" msgid="4818156442169154523">"Notificações"</string>
    <string name="quick_settings_flashlight_label" msgid="2133093497691661546">"Lanterna"</string>
    <string name="quick_settings_cellular_detail_title" msgid="3661194685666477347">"Dados móveis"</string>
    <string name="quick_settings_cellular_detail_data_usage" msgid="1964260360259312002">"Utilização de dados"</string>
    <string name="quick_settings_cellular_detail_remaining_data" msgid="722715415543541249">"Dados restantes"</string>
    <string name="quick_settings_cellular_detail_over_limit" msgid="967669665390990427">"Acima do limite"</string>
    <string name="quick_settings_cellular_detail_data_used" msgid="1476810587475761478">"<xliff:g id="DATA_USED">%s</xliff:g> utilizado(s)"</string>
    <string name="quick_settings_cellular_detail_data_limit" msgid="56011158504994128">"Limite de <xliff:g id="DATA_LIMIT">%s</xliff:g>"</string>
    <string name="quick_settings_cellular_detail_data_warning" msgid="2440098045692399009">"Aviso de <xliff:g id="DATA_LIMIT">%s</xliff:g>"</string>
    <string name="quick_settings_work_mode_label" msgid="6244915274350490429">"Modo de trabalho"</string>
    <string name="quick_settings_night_display_label" msgid="3577098011487644395">"Luz noturna"</string>
    <string name="quick_settings_nfc_label" msgid="9012153754816969325">"NFC"</string>
    <string name="quick_settings_nfc_off" msgid="6883274004315134333">"O NFC está desativado"</string>
    <string name="quick_settings_nfc_on" msgid="6680317193676884311">"O NFC está ativado"</string>
    <string name="recents_empty_message" msgid="808480104164008572">"Nenhum item recente"</string>
    <string name="recents_empty_message_dismissed_all" msgid="2791312568666558651">"Limpou tudo"</string>
    <string name="recents_app_info_button_label" msgid="2890317189376000030">"Informações da aplicação"</string>
    <string name="recents_lock_to_app_button_label" msgid="6942899049072506044">"fixação no ecrã"</string>
    <string name="recents_search_bar_label" msgid="8074997400187836677">"pesquisar"</string>
    <string name="recents_launch_error_message" msgid="2969287838120550506">"Não foi possível iniciar o <xliff:g id="APP">%s</xliff:g>."</string>
    <string name="recents_launch_disabled_message" msgid="1624523193008871793">"O <xliff:g id="APP">%s</xliff:g> está desativado no modo de segurança."</string>
    <string name="recents_stack_action_button_label" msgid="6593727103310426253">"Limpar tudo"</string>
    <string name="recents_drag_hint_message" msgid="2649739267073203985">"Arraste aqui para utilizar o ecrã dividido"</string>
    <string name="recents_multistack_add_stack_dialog_split_horizontal" msgid="8848514474543427332">"Divisão horizontal"</string>
    <string name="recents_multistack_add_stack_dialog_split_vertical" msgid="9075292233696180813">"Divisão vertical"</string>
    <string name="recents_multistack_add_stack_dialog_split_custom" msgid="4177837597513701943">"Divisão personalizada"</string>
    <string name="recents_accessibility_split_screen_top" msgid="9056056469282256287">"Ecrã dividido na parte superior"</string>
    <string name="recents_accessibility_split_screen_left" msgid="8987144699630620019">"Ecrã dividido à esquerda"</string>
    <string name="recents_accessibility_split_screen_right" msgid="275069779299592867">"Ecrã dividido à direita"</string>
  <string-array name="recents_blacklist_array">
  </string-array>
    <string name="expanded_header_battery_charged" msgid="5945855970267657951">"Carregada"</string>
    <string name="expanded_header_battery_charging" msgid="205623198487189724">"A carregar"</string>
    <string name="expanded_header_battery_charging_with_time" msgid="457559884275395376">"<xliff:g id="CHARGING_TIME">%s</xliff:g> até ficar completa"</string>
    <string name="expanded_header_battery_not_charging" msgid="4798147152367049732">"Não está a carregar"</string>
    <string name="ssl_ca_cert_warning" msgid="9005954106902053641">"A rede pode ser\nmonitorizada"</string>
    <string name="description_target_search" msgid="3091587249776033139">"Pesquisar"</string>
    <string name="description_direction_up" msgid="7169032478259485180">"Deslize para cima para <xliff:g id="TARGET_DESCRIPTION">%s</xliff:g> ."</string>
    <string name="description_direction_left" msgid="7207478719805562165">"Deslize para a esquerda para <xliff:g id="TARGET_DESCRIPTION">%s</xliff:g> ."</string>
<<<<<<< HEAD
    <string name="zen_priority_introduction" msgid="7577965386868311310">"Não é incomodado por sons e vibrações, exceto de alarmes, lembretes, eventos e autores de chamadas que especificar. Continua a ouvir tudo o que optar por reproduzir, incluindo música, vídeos e jogos."</string>
    <string name="zen_alarms_introduction" msgid="7034415210361973827">"Não é incomodado por sons e vibrações, exceto de alarmes. Continua a ouvir tudo o que optar por reproduzir, incluindo música, vídeos e jogos."</string>
=======
    <string name="zen_priority_introduction" msgid="1149025108714420281">"Não é incomodado por sons e vibrações, exceto de alarmes, lembretes, eventos e autores de chamadas que especificar. Continua a ouvir tudo o que optar por reproduzir, incluindo música, vídeos e jogos."</string>
    <string name="zen_alarms_introduction" msgid="4934328096749380201">"Não é incomodado por sons e vibrações, exceto de alarmes. Continua a ouvir tudo o que optar por reproduzir, incluindo música, vídeos e jogos."</string>
>>>>>>> 98e12851
    <string name="zen_priority_customize_button" msgid="7948043278226955063">"Personalizar"</string>
    <string name="zen_silence_introduction_voice" msgid="3948778066295728085">"Esta ação bloqueia TODOS os sons e as vibrações, incluindo de alarmes, música, vídeos e jogos. Continua a poder telefonar."</string>
    <string name="zen_silence_introduction" msgid="3137882381093271568">"Esta ação bloqueia TODOS os sons e as vibrações, incluindo de alarmes, de músicas, de vídeos e de jogos."</string>
    <string name="keyguard_more_overflow_text" msgid="9195222469041601365">"+<xliff:g id="NUMBER_OF_NOTIFICATIONS">%d</xliff:g>"</string>
    <string name="speed_bump_explanation" msgid="1288875699658819755">"Notificações menos urgentes abaixo"</string>
    <string name="notification_tap_again" msgid="7590196980943943842">"Toque novamente para abrir"</string>
    <string name="keyguard_unlock" msgid="8043466894212841998">"Deslizar rapidamente com o dedo para cima para desbloquear"</string>
    <string name="do_disclosure_generic" msgid="5615898451805157556">"Este dispositivo é gerido pela sua entidade"</string>
    <string name="do_disclosure_with_name" msgid="5640615509915445501">"Este dispositivo é gerido por <xliff:g id="ORGANIZATION_NAME">%s</xliff:g>"</string>
    <string name="phone_hint" msgid="4872890986869209950">"Deslize rapid. a partir do ícone para aceder ao telemóvel"</string>
    <string name="voice_hint" msgid="8939888732119726665">"Deslize rapid. a partir do ícone para aceder ao assist. voz"</string>
    <string name="camera_hint" msgid="7939688436797157483">"Deslize rapidamente a partir do ícone para aceder à câmara"</string>
    <string name="interruption_level_none_with_warning" msgid="5114872171614161084">"Silêncio total. Isto também silencia os leitores de ecrã."</string>
    <string name="interruption_level_none" msgid="6000083681244492992">"Silêncio total"</string>
    <string name="interruption_level_priority" msgid="6426766465363855505">"Apenas prioridade"</string>
    <string name="interruption_level_alarms" msgid="5226306993448328896">"Apenas alarmes"</string>
    <string name="interruption_level_none_twoline" msgid="3957581548190765889">"Silêncio\ntotal"</string>
    <string name="interruption_level_priority_twoline" msgid="1564715335217164124">"Apenas\nprioridade"</string>
    <string name="interruption_level_alarms_twoline" msgid="3266909566410106146">"Apenas\nalarmes"</string>
    <string name="keyguard_indication_charging_time" msgid="1757251776872835768">"A carregar (<xliff:g id="CHARGING_TIME_LEFT">%s</xliff:g> até à carga máxima)"</string>
    <string name="keyguard_indication_charging_time_fast" msgid="9018981952053914986">"A carregar rapid. (<xliff:g id="CHARGING_TIME_LEFT">%s</xliff:g> até à carga máxima)"</string>
    <string name="keyguard_indication_charging_time_slowly" msgid="955252797961724952">"A carregar lentam. (<xliff:g id="CHARGING_TIME_LEFT">%s</xliff:g> até à carga máxima)"</string>
    <string name="accessibility_multi_user_switch_switcher" msgid="7305948938141024937">"Mudar utilizador"</string>
    <string name="accessibility_multi_user_switch_switcher_with_current" msgid="8434880595284601601">"Mudar de utilizador; o utilizador atual é <xliff:g id="CURRENT_USER_NAME">%s</xliff:g>"</string>
    <string name="accessibility_multi_user_switch_inactive" msgid="1424081831468083402">"Utilizador atual: <xliff:g id="CURRENT_USER_NAME">%s</xliff:g>"</string>
    <string name="accessibility_multi_user_switch_quick_contact" msgid="3020367729287990475">"Mostrar perfil"</string>
    <string name="user_add_user" msgid="5110251524486079492">"Adicionar utilizador"</string>
    <string name="user_new_user_name" msgid="426540612051178753">"Novo utilizador"</string>
    <string name="guest_nickname" msgid="8059989128963789678">"Convidado"</string>
    <string name="guest_new_guest" msgid="600537543078847803">"Adicionar convidado"</string>
    <string name="guest_exit_guest" msgid="7187359342030096885">"Remover convidado"</string>
    <string name="guest_exit_guest_dialog_title" msgid="8480693520521766688">"Pretende remover o convidado?"</string>
    <string name="guest_exit_guest_dialog_message" msgid="4155503224769676625">"Todas as aplicações e dados desta sessão serão eliminados."</string>
    <string name="guest_exit_guest_dialog_remove" msgid="7402231963862520531">"Remover"</string>
    <string name="guest_wipe_session_title" msgid="6419439912885956132">"Bem-vindo de volta, caro(a) convidado(a)!"</string>
    <string name="guest_wipe_session_message" msgid="8476238178270112811">"Pretende continuar a sessão?"</string>
    <string name="guest_wipe_session_wipe" msgid="5065558566939858884">"Recomeçar"</string>
    <string name="guest_wipe_session_dontwipe" msgid="1401113462524894716">"Sim, continuar"</string>
    <string name="guest_notification_title" msgid="1585278533840603063">"Utilizador convidado"</string>
    <string name="guest_notification_text" msgid="335747957734796689">"Para eliminar aplicações e dados, remover utiliz. convidado"</string>
    <string name="guest_notification_remove_action" msgid="8820670703892101990">"REMOVER CONVIDADO"</string>
    <string name="user_logout_notification_title" msgid="1453960926437240727">"Terminar sessão do utilizador"</string>
    <string name="user_logout_notification_text" msgid="3350262809611876284">"Terminar sessão do utilizador atual"</string>
    <string name="user_logout_notification_action" msgid="1195428991423425062">"TERMINAR SESSÃO DO UTILIZADOR"</string>
    <string name="user_add_user_title" msgid="4553596395824132638">"Adicionar um novo utilizador?"</string>
    <string name="user_add_user_message_short" msgid="2161624834066214559">"Ao adicionar um novo utilizador, essa pessoa tem de configurar o respetivo espaço.\n\nQualquer utilizador pode atualizar aplicações para todos os outros utilizadores."</string>
    <string name="user_remove_user_title" msgid="4681256956076895559">"Pretende remover o utilizador?"</string>
    <string name="user_remove_user_message" msgid="1453218013959498039">"Serão eliminados todos os dados e todas as aplicações deste utilizador."</string>
    <string name="user_remove_user_remove" msgid="7479275741742178297">"Remover"</string>
    <string name="battery_saver_notification_title" msgid="237918726750955859">"A poupança de bateria está ligada"</string>
    <string name="battery_saver_notification_text" msgid="820318788126672692">"Reduz o desempenho e os dados de segundo plano"</string>
    <string name="battery_saver_notification_action_text" msgid="109158658238110382">"Desativar a poupança de bateria"</string>
    <string name="media_projection_dialog_text" msgid="3071431025448218928">"O(a) <xliff:g id="APP_SEEKING_PERMISSION">%s</xliff:g> vai começar a captar tudo o que é apresentado no ecrã."</string>
    <string name="media_projection_remember_text" msgid="3103510882172746752">"Não mostrar de novo"</string>
    <string name="clear_all_notifications_text" msgid="814192889771462828">"Limpar tudo"</string>
    <string name="media_projection_action_text" msgid="8470872969457985954">"Começar agora"</string>
    <string name="empty_shade_text" msgid="708135716272867002">"Sem notificações"</string>
    <string name="profile_owned_footer" msgid="8021888108553696069">"O perfil pode ser monitorizado"</string>
    <string name="vpn_footer" msgid="2388611096129106812">"A rede pode ser monitorizada"</string>
    <string name="branded_vpn_footer" msgid="2168111859226496230">"A rede pode ser monitorizada"</string>
    <string name="quick_settings_disclosure_management_monitoring" msgid="6645176135063957394">"A sua entidade gere este dispositivo e pode monitorizar o tráfego de rede"</string>
    <string name="quick_settings_disclosure_named_management_monitoring" msgid="370622174777570853">"A <xliff:g id="ORGANIZATION_NAME">%1$s</xliff:g> gere este dispositivo e pode monitorizar o tráfego de rede"</string>
    <string name="quick_settings_disclosure_management_named_vpn" msgid="1085137869053332307">"O dispositivo é gerido pela sua entidade e está ligado à rede <xliff:g id="VPN_APP">%1$s</xliff:g>"</string>
    <string name="quick_settings_disclosure_named_management_named_vpn" msgid="6290456493852584017">"O dispositivo é gerido pela <xliff:g id="ORGANIZATION_NAME">%1$s</xliff:g> e está ligado à rede <xliff:g id="VPN_APP">%2$s</xliff:g>"</string>
    <string name="quick_settings_disclosure_management" msgid="3294967280853150271">"O dispositivo é gerido pela sua entidade"</string>
    <string name="quick_settings_disclosure_named_management" msgid="1059403025094542908">"O dispositivo é gerido pela <xliff:g id="ORGANIZATION_NAME">%1$s</xliff:g>"</string>
    <string name="quick_settings_disclosure_management_vpns" msgid="3698767349925266482">"O dispositivo é gerido pela sua entidade e está ligado a VPNs"</string>
    <string name="quick_settings_disclosure_named_management_vpns" msgid="7777821385318891527">"O dispositivo é gerido pela <xliff:g id="ORGANIZATION_NAME">%1$s</xliff:g> e está ligado a VPNs"</string>
    <string name="quick_settings_disclosure_managed_profile_monitoring" msgid="5125463987558278215">"A sua entidade pode monitorizar o tráfego de rede no seu perfil de trabalho"</string>
    <string name="quick_settings_disclosure_named_managed_profile_monitoring" msgid="8973606847896650284">"A <xliff:g id="ORGANIZATION_NAME">%1$s</xliff:g> pode monitorizar o tráfego de rede no seu perfil de trabalho"</string>
    <string name="quick_settings_disclosure_monitoring" msgid="679658227269205728">"A rede pode ser monitorizada"</string>
    <string name="quick_settings_disclosure_vpns" msgid="8170318392053156330">"Dispositivo ligado a VPNs"</string>
    <string name="quick_settings_disclosure_managed_profile_named_vpn" msgid="3494535754792751741">"Perfil de trabalho ligado à rede <xliff:g id="VPN_APP">%1$s</xliff:g>"</string>
    <string name="quick_settings_disclosure_personal_profile_named_vpn" msgid="4467456202486569906">"Perfil pessoal ligado à rede <xliff:g id="VPN_APP">%1$s</xliff:g>"</string>
    <string name="quick_settings_disclosure_named_vpn" msgid="6943724064780847080">"Dispositivo ligado à rede <xliff:g id="VPN_APP">%1$s</xliff:g>"</string>
    <string name="monitoring_title_device_owned" msgid="1652495295941959815">"Gestão de dispositivos"</string>
    <string name="monitoring_title_profile_owned" msgid="6790109874733501487">"Monitorização de perfis"</string>
    <string name="monitoring_title" msgid="169206259253048106">"Monitorização da rede"</string>
    <string name="monitoring_subtitle_vpn" msgid="876537538087857300">"VPN"</string>
    <string name="monitoring_subtitle_network_logging" msgid="3341264304793193386">"Registos de rede"</string>
    <string name="monitoring_subtitle_ca_certificate" msgid="3874151893894355988">"Certificados da AC"</string>
    <string name="disable_vpn" msgid="4435534311510272506">"Desativar a VPN"</string>
    <string name="disconnect_vpn" msgid="1324915059568548655">"Desligar VPN"</string>
    <string name="monitoring_button_view_policies" msgid="100913612638514424">"Ver Políticas"</string>
    <string name="monitoring_description_named_management" msgid="5281789135578986303">"O dispositivo é gerido pela <xliff:g id="ORGANIZATION_NAME">%1$s</xliff:g>.\n\nO administrador pode monitorizar e gerir definições, acesso empresarial, aplicações, dados associados ao dispositivo e informações de localização do dispositivo.\n\nContacte o administrador para obter mais informações."</string>
    <string name="monitoring_description_management" msgid="4573721970278370790">"O dispositivo é gerido pela sua entidade.\n\nO administrador pode monitorizar e gerir definições, acesso empresarial, aplicações, dados associados ao dispositivo e informações de localização do dispositivo.\n\nContacte o administrador para obter mais informações."</string>
    <string name="monitoring_description_management_ca_certificate" msgid="5202023784131001751">"A sua entidade instalou uma autoridade de certificação neste dispositivo. O tráfego da sua rede segura pode ser monitorizado ou alterado."</string>
    <string name="monitoring_description_managed_profile_ca_certificate" msgid="4683248196789897964">"A sua entidade instalou uma autoridade de certificação no seu perfil de trabalho. O tráfego da sua rede segura pode ser monitorizado ou alterado."</string>
    <string name="monitoring_description_ca_certificate" msgid="7886985418413598352">"Está instalada uma autoridade de certificação neste dispositivo. O tráfego da sua rede segura pode ser monitorizado ou alterado."</string>
    <string name="monitoring_description_management_network_logging" msgid="7184005419733060736">"O administrador ativou os registos de rede, que monitorizam o tráfego no seu dispositivo."</string>
    <string name="monitoring_description_named_vpn" msgid="7403457334088909254">"Está ligado à rede <xliff:g id="VPN_APP">%1$s</xliff:g>, que pode monitorizar a sua atividade de rede, incluindo emails, aplicações e Sites."</string>
    <string name="monitoring_description_two_named_vpns" msgid="4198511413729213802">"Está ligado às redes <xliff:g id="VPN_APP_0">%1$s</xliff:g> e <xliff:g id="VPN_APP_1">%2$s</xliff:g>, que podem monitorizar a sua atividade de rede, incluindo emails, aplicações e Sites."</string>
    <string name="monitoring_description_managed_profile_named_vpn" msgid="1427905889862420559">"O seu perfil de trabalho está ligado à rede <xliff:g id="VPN_APP">%1$s</xliff:g>, que pode monitorizar a sua atividade de rede, incluindo emails, aplicações e Sites."</string>
    <string name="monitoring_description_personal_profile_named_vpn" msgid="3133980926929069283">"O seu perfil pessoal está ligado à rede <xliff:g id="VPN_APP">%1$s</xliff:g>, que pode monitorizar a sua atividade de rede, incluindo emails, aplicações e Sites."</string>
    <string name="monitoring_description_do_header_generic" msgid="96588491028288691">"O seu dispositivo é gerido pelo <xliff:g id="DEVICE_OWNER_APP">%1$s</xliff:g>."</string>
    <string name="monitoring_description_do_header_with_name" msgid="5511133708978206460">"A <xliff:g id="ORGANIZATION_NAME">%1$s</xliff:g> utiliza o <xliff:g id="DEVICE_OWNER_APP">%2$s</xliff:g> para gerir o seu dispositivo."</string>
    <string name="monitoring_description_do_body" msgid="3639594537660975895">"O administ. pode monitorizar e gerir definições, acesso empresarial, aplic. e dados associados ao dispositivo, bem como inf. de localiz. do disp."</string>
    <string name="monitoring_description_do_learn_more_separator" msgid="3785251953067436862">" "</string>
    <string name="monitoring_description_do_learn_more" msgid="1849514470437907421">"Saiba mais"</string>
    <string name="monitoring_description_do_body_vpn" msgid="8255218762488901796">"Está ligado à rede <xliff:g id="VPN_APP">%1$s</xliff:g>, que pode monitorizar a sua atividade de rede, incluindo emails, aplicações e Sites."</string>
    <string name="monitoring_description_vpn_settings_separator" msgid="1933186756733474388">" "</string>
    <string name="monitoring_description_vpn_settings" msgid="8869300202410505143">"Abrir as definições de VPN"</string>
    <string name="monitoring_description_ca_cert_settings_separator" msgid="4987350385906393626">" "</string>
    <string name="monitoring_description_ca_cert_settings" msgid="5489969458872997092">"Abrir credenciais fidedignas"</string>
    <string name="monitoring_description_network_logging" msgid="7223505523384076027">"O seu administrador ativou os registos de rede, que monitorizam o tráfego no seu dispositivo.\n\nPara obter mais informações, contacte o administrador."</string>
    <string name="monitoring_description_vpn" msgid="4445150119515393526">"Concedeu autorização a uma aplicação para configurar uma ligação VPN.\n\nEsta aplicação pode monitorizar a atividade do dispositivo e da rede, incluindo emails, aplicações e Sites."</string>
    <string name="monitoring_description_vpn_profile_owned" msgid="2958019119161161530">"O seu perfil de trabalho é gerido por <xliff:g id="ORGANIZATION">%1$s</xliff:g>.\n\nO seu administrador tem a capacidade de monitorizar a sua atividade da rede, incluindo emails, aplicações e Sites.\n\nPara obter mais informações, contacte o administrador.\n\nAlém disso, está ligado a uma VPN, que pode monitorizar a sua atividade da rede."</string>
    <string name="legacy_vpn_name" msgid="6604123105765737830">"VPN"</string>
    <string name="monitoring_description_app" msgid="1828472472674709532">"Está associado à aplicação <xliff:g id="APPLICATION">%1$s</xliff:g>, que pode monitorizar a sua atividade de rede, incluindo emails, aplicações e Sites."</string>
    <string name="monitoring_description_app_personal" msgid="484599052118316268">"Está ligado a <xliff:g id="APPLICATION">%1$s</xliff:g>, que pode monitorizar a atividade da rede pessoal, incluindo emails, aplicações e Sites."</string>
    <string name="branded_monitoring_description_app_personal" msgid="2669518213949202599">"Está ligado ao <xliff:g id="APPLICATION">%1$s</xliff:g>, que pode monitorizar a atividade da rede pessoal, incluindo emails, aplicações e Sites."</string>
    <string name="monitoring_description_app_work" msgid="4612997849787922906">"O seu perfil de trabalho é gerido pela <xliff:g id="ORGANIZATION">%1$s</xliff:g>. O perfil está associado à aplicação <xliff:g id="APPLICATION">%2$s</xliff:g>, que pode monitorizar a atividade da rede de trabalho, incluindo emails, aplicações e Sites.\n\nContacte o administrador para obter mais informações."</string>
    <string name="monitoring_description_app_personal_work" msgid="5664165460056859391">"O seu perfil de trabalho é gerido pela <xliff:g id="ORGANIZATION">%1$s</xliff:g>. O perfil está associado à aplicação <xliff:g id="APPLICATION_WORK">%2$s</xliff:g>, que pode monitorizar a atividade da rede de trabalho, incluindo emails, aplicações e Sites.\n\nTambém está associado à aplicação <xliff:g id="APPLICATION_PERSONAL">%3$s</xliff:g>, que pode monitorizar a atividade da rede pessoal."</string>
    <string name="keyguard_indication_trust_granted" msgid="4985003749105182372">"Desbloqueado para <xliff:g id="USER_NAME">%1$s</xliff:g>"</string>
    <string name="keyguard_indication_trust_managed" msgid="8319646760022357585">"<xliff:g id="TRUST_AGENT">%1$s</xliff:g> em execução"</string>
    <string name="keyguard_indication_trust_disabled" msgid="7412534203633528135">"O dispositivo permanecerá bloqueado até ser desbloqueado manualmente"</string>
    <string name="hidden_notifications_title" msgid="7139628534207443290">"Receber notificações mais rapidamente"</string>
    <string name="hidden_notifications_text" msgid="2326409389088668981">"Ver antes de desbloquear"</string>
    <string name="hidden_notifications_cancel" msgid="3690709735122344913">"Não, obrigado"</string>
    <string name="hidden_notifications_setup" msgid="41079514801976810">"Configurar"</string>
    <string name="zen_mode_and_condition" msgid="4462471036429759903">"<xliff:g id="ZEN_MODE">%1$s</xliff:g>. <xliff:g id="EXIT_CONDITION">%2$s</xliff:g>"</string>
    <string name="volume_zen_end_now" msgid="6930243045593601084">"Desativar agora"</string>
    <string name="accessibility_volume_expand" msgid="5946812790999244205">"Expandir"</string>
    <string name="accessibility_volume_collapse" msgid="3609549593031810875">"Reduzir"</string>
    <string name="screen_pinning_title" msgid="3273740381976175811">"O ecrã está fixado"</string>
    <string name="screen_pinning_description" msgid="8909878447196419623">"Esta opção mantém o item visível até o soltar. Toque sem soltar em Anterior e em Vista geral para soltar."</string>
    <string name="screen_pinning_description_accessible" msgid="426190689254018656">"Esta opção mantém o item visível até o soltar. Toque sem soltar em Vista geral para soltar."</string>
    <string name="screen_pinning_positive" msgid="3783985798366751226">"Compreendi"</string>
    <string name="screen_pinning_negative" msgid="3741602308343880268">"Não, obrigado"</string>
    <string name="quick_settings_reset_confirmation_title" msgid="748792586749897883">"Pretende ocultar <xliff:g id="TILE_LABEL">%1$s</xliff:g>?"</string>
    <string name="quick_settings_reset_confirmation_message" msgid="2235970126803317374">"Reaparecerá da próxima vez que a funcionalidade for ativada nas definições."</string>
    <string name="quick_settings_reset_confirmation_button" msgid="2660339101868367515">"Ocultar"</string>
    <string name="managed_profile_foreground_toast" msgid="5421487114739245972">"Está a utilizar o seu perfil de trabalho"</string>
    <string name="stream_voice_call" msgid="4410002696470423714">"Chamada"</string>
    <string name="stream_system" msgid="7493299064422163147">"Sistema"</string>
    <string name="stream_ring" msgid="8213049469184048338">"Toque"</string>
    <string name="stream_music" msgid="9086982948697544342">"Suporte de dados"</string>
    <string name="stream_alarm" msgid="5209444229227197703">"Alarme"</string>
    <string name="stream_notification" msgid="2563720670905665031">"Notificação"</string>
    <string name="stream_bluetooth_sco" msgid="2055645746402746292">"Bluetooth"</string>
    <string name="stream_dtmf" msgid="2447177903892477915">"Multifrequência de duas tonalidades"</string>
    <string name="stream_accessibility" msgid="301136219144385106">"Acessibilidade"</string>
    <string name="volume_stream_content_description_unmute" msgid="4436631538779230857">"%1$s. Toque para reativar o som."</string>
    <string name="volume_stream_content_description_vibrate" msgid="1187944970457807498">"%1$s. Toque para ativar a vibração. Os serviços de acessibilidade podem ser silenciados."</string>
    <string name="volume_stream_content_description_mute" msgid="3625049841390467354">"%1$s. Toque para desativar o som. Os serviços de acessibilidade podem ser silenciados."</string>
    <string name="volume_stream_content_description_vibrate_a11y" msgid="6427727603978431301">"%1$s. Toque para ativar a vibração."</string>
    <string name="volume_stream_content_description_mute_a11y" msgid="8995013018414535494">"%1$s. Toque para desativar o som."</string>
    <string name="volume_dialog_accessibility_shown_message" msgid="1834631467074259998">"Controlos de volume %s apresentados. Deslize rapidamente para cima para ignorar."</string>
    <string name="volume_dialog_accessibility_dismissed_message" msgid="51543526013711399">"Controles de volume ocultados"</string>
    <string name="system_ui_tuner" msgid="708224127392452018">"Sintonizador da interface do sistema"</string>
    <string name="show_battery_percentage" msgid="5444136600512968798">"Mostrar percentagem da bateria incorporada"</string>
    <string name="show_battery_percentage_summary" msgid="3215025775576786037">"Mostrar a percentagem do nível da bateria no ícone da barra de estado quando não estiver a carregar"</string>
    <string name="quick_settings" msgid="10042998191725428">"Definições rápidas"</string>
    <string name="status_bar" msgid="4877645476959324760">"Barra de estado"</string>
    <string name="overview" msgid="4018602013895926956">"Vista geral"</string>
    <string name="demo_mode" msgid="2532177350215638026">"Modo de demonstração da IU do sistema"</string>
    <string name="enable_demo_mode" msgid="4844205668718636518">"Ativar o modo de demonstração"</string>
    <string name="show_demo_mode" msgid="2018336697782464029">"Mostrar modo de demonstração"</string>
    <string name="status_bar_ethernet" msgid="5044290963549500128">"Ethernet"</string>
    <string name="status_bar_alarm" msgid="8536256753575881818">"Alarme"</string>
    <string name="status_bar_work" msgid="6022553324802866373">"Perfil de trabalho"</string>
    <string name="status_bar_airplane" msgid="7057575501472249002">"Modo de avião"</string>
    <string name="add_tile" msgid="2995389510240786221">"Adicionar mosaico"</string>
    <string name="broadcast_tile" msgid="3894036511763289383">"Mosaico de transmissão"</string>
    <string name="zen_alarm_warning_indef" msgid="3482966345578319605">"Só vai ouvir o próximo alarme (<xliff:g id="WHEN">%1$s</xliff:g>) se desativar esta funcionalidade antes dessa hora"</string>
    <string name="zen_alarm_warning" msgid="444533119582244293">"Não vai ouvir o próximo alarme às <xliff:g id="WHEN">%1$s</xliff:g>"</string>
    <string name="alarm_template" msgid="3980063409350522735">"às <xliff:g id="WHEN">%1$s</xliff:g>"</string>
    <string name="alarm_template_far" msgid="4242179982586714810">"em <xliff:g id="WHEN">%1$s</xliff:g>"</string>
    <string name="accessibility_quick_settings_detail" msgid="2579369091672902101">"Definições rápidas, <xliff:g id="TITLE">%s</xliff:g>."</string>
    <string name="accessibility_status_bar_hotspot" msgid="4099381329956402865">"Zona Wi-Fi"</string>
    <string name="accessibility_managed_profile" msgid="6613641363112584120">"Perfil de trabalho"</string>
    <string name="tuner_warning_title" msgid="7094689930793031682">"Diversão para alguns, mas não para todos"</string>
    <string name="tuner_warning" msgid="8730648121973575701">"O Sintonizador da interface do sistema disponibiliza-lhe formas adicionais ajustar e personalizar a interface do utilizador do Android. Estas funcionalidades experimentais podem ser alteradas, deixar de funcionar ou desaparecer em versões futuras. Prossiga com cuidado."</string>
    <string name="tuner_persistent_warning" msgid="8597333795565621795">"Estas funcionalidades experimentais podem ser alteradas, deixar de funcionar ou desaparecer em versões futuras. Prossiga com cuidado."</string>
    <string name="got_it" msgid="2239653834387972602">"Compreendi"</string>
    <string name="tuner_toast" msgid="603429811084428439">"Parabéns! O Sintonizador da interface do sistema foi adicionado às Definições"</string>
    <string name="remove_from_settings" msgid="8389591916603406378">"Remover das Definições"</string>
    <string name="remove_from_settings_prompt" msgid="6069085993355887748">"Pretende remover o Sintonizador da interface do sistema das Definições e deixar de utilizar todas as respetivas funcionalidades?"</string>
    <string name="activity_not_found" msgid="348423244327799974">"A aplicação não está instalada no dispositivo"</string>
    <string name="clock_seconds" msgid="7689554147579179507">"Mostrar segundos do relógio"</string>
    <string name="clock_seconds_desc" msgid="6282693067130470675">"Mostrar segundos do relógio na barra de estado. Pode afetar a autonomia da bateria."</string>
    <string name="qs_rearrange" msgid="8060918697551068765">"Reorganizar as Definições rápidas"</string>
    <string name="show_brightness" msgid="6613930842805942519">"Mostrar luminosidade nas Definições rápidas"</string>
    <string name="experimental" msgid="6198182315536726162">"Experimental"</string>
    <string name="enable_bluetooth_title" msgid="5027037706500635269">"Pretende ativar o Bluetooth?"</string>
    <string name="enable_bluetooth_message" msgid="9106595990708985385">"Para ligar o teclado ao tablet, tem de ativar primeiro o Bluetooth."</string>
    <string name="enable_bluetooth_confirmation_ok" msgid="6258074250948309715">"Ativar"</string>
    <string name="show_silently" msgid="6841966539811264192">"Mostrar notificações sem som"</string>
    <string name="block" msgid="2734508760962682611">"Bloquear todas as notificações"</string>
    <string name="do_not_silence" msgid="6878060322594892441">"Não silenciar"</string>
    <string name="do_not_silence_block" msgid="4070647971382232311">"Não silenciar nem bloquear"</string>
    <string name="tuner_full_importance_settings" msgid="3207312268609236827">"Controlos de notificações do consumo de energia"</string>
    <string name="tuner_full_importance_settings_on" msgid="7545060756610299966">"Ativado"</string>
    <string name="tuner_full_importance_settings_off" msgid="8208165412614935229">"Desativado"</string>
    <string name="power_notification_controls_description" msgid="4372459941671353358">"Com os controlos de notificações do consumo de energia, pode definir um nível de importância de 0 a 5 para as notificações de aplicações. \n\n"<b>"Nível 5"</b>" \n- Mostrar no início da lista de notificações \n- Permitir a interrupção do ecrã inteiro \n- Aparecer rapidamente sempre \n\n"<b>"Nível 4"</b>" \n- Impedir a interrupção do ecrã inteiro \n- Aparecer rapidamente sempre\n\n"<b>"Nível 3"</b>" \n- Impedir a interrupção do ecrã inteiro \n- Nunca aparecer rapidamente \n\n"<b>"Nível 2"</b>" \n- Impedir a interrupção do ecrã inteiro \n- Nunca aparecer rapidamente \n- Nunca tocar nem vibrar \n\n"<b>"Nível 1"</b>" \n- Impedir a interrupção do ecrã inteiro \n- Nunca aparecer rapidamente \n- Nunca tocar nem vibrar \n- Ocultar do ecrã de bloqueio e da barra de estado \n- Mostrar no fim da lista de notificações \n\n"<b>"Nível 0"</b>" \n- Bloquear todas as notificações da aplicação"</string>
    <string name="notification_header_default_channel" msgid="7506845022070889909">"Notificações"</string>
    <string name="notification_channel_disabled" msgid="2139193533791840539">"Deixará de receber estas notificações"</string>
    <string name="notification_num_channels" msgid="2048144408999179471">"<xliff:g id="NUMBER">%d</xliff:g> categorias de notificação"</string>
    <string name="notification_default_channel_desc" msgid="2506053815870808359">"Esta aplicação não tem categorias de notificação"</string>
    <string name="notification_unblockable_desc" msgid="3561016061737896906">"Não é possível desativar as notificações desta aplicação"</string>
    <plurals name="notification_num_channels_desc" formatted="false" msgid="5492793452274077663">
      <item quantity="one">1 de <xliff:g id="NUMBER_0">%d</xliff:g> categoria de notificação desta aplicação</item>
      <item quantity="other">1 de <xliff:g id="NUMBER_1">%d</xliff:g> categorias de notificação desta aplicação</item>
    </plurals>
    <string name="notification_channels_list_desc_2" msgid="6214732715833946441">"<xliff:g id="CHANNEL_NAME_1">%1$s</xliff:g>, <xliff:g id="CHANNEL_NAME_2">%2$s</xliff:g>"</string>
    <plurals name="notification_channels_list_desc_2_and_others" formatted="false" msgid="2747813553355336157">
      <item quantity="one"><xliff:g id="CHANNEL_NAME_1_0">%1$s</xliff:g>, <xliff:g id="CHANNEL_NAME_2_1">%2$s</xliff:g> e mais <xliff:g id="NUMBER_2">%3$d</xliff:g></item>
      <item quantity="other"><xliff:g id="CHANNEL_NAME_1_3">%1$s</xliff:g>, <xliff:g id="CHANNEL_NAME_2_4">%2$s</xliff:g> e mais <xliff:g id="NUMBER_5">%3$d</xliff:g></item>
    </plurals>
    <string name="notification_channel_controls_opened_accessibility" msgid="6553950422055908113">"Controlos de notificações da aplicação <xliff:g id="APP_NAME">%1$s</xliff:g> abertos"</string>
    <string name="notification_channel_controls_closed_accessibility" msgid="7521619812603693144">"Controlos de notificações da aplicação <xliff:g id="APP_NAME">%1$s</xliff:g> fechados"</string>
    <string name="notification_channel_switch_accessibility" msgid="3420796005601900717">"Permitir notificações deste canal"</string>
    <string name="notification_all_categories" msgid="5407190218055113282">"Todas as categorias"</string>
    <string name="notification_more_settings" msgid="816306283396553571">"Mais definições"</string>
    <string name="notification_app_settings" msgid="3743278649182392015">"Personalizar: <xliff:g id="SUB_CATEGORY">%1$s</xliff:g>"</string>
    <string name="notification_done" msgid="5279426047273930175">"Concluído"</string>
    <string name="notification_menu_accessibility" msgid="2046162834248888553">"<xliff:g id="MENU_DESCRIPTION">%2$s</xliff:g> do <xliff:g id="APP_NAME">%1$s</xliff:g>"</string>
    <string name="notification_menu_gear_description" msgid="2204480013726775108">"controlos de notificação"</string>
    <string name="notification_menu_snooze_description" msgid="3653669438131034525">"opções de suspensão de notificações"</string>
    <string name="snooze_undo" msgid="6074877317002985129">"ANULAR"</string>
    <string name="snoozed_for_time" msgid="2390718332980204462">"Suspensa por <xliff:g id="TIME_AMOUNT">%1$s</xliff:g>"</string>
    <plurals name="snoozeHourOptions" formatted="false" msgid="2124335842674413030">
<<<<<<< HEAD
      <item quantity="one">%d hora</item>
      <item quantity="other">%d horas</item>
    </plurals>
    <plurals name="snoozeMinuteOptions" formatted="false" msgid="4127251700591510196">
      <item quantity="one">%d minuto</item>
=======
      <item quantity="one">%d horas</item>
      <item quantity="other">%d horas</item>
    </plurals>
    <plurals name="snoozeMinuteOptions" formatted="false" msgid="4127251700591510196">
      <item quantity="one">%d minutos</item>
>>>>>>> 98e12851
      <item quantity="other">%d minutos</item>
    </plurals>
    <string name="battery_panel_title" msgid="7944156115535366613">"Utiliz. da bateria"</string>
    <string name="battery_detail_charging_summary" msgid="1279095653533044008">"Poupança de bateria não disponível durante o carregamento"</string>
    <string name="battery_detail_switch_title" msgid="6285872470260795421">"Poupança de bateria"</string>
    <string name="battery_detail_switch_summary" msgid="9049111149407626804">"Reduz o desempenho e os dados de segundo plano"</string>
    <string name="keyboard_key_button_template" msgid="6230056639734377300">"Botão <xliff:g id="NAME">%1$s</xliff:g>"</string>
    <string name="keyboard_key_home" msgid="2243500072071305073">"Início"</string>
    <string name="keyboard_key_back" msgid="2337450286042721351">"Anterior"</string>
    <string name="keyboard_key_dpad_up" msgid="5584144111755734686">"Para cima"</string>
    <string name="keyboard_key_dpad_down" msgid="7331518671788337815">"Para baixo"</string>
    <string name="keyboard_key_dpad_left" msgid="1346446024676962251">"Para a esquerda"</string>
    <string name="keyboard_key_dpad_right" msgid="3317323247127515341">"Para a direita"</string>
    <string name="keyboard_key_dpad_center" msgid="2566737770049304658">"Ao centro"</string>
    <string name="keyboard_key_tab" msgid="3871485650463164476">"Tabulação"</string>
    <string name="keyboard_key_space" msgid="2499861316311153293">"Espaço"</string>
    <string name="keyboard_key_enter" msgid="5739632123216118137">"Enter"</string>
    <string name="keyboard_key_backspace" msgid="1559580097512385854">"Retrocesso"</string>
    <string name="keyboard_key_media_play_pause" msgid="3861975717393887428">"Reproduzir/interromper"</string>
    <string name="keyboard_key_media_stop" msgid="2859963958595908962">"Parar"</string>
    <string name="keyboard_key_media_next" msgid="1894394911630345607">"Seguinte"</string>
    <string name="keyboard_key_media_previous" msgid="4256072387192967261">"Anterior"</string>
    <string name="keyboard_key_media_rewind" msgid="2654808213360820186">"Recuar"</string>
    <string name="keyboard_key_media_fast_forward" msgid="3849417047738200605">"Avançar"</string>
    <string name="keyboard_key_page_up" msgid="5654098530106845603">"Página para cima"</string>
    <string name="keyboard_key_page_down" msgid="8720502083731906136">"Página para baixo"</string>
    <string name="keyboard_key_forward_del" msgid="1391451334716490176">"Eliminar"</string>
    <string name="keyboard_key_move_home" msgid="2765693292069487486">"Início"</string>
    <string name="keyboard_key_move_end" msgid="5901174332047975247">"Fim"</string>
    <string name="keyboard_key_insert" msgid="8530501581636082614">"Inserir"</string>
    <string name="keyboard_key_num_lock" msgid="5052537581246772117">"Num Lock"</string>
    <string name="keyboard_key_numpad_template" msgid="8729216555174634026">"Teclado numérico <xliff:g id="NAME">%1$s</xliff:g>"</string>
    <string name="keyboard_shortcut_group_system" msgid="6472647649616541064">"Sistema"</string>
    <string name="keyboard_shortcut_group_system_home" msgid="3054369431319891965">"Página inicial"</string>
    <string name="keyboard_shortcut_group_system_recents" msgid="3154851905021926744">"Recentes"</string>
    <string name="keyboard_shortcut_group_system_back" msgid="2207004531216446378">"Anterior"</string>
    <string name="keyboard_shortcut_group_system_notifications" msgid="8366964080041773224">"Notificações"</string>
    <string name="keyboard_shortcut_group_system_shortcuts_helper" msgid="4892255911160332762">"Atalhos de teclado"</string>
    <string name="keyboard_shortcut_group_system_switch_input" msgid="2334164096341310324">"Alternar o método de introdução"</string>
    <string name="keyboard_shortcut_group_applications" msgid="9129465955073449206">"Aplicações"</string>
    <string name="keyboard_shortcut_group_applications_assist" msgid="9095441910537146013">"Assistência"</string>
    <string name="keyboard_shortcut_group_applications_browser" msgid="6465985474000766533">"Navegador"</string>
    <string name="keyboard_shortcut_group_applications_contacts" msgid="2064197111278436375">"Contactos"</string>
    <string name="keyboard_shortcut_group_applications_email" msgid="6257036897441939004">"Email"</string>
    <string name="keyboard_shortcut_group_applications_sms" msgid="638701213803242744">"SMS"</string>
    <string name="keyboard_shortcut_group_applications_music" msgid="4775559515850922780">"Música"</string>
    <string name="keyboard_shortcut_group_applications_youtube" msgid="6555453761294723317">"YouTube"</string>
    <string name="keyboard_shortcut_group_applications_calendar" msgid="9043614299194991263">"Calendário"</string>
    <string name="tuner_full_zen_title" msgid="4540823317772234308">"Mostrar com controlos de volume"</string>
    <string name="volume_and_do_not_disturb" msgid="3373784330208603030">"Não incomodar"</string>
    <string name="volume_dnd_silent" msgid="4363882330723050727">"Atalho dos botões de volume"</string>
    <string name="volume_up_silent" msgid="7141255269783588286">"Desativar Não incomodar ao aumentar o volume"</string>
    <string name="battery" msgid="7498329822413202973">"Bateria"</string>
    <string name="clock" msgid="7416090374234785905">"Relógio"</string>
    <string name="headset" msgid="4534219457597457353">"Ausc. com microfone integrado"</string>
    <string name="accessibility_status_bar_headphones" msgid="9156307120060559989">"Auscultadores ligados"</string>
    <string name="accessibility_status_bar_headset" msgid="8666419213072449202">"Auscultadores com microfone integrado ligados"</string>
    <string name="data_saver" msgid="5037565123367048522">"Poupança de dados"</string>
    <string name="accessibility_data_saver_on" msgid="8454111686783887148">"Poupança de dados ativada"</string>
    <string name="accessibility_data_saver_off" msgid="8841582529453005337">"Poupança de dados desativada"</string>
    <string name="switch_bar_on" msgid="1142437840752794229">"Ativado"</string>
    <string name="switch_bar_off" msgid="8803270596930432874">"Desativado"</string>
    <string name="nav_bar" msgid="1993221402773877607">"Barra de navegação"</string>
    <string name="nav_bar_layout" msgid="3664072994198772020">"Esquema"</string>
    <string name="left_nav_bar_button_type" msgid="8555981238887546528">"Tipo de botão esquerdo adicional"</string>
    <string name="right_nav_bar_button_type" msgid="2481056627065649656">"Tipo de botão direito adicional"</string>
    <string name="nav_bar_default" msgid="8587114043070993007">"(predefinição)"</string>
  <string-array name="nav_bar_buttons">
    <item msgid="1545641631806817203">"Área de transferência"</item>
    <item msgid="5742013440802239414">"Código de tecla"</item>
    <item msgid="8802889973626281575">"Comutador de teclado"</item>
    <item msgid="8175437057325747277">"Nenhum"</item>
  </string-array>
  <string-array name="nav_bar_layouts">
    <item msgid="8077901629964902399">"Normal"</item>
    <item msgid="8256205964297588988">"Compacta"</item>
    <item msgid="8719936228094005878">"Alinhada à esquerda"</item>
    <item msgid="586019486955594690">"Alinhada à direita"</item>
  </string-array>
    <string name="menu_ime" msgid="4998010205321292416">"Comutador de teclado"</string>
    <string name="save" msgid="2311877285724540644">"Guardar"</string>
    <string name="reset" msgid="2448168080964209908">"Repor"</string>
    <string name="adjust_button_width" msgid="6138616087197632947">"Ajustar largura do botão"</string>
    <string name="clipboard" msgid="1313879395099896312">"Área de transferência"</string>
    <string name="accessibility_key" msgid="5701989859305675896">"Botão de navegação personalizado"</string>
    <string name="left_keycode" msgid="2010948862498918135">"Código de tecla esquerdo"</string>
    <string name="right_keycode" msgid="708447961000848163">"Código de tecla direito"</string>
    <string name="left_icon" msgid="3096287125959387541">"Ícone esquerdo"</string>
    <string name="right_icon" msgid="3952104823293824311">"Ícone direito"</string>
    <string name="drag_to_add_tiles" msgid="7058945779098711293">"Arraste para adicionar mosaicos"</string>
    <string name="drag_to_remove_tiles" msgid="3361212377437088062">"Arrastar para aqui para remover"</string>
    <string name="qs_edit" msgid="2232596095725105230">"Editar"</string>
    <string name="tuner_time" msgid="6572217313285536011">"Hora"</string>
  <string-array name="clock_options">
    <item msgid="5965318737560463480">"Mostrar horas, minutos e segundos"</item>
    <item msgid="1427801730816895300">"Mostrar horas e minutos (predefinição)"</item>
    <item msgid="3830170141562534721">"Não mostrar este ícone"</item>
  </string-array>
  <string-array name="battery_options">
    <item msgid="3160236755818672034">"Mostrar sempre a percentagem"</item>
    <item msgid="2139628951880142927">"Mostrar a percentagem durante o carregamento (predefinição)"</item>
    <item msgid="3327323682209964956">"Não mostrar este ícone"</item>
  </string-array>
    <string name="other" msgid="4060683095962566764">"Outro"</string>
    <string name="accessibility_divider" msgid="5903423481953635044">"Divisor do ecrã dividido"</string>
    <string name="accessibility_action_divider_left_full" msgid="2801570521881574972">"Ecrã esquerdo inteiro"</string>
    <string name="accessibility_action_divider_left_70" msgid="3612060638991687254">"70% no ecrã esquerdo"</string>
    <string name="accessibility_action_divider_left_50" msgid="1248083470322193075">"50% no ecrã esquerdo"</string>
    <string name="accessibility_action_divider_left_30" msgid="543324403127069386">"30% no ecrã esquerdo"</string>
    <string name="accessibility_action_divider_right_full" msgid="4639381073802030463">"Ecrã direito inteiro"</string>
    <string name="accessibility_action_divider_top_full" msgid="5357010904067731654">"Ecrã superior inteiro"</string>
    <string name="accessibility_action_divider_top_70" msgid="5090779195650364522">"70% no ecrã superior"</string>
    <string name="accessibility_action_divider_top_50" msgid="6385859741925078668">"50% no ecrã superior"</string>
    <string name="accessibility_action_divider_top_30" msgid="6201455163864841205">"30% no ecrã superior"</string>
    <string name="accessibility_action_divider_bottom_full" msgid="301433196679548001">"Ecrã inferior inteiro"</string>
    <string name="accessibility_qs_edit_tile_label" msgid="8374924053307764245">"Posição <xliff:g id="POSITION">%1$d</xliff:g>, <xliff:g id="TILE_NAME">%2$s</xliff:g>. Toque duas vezes para editar."</string>
    <string name="accessibility_qs_edit_add_tile_label" msgid="8133209638023882667">"<xliff:g id="TILE_NAME">%1$s</xliff:g>. Toque duas vezes para adicionar."</string>
    <string name="accessibility_qs_edit_position_label" msgid="5055306305919289819">"Posição <xliff:g id="POSITION">%1$d</xliff:g>. Toque duas vezes para selecionar."</string>
    <string name="accessibility_qs_edit_move_tile" msgid="2461819993780159542">"Mover <xliff:g id="TILE_NAME">%1$s</xliff:g>"</string>
    <string name="accessibility_qs_edit_remove_tile" msgid="7484493384665907197">"Remover <xliff:g id="TILE_NAME">%1$s</xliff:g>"</string>
    <string name="accessibility_qs_edit_tile_added" msgid="8050200862063548309">"<xliff:g id="TILE_NAME">%1$s</xliff:g> adicionado à posição <xliff:g id="POSITION">%2$d</xliff:g>"</string>
    <string name="accessibility_qs_edit_tile_removed" msgid="8584304916627913440">"<xliff:g id="TILE_NAME">%1$s</xliff:g> removido"</string>
    <string name="accessibility_qs_edit_tile_moved" msgid="4343693412689365038">"<xliff:g id="TILE_NAME">%1$s</xliff:g> movido para a posição <xliff:g id="POSITION">%2$d</xliff:g>"</string>
    <string name="accessibility_desc_quick_settings_edit" msgid="8073587401747016103">"Editor de definições rápidas."</string>
    <string name="accessibility_desc_notification_icon" msgid="8352414185263916335">"Notificação do <xliff:g id="ID_1">%1$s</xliff:g>: <xliff:g id="ID_2">%2$s</xliff:g>"</string>
    <string name="dock_forced_resizable" msgid="5914261505436217520">"A aplicação pode não funcionar com o ecrã dividido."</string>
    <string name="dock_non_resizeble_failed_to_dock_text" msgid="3871617304250207291">"A aplicação não é compatível com o ecrã dividido."</string>
    <string name="forced_resizable_secondary_display" msgid="4230857851756391925">"A aplicação pode não funcionar num ecrã secundário."</string>
    <string name="activity_launch_on_secondary_display_failed_text" msgid="7793821742158306742">"A aplicação não é compatível com o início em ecrãs secundários."</string>
    <string name="accessibility_quick_settings_settings" msgid="6132460890024942157">"Abrir as definições."</string>
    <string name="accessibility_quick_settings_expand" msgid="2375165227880477530">"Abrir as definições rápidas."</string>
    <string name="accessibility_quick_settings_collapse" msgid="1792625797142648105">"Fechar as definições rápidas."</string>
    <string name="accessibility_quick_settings_alarm_set" msgid="1863000242431528676">"Alarme definido."</string>
    <string name="accessibility_quick_settings_user" msgid="1567445362870421770">"Sessão iniciada como <xliff:g id="ID_1">%s</xliff:g>"</string>
    <string name="accessibility_quick_settings_no_internet" msgid="31890692343084075">"Sem Internet."</string>
    <string name="accessibility_quick_settings_open_details" msgid="4230931801728005194">"Abrir os detalhes."</string>
    <string name="accessibility_quick_settings_open_settings" msgid="7806613775728380737">"Abrir as definições de <xliff:g id="ID_1">%s</xliff:g>."</string>
    <string name="accessibility_quick_settings_edit" msgid="7839992848995240393">"Editar a ordem das definições."</string>
    <string name="accessibility_quick_settings_page" msgid="5032979051755200721">"Página <xliff:g id="ID_1">%1$d</xliff:g> de <xliff:g id="ID_2">%2$d</xliff:g>"</string>
    <string name="tuner_lock_screen" msgid="5755818559638850294">"Ecrã de bloqueio"</string>
    <string name="pip_phone_expand" msgid="5889780005575693909">"Expandir"</string>
    <string name="pip_phone_minimize" msgid="1079119422589131792">"Minimizar"</string>
    <string name="pip_phone_close" msgid="8416647892889710330">"Fechar"</string>
    <string name="pip_phone_dismiss_hint" msgid="6351678169095923899">"Arrastar para baixo para ignorar"</string>
    <string name="pip_menu_title" msgid="3328510504196964712">"Menu de ecrã no ecrã"</string>
    <string name="pip_notification_title" msgid="3204024940158161322">"A aplicação <xliff:g id="NAME">%s</xliff:g> está no modo de ecrã no ecrã"</string>
<<<<<<< HEAD
    <string name="pip_notification_message" msgid="4171698133469539591">"Se não pretende que a aplicação <xliff:g id="NAME">%s</xliff:g> utilize esta funcionalidade, toque para abrir as definições e desative-a."</string>
=======
    <string name="pip_notification_message" msgid="5619512781514343311">"Se não pretende que a aplicação <xliff:g id="NAME">%s</xliff:g> utilize esta funcionalidade, toque para abrir as definições e desative-a."</string>
>>>>>>> 98e12851
    <string name="pip_play" msgid="1417176722760265888">"Reproduzir"</string>
    <string name="pip_pause" msgid="8881063404466476571">"Colocar em pausa"</string>
    <string name="pip_skip_to_next" msgid="1948440006726306284">"Mudar para o seguinte"</string>
    <string name="pip_skip_to_prev" msgid="1955311326688637914">"Mudar para o anterior"</string>
    <string name="thermal_shutdown_title" msgid="4458304833443861111">"Telem. deslig. devido ao calor"</string>
    <string name="thermal_shutdown_message" msgid="9006456746902370523">"O telemóvel está a funcionar normalmente"</string>
    <string name="thermal_shutdown_dialog_message" msgid="566347880005304139">"O telemóvel estava muito quente, por isso desligou-se para arrefecer. Agora funciona normalmente.\n\nO telemóvel pode sobreaquecer se:\n	• Utilizar aplicações que utilizam mais recursos (jogos, vídeo ou aplicações de navegação)\n	• Transferir ou carregar ficheiros grandes\n	• Utilizar em altas temperaturas"</string>
    <string name="high_temp_title" msgid="4589508026407318374">"O telemóvel está a aquecer"</string>
    <string name="high_temp_notif_message" msgid="5642466103153429279">"Algumas funcionalidades são limitadas enquanto o telemóvel arrefece"</string>
    <string name="high_temp_dialog_message" msgid="6840700639374113553">"O telemóvel tenta arrefecer automaticamente. Pode continuar a utilizá-lo, mas este poderá funcionar mais lentamente.\n\nAssim que o telemóvel tiver arrefecido, funcionará normalmente."</string>
    <string name="lockscreen_shortcut_left" msgid="2182769107618938629">"Atalho esquerdo"</string>
    <string name="lockscreen_shortcut_right" msgid="3328683699505226536">"Atalho direito"</string>
    <string name="lockscreen_unlock_left" msgid="2043092136246951985">"O atalho esquerdo também desbloqueia"</string>
    <string name="lockscreen_unlock_right" msgid="1529992940510318775">"O atalho direito também desbloqueia"</string>
    <string name="lockscreen_none" msgid="4783896034844841821">"Nenhum"</string>
    <string name="tuner_launch_app" msgid="1527264114781925348">"Iniciar a aplicação <xliff:g id="APP">%1$s</xliff:g>"</string>
    <string name="tuner_other_apps" msgid="4726596850501162493">"Outras aplicações"</string>
    <string name="tuner_circle" msgid="2340998864056901350">"Círculo"</string>
    <string name="tuner_plus" msgid="6792960658533229675">"Mais"</string>
    <string name="tuner_minus" msgid="4806116839519226809">"Menos"</string>
    <string name="tuner_left" msgid="8404287986475034806">"Esquerda"</string>
    <string name="tuner_right" msgid="6222734772467850156">"Direita"</string>
    <string name="tuner_menu" msgid="191640047241552081">"Menu"</string>
    <string name="tuner_app" msgid="3507057938640108777">"Aplicação <xliff:g id="APP">%1$s</xliff:g>"</string>
    <string name="notification_channel_alerts" msgid="4496839309318519037">"Alertas"</string>
    <string name="notification_channel_screenshot" msgid="6314080179230000938">"Capturas de ecrã"</string>
    <string name="notification_channel_general" msgid="4525309436693914482">"Mensagens gerais"</string>
    <string name="notification_channel_storage" msgid="3077205683020695313">"Armazenamento"</string>
    <string name="instant_apps" msgid="6647570248119804907">"Aplicações instantâneas"</string>
    <string name="instant_apps_message" msgid="8116608994995104836">"As Aplicações instantâneas não requerem instalação."</string>
    <string name="app_info" msgid="6856026610594615344">"Informações da aplicação"</string>
    <string name="go_to_web" msgid="1106022723459948514">"Aceder à Web"</string>
    <string name="mobile_data" msgid="7094582042819250762">"Dados móveis"</string>
    <string name="wifi_is_off" msgid="1838559392210456893">"Wi-Fi desativado"</string>
    <string name="bt_is_off" msgid="2640685272289706392">"Bluetooth desativado"</string>
    <string name="dnd_is_off" msgid="6167780215212497572">"Não incomodar desativado"</string>
    <string name="qs_dnd_prompt_auto_rule" msgid="862559028345233052">"O modo Não incomodar foi ativado por uma regra automática (<xliff:g id="ID_1">%s</xliff:g>)."</string>
    <string name="qs_dnd_prompt_app" msgid="7978037419334156034">"O modo Não incomodar foi ativado por uma aplicação (<xliff:g id="ID_1">%s</xliff:g>)."</string>
    <string name="qs_dnd_prompt_auto_rule_app" msgid="2599343675391111951">"O modo Não incomodar foi ativado por uma regra automática ou por uma aplicação."</string>
    <string name="qs_dnd_until" msgid="3469471136280079874">"Até à(s) <xliff:g id="ID_1">%s</xliff:g>"</string>
    <string name="qs_dnd_keep" msgid="1825009164681928736">"Manter"</string>
    <string name="qs_dnd_replace" msgid="8019520786644276623">"Substituir"</string>
    <string name="running_foreground_services_title" msgid="381024150898615683">"Aplicações em execução em segundo plano"</string>
    <string name="running_foreground_services_msg" msgid="6326247670075574355">"Toque para obter detalhes acerca da utilização da bateria e dos dados"</string>
    <string name="data_usage_disable_mobile" msgid="5116269981510015864">"Pretende desativar os dados móveis?"</string>
</resources><|MERGE_RESOLUTION|>--- conflicted
+++ resolved
@@ -26,7 +26,7 @@
     <string name="status_bar_no_recent_apps" msgid="7374907845131203189">"Os ecrãs recentes aparecem aqui"</string>
     <string name="status_bar_accessibility_dismiss_recents" msgid="4576076075226540105">"Ignorar aplicações recentes"</string>
     <plurals name="status_bar_accessibility_recent_apps" formatted="false" msgid="9138535907802238759">
-      <item quantity="one">1 ecrã na Vista geral</item>
+      <item quantity="one">%d screens in Overview</item>
       <item quantity="other">%d ecrãs na Vista geral</item>
     </plurals>
     <string name="status_bar_no_notifications_title" msgid="4755261167193833213">"Sem notificações"</string>
@@ -252,7 +252,7 @@
     <string name="accessibility_clear_all" msgid="5235938559247164925">"Limpar todas as notificações."</string>
     <string name="notification_group_overflow_indicator" msgid="1863231301642314183">"+ <xliff:g id="NUMBER">%s</xliff:g>"</string>
     <plurals name="notification_group_overflow_description" formatted="false" msgid="4579313201268495404">
-      <item quantity="one">Mais <xliff:g id="NUMBER_0">%s</xliff:g> notificação no grupo.</item>
+      <item quantity="one"><xliff:g id="NUMBER_1">%s</xliff:g> more notifications inside.</item>
       <item quantity="other">Mais <xliff:g id="NUMBER_1">%s</xliff:g> notificações no grupo.</item>
     </plurals>
     <string name="status_bar_notification_inspect_item_title" msgid="5668348142410115323">"Definições de notificação"</string>
@@ -353,13 +353,8 @@
     <string name="description_target_search" msgid="3091587249776033139">"Pesquisar"</string>
     <string name="description_direction_up" msgid="7169032478259485180">"Deslize para cima para <xliff:g id="TARGET_DESCRIPTION">%s</xliff:g> ."</string>
     <string name="description_direction_left" msgid="7207478719805562165">"Deslize para a esquerda para <xliff:g id="TARGET_DESCRIPTION">%s</xliff:g> ."</string>
-<<<<<<< HEAD
-    <string name="zen_priority_introduction" msgid="7577965386868311310">"Não é incomodado por sons e vibrações, exceto de alarmes, lembretes, eventos e autores de chamadas que especificar. Continua a ouvir tudo o que optar por reproduzir, incluindo música, vídeos e jogos."</string>
-    <string name="zen_alarms_introduction" msgid="7034415210361973827">"Não é incomodado por sons e vibrações, exceto de alarmes. Continua a ouvir tudo o que optar por reproduzir, incluindo música, vídeos e jogos."</string>
-=======
     <string name="zen_priority_introduction" msgid="1149025108714420281">"Não é incomodado por sons e vibrações, exceto de alarmes, lembretes, eventos e autores de chamadas que especificar. Continua a ouvir tudo o que optar por reproduzir, incluindo música, vídeos e jogos."</string>
     <string name="zen_alarms_introduction" msgid="4934328096749380201">"Não é incomodado por sons e vibrações, exceto de alarmes. Continua a ouvir tudo o que optar por reproduzir, incluindo música, vídeos e jogos."</string>
->>>>>>> 98e12851
     <string name="zen_priority_customize_button" msgid="7948043278226955063">"Personalizar"</string>
     <string name="zen_silence_introduction_voice" msgid="3948778066295728085">"Esta ação bloqueia TODOS os sons e as vibrações, incluindo de alarmes, música, vídeos e jogos. Continua a poder telefonar."</string>
     <string name="zen_silence_introduction" msgid="3137882381093271568">"Esta ação bloqueia TODOS os sons e as vibrações, incluindo de alarmes, de músicas, de vídeos e de jogos."</string>
@@ -561,12 +556,12 @@
     <string name="notification_default_channel_desc" msgid="2506053815870808359">"Esta aplicação não tem categorias de notificação"</string>
     <string name="notification_unblockable_desc" msgid="3561016061737896906">"Não é possível desativar as notificações desta aplicação"</string>
     <plurals name="notification_num_channels_desc" formatted="false" msgid="5492793452274077663">
-      <item quantity="one">1 de <xliff:g id="NUMBER_0">%d</xliff:g> categoria de notificação desta aplicação</item>
+      <item quantity="one">1 out of <xliff:g id="NUMBER_1">%d</xliff:g> notification categories from this app</item>
       <item quantity="other">1 de <xliff:g id="NUMBER_1">%d</xliff:g> categorias de notificação desta aplicação</item>
     </plurals>
     <string name="notification_channels_list_desc_2" msgid="6214732715833946441">"<xliff:g id="CHANNEL_NAME_1">%1$s</xliff:g>, <xliff:g id="CHANNEL_NAME_2">%2$s</xliff:g>"</string>
     <plurals name="notification_channels_list_desc_2_and_others" formatted="false" msgid="2747813553355336157">
-      <item quantity="one"><xliff:g id="CHANNEL_NAME_1_0">%1$s</xliff:g>, <xliff:g id="CHANNEL_NAME_2_1">%2$s</xliff:g> e mais <xliff:g id="NUMBER_2">%3$d</xliff:g></item>
+      <item quantity="one"><xliff:g id="CHANNEL_NAME_1_3">%1$s</xliff:g>, <xliff:g id="CHANNEL_NAME_2_4">%2$s</xliff:g>, and <xliff:g id="NUMBER_5">%3$d</xliff:g> others</item>
       <item quantity="other"><xliff:g id="CHANNEL_NAME_1_3">%1$s</xliff:g>, <xliff:g id="CHANNEL_NAME_2_4">%2$s</xliff:g> e mais <xliff:g id="NUMBER_5">%3$d</xliff:g></item>
     </plurals>
     <string name="notification_channel_controls_opened_accessibility" msgid="6553950422055908113">"Controlos de notificações da aplicação <xliff:g id="APP_NAME">%1$s</xliff:g> abertos"</string>
@@ -582,19 +577,11 @@
     <string name="snooze_undo" msgid="6074877317002985129">"ANULAR"</string>
     <string name="snoozed_for_time" msgid="2390718332980204462">"Suspensa por <xliff:g id="TIME_AMOUNT">%1$s</xliff:g>"</string>
     <plurals name="snoozeHourOptions" formatted="false" msgid="2124335842674413030">
-<<<<<<< HEAD
-      <item quantity="one">%d hora</item>
-      <item quantity="other">%d horas</item>
-    </plurals>
-    <plurals name="snoozeMinuteOptions" formatted="false" msgid="4127251700591510196">
-      <item quantity="one">%d minuto</item>
-=======
       <item quantity="one">%d horas</item>
       <item quantity="other">%d horas</item>
     </plurals>
     <plurals name="snoozeMinuteOptions" formatted="false" msgid="4127251700591510196">
       <item quantity="one">%d minutos</item>
->>>>>>> 98e12851
       <item quantity="other">%d minutos</item>
     </plurals>
     <string name="battery_panel_title" msgid="7944156115535366613">"Utiliz. da bateria"</string>
@@ -741,11 +728,7 @@
     <string name="pip_phone_dismiss_hint" msgid="6351678169095923899">"Arrastar para baixo para ignorar"</string>
     <string name="pip_menu_title" msgid="3328510504196964712">"Menu de ecrã no ecrã"</string>
     <string name="pip_notification_title" msgid="3204024940158161322">"A aplicação <xliff:g id="NAME">%s</xliff:g> está no modo de ecrã no ecrã"</string>
-<<<<<<< HEAD
-    <string name="pip_notification_message" msgid="4171698133469539591">"Se não pretende que a aplicação <xliff:g id="NAME">%s</xliff:g> utilize esta funcionalidade, toque para abrir as definições e desative-a."</string>
-=======
     <string name="pip_notification_message" msgid="5619512781514343311">"Se não pretende que a aplicação <xliff:g id="NAME">%s</xliff:g> utilize esta funcionalidade, toque para abrir as definições e desative-a."</string>
->>>>>>> 98e12851
     <string name="pip_play" msgid="1417176722760265888">"Reproduzir"</string>
     <string name="pip_pause" msgid="8881063404466476571">"Colocar em pausa"</string>
     <string name="pip_skip_to_next" msgid="1948440006726306284">"Mudar para o seguinte"</string>
@@ -790,5 +773,4 @@
     <string name="qs_dnd_replace" msgid="8019520786644276623">"Substituir"</string>
     <string name="running_foreground_services_title" msgid="381024150898615683">"Aplicações em execução em segundo plano"</string>
     <string name="running_foreground_services_msg" msgid="6326247670075574355">"Toque para obter detalhes acerca da utilização da bateria e dos dados"</string>
-    <string name="data_usage_disable_mobile" msgid="5116269981510015864">"Pretende desativar os dados móveis?"</string>
 </resources>