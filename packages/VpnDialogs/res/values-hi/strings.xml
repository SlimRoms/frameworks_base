<?xml version="1.0" encoding="UTF-8"?>
<!--  Copyright (C) 2011 The Android Open Source Project

     Licensed under the Apache License, Version 2.0 (the "License");
     you may not use this file except in compliance with the License.
     You may obtain a copy of the License at

          http://www.apache.org/licenses/LICENSE-2.0

     Unless required by applicable law or agreed to in writing, software
     distributed under the License is distributed on an "AS IS" BASIS,
     WITHOUT WARRANTIES OR CONDITIONS OF ANY KIND, either express or implied.
     See the License for the specific language governing permissions and
     limitations under the License.
 -->

<resources xmlns:android="http://schemas.android.com/apk/res/android"
    xmlns:xliff="urn:oasis:names:tc:xliff:document:1.2">
    <string name="prompt" msgid="3183836924226407828">"कनेक्शन अनुरोध"</string>
<<<<<<< HEAD
    <string name="warning" msgid="809658604548412033">"<xliff:g id="APP">%s</xliff:g> वीपीएन कनेक्‍शन सेट अप करना चाहता है, जिससे वह नेटवर्क ट्रैफ़िक पर नज़र रख पाएगा. इसकी मंज़ूरी तभी दें जब आपको इस पर भरोसा हो. वीपीएन चालू होने पर &lt;br /&gt; &lt;br /&gt; &lt;img src=vpn_icon /&gt; आपकी स्क्रीन के सबसे ऊपर दिखाई देता है."</string>
=======
    <string name="warning" msgid="809658604548412033">"<xliff:g id="APP">%s</xliff:g> VPN कनेक्‍शन सेट अप करना चाहता है, जिससे वह नेटवर्क ट्रैफ़िक पर नज़र रख पाएगा. इसकी मंज़ूरी तभी दें जब आपको आप इस पर भरोसा हो. VPN चालू होने पर आपकी स्क्रीन के सबसे ऊपर &lt;br /&gt; &lt;br /&gt; &lt;img src=vpn_icon /&gt; दिखाई देता है."</string>
>>>>>>> d8314407
    <string name="legacy_title" msgid="192936250066580964">"VPN कनेक्‍ट है"</string>
    <string name="session" msgid="6470628549473641030">"सत्र:"</string>
    <string name="duration" msgid="3584782459928719435">"अवधि:"</string>
    <string name="data_transmitted" msgid="7988167672982199061">"भेजे गए:"</string>
    <string name="data_received" msgid="4062776929376067820">"प्राप्त:"</string>
    <string name="data_value_format" msgid="2192466557826897580">"<xliff:g id="NUMBER_0">%1$s</xliff:g> बाइट / <xliff:g id="NUMBER_1">%2$s</xliff:g> पैकेट"</string>
    <string name="always_on_disconnected_title" msgid="1906740176262776166">"हमेशा चालू रहने वाले VPN से नहीं जुड़ पा रहा है"</string>
    <string name="always_on_disconnected_message" msgid="555634519845992917">"<xliff:g id="VPN_APP_0">%1$s</xliff:g> को हर समय जुड़े रहने के लिए सेट अप किया गया है, लेकिन वह इस समय नहीं जुड़ पा रहा है. जब तक आपका फ़ोन <xliff:g id="VPN_APP_1">%1$s</xliff:g> से नहीं जुड़ जाता, तब तक वह सार्वजनिक नेटवर्क का इस्तेमाल करेगा."</string>
    <string name="always_on_disconnected_message_lockdown" msgid="4232225539869452120">"<xliff:g id="VPN_APP">%1$s</xliff:g> को हर समय जुड़े रहने के लिए सेट अप किया गया है, लेकिन वह इस समय नहीं जुड़ पा रहा है. जब तक VPN फिर से नहीं जुड़ जाता, तब तक आपके पास कनेक्शन नहीं होगा."</string>
    <string name="always_on_disconnected_message_separator" msgid="3310614409322581371">" "</string>
    <string name="always_on_disconnected_message_settings_link" msgid="6172280302829992412">"VPN सेटिंग बदलें"</string>
    <string name="configure" msgid="4905518375574791375">"कॉन्फ़िगर करें"</string>
    <string name="disconnect" msgid="971412338304200056">"डिस्‍कनेक्‍ट करें"</string>
    <string name="open_app" msgid="3717639178595958667">"ऐप खोलें"</string>
    <string name="dismiss" msgid="6192859333764711227">"खारिज करें"</string>
</resources><|MERGE_RESOLUTION|>--- conflicted
+++ resolved
@@ -17,11 +17,7 @@
 <resources xmlns:android="http://schemas.android.com/apk/res/android"
     xmlns:xliff="urn:oasis:names:tc:xliff:document:1.2">
     <string name="prompt" msgid="3183836924226407828">"कनेक्शन अनुरोध"</string>
-<<<<<<< HEAD
-    <string name="warning" msgid="809658604548412033">"<xliff:g id="APP">%s</xliff:g> वीपीएन कनेक्‍शन सेट अप करना चाहता है, जिससे वह नेटवर्क ट्रैफ़िक पर नज़र रख पाएगा. इसकी मंज़ूरी तभी दें जब आपको इस पर भरोसा हो. वीपीएन चालू होने पर &lt;br /&gt; &lt;br /&gt; &lt;img src=vpn_icon /&gt; आपकी स्क्रीन के सबसे ऊपर दिखाई देता है."</string>
-=======
     <string name="warning" msgid="809658604548412033">"<xliff:g id="APP">%s</xliff:g> VPN कनेक्‍शन सेट अप करना चाहता है, जिससे वह नेटवर्क ट्रैफ़िक पर नज़र रख पाएगा. इसकी मंज़ूरी तभी दें जब आपको आप इस पर भरोसा हो. VPN चालू होने पर आपकी स्क्रीन के सबसे ऊपर &lt;br /&gt; &lt;br /&gt; &lt;img src=vpn_icon /&gt; दिखाई देता है."</string>
->>>>>>> d8314407
     <string name="legacy_title" msgid="192936250066580964">"VPN कनेक्‍ट है"</string>
     <string name="session" msgid="6470628549473641030">"सत्र:"</string>
     <string name="duration" msgid="3584782459928719435">"अवधि:"</string>
