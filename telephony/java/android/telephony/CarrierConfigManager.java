/*
 * Copyright (C) 2015 The Android Open Source Project
 *
 * Licensed under the Apache License, Version 2.0 (the "License");
 * you may not use this file except in compliance with the License.
 * You may obtain a copy of the License at
 *
 *      http://www.apache.org/licenses/LICENSE-2.0
 *
 * Unless required by applicable law or agreed to in writing, software
 * distributed under the License is distributed on an "AS IS" BASIS,
 * WITHOUT WARRANTIES OR CONDITIONS OF ANY KIND, either express or implied.
 * See the License for the specific language governing permissions and
 * limitations under the License.
 */

package android.telephony;

import android.annotation.NonNull;
import android.annotation.Nullable;
import android.annotation.SystemApi;
import android.content.Context;
import android.os.PersistableBundle;
import android.os.RemoteException;
import android.os.ServiceManager;

import com.android.ims.ImsReasonInfo;
import com.android.internal.telephony.ICarrierConfigLoader;

/**
 * Provides access to telephony configuration values that are carrier-specific.
 * <p>
 * Users should obtain an instance of this class by calling
 * {@code mContext.getSystemService(Context.CARRIER_CONFIG_SERVICE);}
 * </p>
 *
 * @see Context#getSystemService
 * @see Context#CARRIER_CONFIG_SERVICE
 */
public class CarrierConfigManager {
    private final static String TAG = "CarrierConfigManager";

    /**
     * @hide
     */
    public CarrierConfigManager() {
    }

    /**
     * This intent is broadcast by the system when carrier config changes.
     */
    public static final String
            ACTION_CARRIER_CONFIG_CHANGED = "android.telephony.action.CARRIER_CONFIG_CHANGED";

    // Below are the keys used in carrier config bundles. To add a new variable, define the key and
    // give it a default value in sDefaults. If you need to ship a per-network override in the
    // system image, that can be added in packages/apps/CarrierConfig.

    /**
     * Flag indicating whether the Phone app should ignore EVENT_SIM_NETWORK_LOCKED
     * events from the Sim.
     * If true, this will prevent the IccNetworkDepersonalizationPanel from being shown, and
     * effectively disable the "Sim network lock" feature.
     */
    public static final String
            KEY_IGNORE_SIM_NETWORK_LOCKED_EVENTS_BOOL = "ignore_sim_network_locked_events_bool";

    /**
     * Flag indicating whether the Phone app should provide a "Dismiss" button on the SIM network
     * unlock screen. The default value is true. If set to false, there will be *no way* to dismiss
     * the SIM network unlock screen if you don't enter the correct unlock code. (One important
     * consequence: there will be no way to make an Emergency Call if your SIM is network-locked and
     * you don't know the PIN.)
     */
    public static final String
            KEY_SIM_NETWORK_UNLOCK_ALLOW_DISMISS_BOOL = "sim_network_unlock_allow_dismiss_bool";

    /** Flag indicating if the phone is a world phone */
    public static final String KEY_WORLD_PHONE_BOOL = "world_phone_bool";

    /**
     * Flag to require or skip entitlement checks.
     * If true, entitlement checks will be executed if device has been configured for it,
     * If false, entitlement checks will be skipped.
     */
    public static final String
            KEY_REQUIRE_ENTITLEMENT_CHECKS_BOOL = "require_entitlement_checks_bool";

    /**
     * Flag indicating whether radio is to be restarted on error PDP_FAIL_REGULAR_DEACTIVATION
     * This is false by default.
     */
    public static final String
            KEY_RESTART_RADIO_ON_PDP_FAIL_REGULAR_DEACTIVATION_BOOL =
                    "restart_radio_on_pdp_fail_regular_deactivation_bool";

    /**
     * If true, enable vibration (haptic feedback) for key presses in the EmergencyDialer activity.
     * The pattern is set on a per-platform basis using config_virtualKeyVibePattern. To be
     * consistent with the regular Dialer, this value should agree with the corresponding values
     * from config.xml under apps/Contacts.
     */
    public static final String
            KEY_ENABLE_DIALER_KEY_VIBRATION_BOOL = "enable_dialer_key_vibration_bool";

    /** Flag indicating if dtmf tone type is enabled */
    public static final String KEY_DTMF_TYPE_ENABLED_BOOL = "dtmf_type_enabled_bool";

    /** Flag indicating if auto retry is enabled */
    public static final String KEY_AUTO_RETRY_ENABLED_BOOL = "auto_retry_enabled_bool";

    /**
     * Determine whether we want to play local DTMF tones in a call, or just let the radio/BP handle
     * playing of the tones.
     */
    public static final String KEY_ALLOW_LOCAL_DTMF_TONES_BOOL = "allow_local_dtmf_tones_bool";

    /**
     * If true, show an onscreen "Dial" button in the dialer. In practice this is used on all
     * platforms, even the ones with hard SEND/END keys, but for maximum flexibility it's controlled
     * by a flag here (which can be overridden on a per-product basis.)
     */
    public static final String KEY_SHOW_ONSCREEN_DIAL_BUTTON_BOOL = "show_onscreen_dial_button_bool";

    /** Determines if device implements a noise suppression device for in call audio. */
    public static final String
            KEY_HAS_IN_CALL_NOISE_SUPPRESSION_BOOL = "has_in_call_noise_suppression_bool";

    /**
     * Determines if the current device should allow emergency numbers to be logged in the Call Log.
     * (Some carriers require that emergency calls *not* be logged, presumably to avoid the risk of
     * accidental redialing from the call log UI. This is a good idea, so the default here is
     * false.)
     */
    public static final String
            KEY_ALLOW_EMERGENCY_NUMBERS_IN_CALL_LOG_BOOL = "allow_emergency_numbers_in_call_log_bool";

    /** If true, removes the Voice Privacy option from Call Settings */
    public static final String KEY_VOICE_PRIVACY_DISABLE_UI_BOOL = "voice_privacy_disable_ui_bool";

    /** Control whether users can reach the carrier portions of Cellular Network Settings. */
    public static final String
            KEY_HIDE_CARRIER_NETWORK_SETTINGS_BOOL = "hide_carrier_network_settings_bool";

    /** Control whether users can reach the SIM lock settings. */
    public static final String
            KEY_HIDE_SIM_LOCK_SETTINGS_BOOL = "hide_sim_lock_settings_bool";

    /** Control whether users can edit APNs in Settings. */
    public static final String KEY_APN_EXPAND_BOOL = "apn_expand_bool";

    /** Control whether users can choose a network operator. */
    public static final String KEY_OPERATOR_SELECTION_EXPAND_BOOL = "operator_selection_expand_bool";

    /** Used in Cellular Network Settings for preferred network type. */
    public static final String KEY_PREFER_2G_BOOL = "prefer_2g_bool";

    /** Show cdma network mode choices 1x, 3G, global etc. */
    public static final String KEY_SHOW_CDMA_CHOICES_BOOL = "show_cdma_choices_bool";

    /** CDMA activation goes through HFA */
    public static final String KEY_USE_HFA_FOR_PROVISIONING_BOOL = "use_hfa_for_provisioning_bool";

    /**
     * CDMA activation goes through OTASP.
     * <p>
     * TODO: This should be combined with config_use_hfa_for_provisioning and implemented as an enum
     * (NONE, HFA, OTASP).
     */
    public static final String KEY_USE_OTASP_FOR_PROVISIONING_BOOL = "use_otasp_for_provisioning_bool";

    /** Display carrier settings menu if true */
    public static final String KEY_CARRIER_SETTINGS_ENABLE_BOOL = "carrier_settings_enable_bool";

    /** Does not display additional call seting for IMS phone based on GSM Phone */
    public static final String KEY_ADDITIONAL_CALL_SETTING_BOOL = "additional_call_setting_bool";

    /** Show APN Settings for some CDMA carriers */
    public static final String KEY_SHOW_APN_SETTING_CDMA_BOOL = "show_apn_setting_cdma_bool";

    /** After a CDMA conference call is merged, the swap button should be displayed. */
    public static final String KEY_SUPPORT_SWAP_AFTER_MERGE_BOOL = "support_swap_after_merge_bool";

    /**
     * Determine whether the voicemail notification is persistent in the notification bar. If true,
     * the voicemail notifications cannot be dismissed from the notification bar.
     */
    public static final String
            KEY_VOICEMAIL_NOTIFICATION_PERSISTENT_BOOL = "voicemail_notification_persistent_bool";

    /** For IMS video over LTE calls, determines whether video pause signalling is supported. */
    public static final String
            KEY_SUPPORT_PAUSE_IMS_VIDEO_CALLS_BOOL = "support_pause_ims_video_calls_bool";

    /**
     * Disables dialing "*228" (OTASP provisioning) on CDMA carriers where it is not supported or is
     * potentially harmful by locking the SIM to 3G.
     */
    public static final String
            KEY_DISABLE_CDMA_ACTIVATION_CODE_BOOL = "disable_cdma_activation_code_bool";

    /**
     * Override the platform's notion of a network operator being considered roaming.
     * Value is string array of MCCMNCs to be considered roaming for 3GPP RATs.
     */
    public static final String
            KEY_GSM_ROAMING_NETWORKS_STRING_ARRAY = "gsm_roaming_networks_string_array";

    /**
     * Override the platform's notion of a network operator being considered not roaming.
     * Value is string array of MCCMNCs to be considered not roaming for 3GPP RATs.
     */
    public static final String
            KEY_GSM_NONROAMING_NETWORKS_STRING_ARRAY = "gsm_nonroaming_networks_string_array";

    /**
     * Override the platform's notion of a network operator being considered roaming.
     * Value is string array of SIDs to be considered roaming for 3GPP2 RATs.
     */
    public static final String
            KEY_CDMA_ROAMING_NETWORKS_STRING_ARRAY = "cdma_roaming_networks_string_array";

    /**
     * Override the platform's notion of a network operator being considered non roaming.
     * Value is string array of SIDs to be considered not roaming for 3GPP2 RATs.
     */
    public static final String
            KEY_CDMA_NONROAMING_NETWORKS_STRING_ARRAY = "cdma_nonroaming_networks_string_array";

    /**
     * Override the platform's notion of a network operator being considered non roaming.
     * If true all networks are considered as home network a.k.a non-roaming.  When false,
     * the 2 pairs of CMDA and GSM roaming/non-roaming arrays are consulted.
     *
     * @see KEY_GSM_ROAMING_NETWORKS_STRING_ARRAY
     * @see KEY_GSM_NONROAMING_NETWORKS_STRING_ARRAY
     * @see KEY_CDMA_ROAMING_NETWORKS_STRING_ARRAY
     * @see KEY_CDMA_NONROAMING_NETWORKS_STRING_ARRAY
     */
    public static final String
            KEY_FORCE_HOME_NETWORK_BOOL = "force_home_network_bool";

    /**
     * Flag specifying whether VoLTE should be available for carrier, independent of carrier
     * provisioning. If false: hard disabled. If true: then depends on carrier provisioning,
     * availability, etc.
     */
    public static final String KEY_CARRIER_VOLTE_AVAILABLE_BOOL = "carrier_volte_available_bool";

    /**
     * Flag specifying whether video telephony is available for carrier. If false: hard disabled.
     * If true: then depends on carrier provisioning, availability, etc.
     */
    public static final String KEY_CARRIER_VT_AVAILABLE_BOOL = "carrier_vt_available_bool";

    /**
     * Flag specifying whether the carrier wants to notify the user when a VT call has been handed
     * over from WIFI to LTE.
     * <p>
     * The handover notification is sent as a
     * {@link TelephonyManager#EVENT_HANDOVER_VIDEO_FROM_WIFI_TO_LTE}
     * {@link android.telecom.Connection} event, which an {@link android.telecom.InCallService}
     * should use to trigger the display of a user-facing message.
     * <p>
     * The Connection event is sent to the InCallService only once, the first time it occurs.
     * @hide
     */
    public static final String KEY_NOTIFY_HANDOVER_VIDEO_FROM_WIFI_TO_LTE_BOOL =
            "notify_handover_video_from_wifi_to_lte_bool";

    /**
     * Flag specifying whether the carrier supports downgrading a video call (tx, rx or tx/rx)
     * directly to an audio call.
     * @hide
     */
    public static final String KEY_SUPPORT_DOWNGRADE_VT_TO_AUDIO_BOOL =
            "support_downgrade_vt_to_audio_bool";

    /**
     * Where there is no preloaded voicemail number on a SIM card, specifies the carrier's default
     * voicemail number.
     * When empty string, no default voicemail number is specified.
     */
    public static final String KEY_DEFAULT_VM_NUMBER_STRING = "default_vm_number_string";


    /**
     * Flag specifying whether WFC over IMS should be available for carrier: independent of
     * carrier provisioning. If false: hard disabled. If true: then depends on carrier
     * provisioning, availability etc.
     */
    public static final String KEY_CARRIER_WFC_IMS_AVAILABLE_BOOL = "carrier_wfc_ims_available_bool";

    /**
     * Specifies a map from dialstrings to replacements for roaming network service numbers which
     * cannot be replaced on the carrier side.
     * <p>
     * Individual entries have the format:
     * [dialstring to replace]:[replacement]
     */
    public static final String KEY_DIAL_STRING_REPLACE_STRING_ARRAY =
            "dial_string_replace_string_array";

    /**
     * Flag specifying whether WFC over IMS supports the "wifi only" option.  If false, the wifi
     * calling settings will not include an option for "wifi only".  If true, the wifi calling
     * settings will include an option for "wifi only"
     * <p>
     * By default, it is assumed that WFC supports "wifi only".
     */
    public static final String KEY_CARRIER_WFC_SUPPORTS_WIFI_ONLY_BOOL =
            "carrier_wfc_supports_wifi_only_bool";

    /**
     * Default WFC_IMS_MODE for home network   0: WIFI_ONLY
     *                                         1: CELLULAR_PREFERRED
     *                                         2: WIFI_PREFERRED
     * @hide
     */
    public static final String KEY_CARRIER_DEFAULT_WFC_IMS_MODE_INT =
            "carrier_default_wfc_ims_mode_int";

    /**
     * Default WFC_IMS_MODE for roaming
     * See {@link KEY_CARRIER_DEFAULT_WFC_IMS_MODE_INT} for valid values.
     *
     * @hide
     */
    public static final String KEY_CARRIER_DEFAULT_WFC_IMS_ROAMING_MODE_INT =
            "carrier_default_wfc_ims_roaming_mode_int";

    /**
     * Default WFC_IMS_enabled: true VoWiFi by default is on
     *                          false VoWiFi by default is off
     * @hide
     */
    public static final String KEY_CARRIER_DEFAULT_WFC_IMS_ENABLED_BOOL =
            "carrier_default_wfc_ims_enabled_bool";

    /**
     * Default WFC_IMS_roaming_enabled: true VoWiFi roaming by default is on
     *                                  false VoWiFi roaming by default is off
     * @hide
     */
    public static final String KEY_CARRIER_DEFAULT_WFC_IMS_ROAMING_ENABLED_BOOL =
            "carrier_default_wfc_ims_roaming_enabled_bool";

    /**
     * Flag indicating whether failed calls due to no service should prompt the user to enable
     * WIFI calling.  When {@code true}, if the user attempts to establish a call when there is no
     * service available, they are connected to WIFI, and WIFI calling is disabled, a different
     * call failure message will be used to encourage the user to enable WIFI calling.
     * @hide
     */
    public static final String KEY_CARRIER_PROMOTE_WFC_ON_CALL_FAIL_BOOL =
            "carrier_promote_wfc_on_call_fail_bool";

    /** Flag specifying whether provisioning is required for VOLTE. */
    public static final String KEY_CARRIER_VOLTE_PROVISIONING_REQUIRED_BOOL
            = "carrier_volte_provisioning_required_bool";

    /** Flag specifying whether VoLTE TTY is supported. */
    public static final String KEY_CARRIER_VOLTE_TTY_SUPPORTED_BOOL
            = "carrier_volte_tty_supported_bool";

    /**
     * Flag specifying whether IMS service can be turned off. If false then the service will not be
     * turned-off completely, but individual features can be disabled.
     */
    public static final String KEY_CARRIER_ALLOW_TURNOFF_IMS_BOOL
            = "carrier_allow_turnoff_ims_bool";

    /**
     * Flag specifying whether Generic Bootstrapping Architecture capable SIM is required for IMS.
     */
    public static final String KEY_CARRIER_IMS_GBA_REQUIRED_BOOL
            = "carrier_ims_gba_required_bool";

    /**
     * Flag specifying whether IMS instant lettering is available for the carrier.  {@code True} if
     * instant lettering is available for the carrier, {@code false} otherwise.
     */
    public static final String KEY_CARRIER_INSTANT_LETTERING_AVAILABLE_BOOL =
            "carrier_instant_lettering_available_bool";

    /*
     * Flag specifying whether IMS should be the first phone attempted for E911 even if the
     * phone is not in service.
     */
    public static final String KEY_CARRIER_USE_IMS_FIRST_FOR_EMERGENCY_BOOL
            = "carrier_use_ims_first_for_emergency_bool";

    /**
     * When IMS instant lettering is available for a carrier (see
     * {@link #KEY_CARRIER_INSTANT_LETTERING_AVAILABLE_BOOL}), determines the list of characters
     * which may not be contained in messages.  Should be specified as a regular expression suitable
     * for use with {@link String#matches(String)}.
     */
    public static final String KEY_CARRIER_INSTANT_LETTERING_INVALID_CHARS_STRING =
            "carrier_instant_lettering_invalid_chars_string";

    /**
     * When IMS instant lettering is available for a carrier (see
     * {@link #KEY_CARRIER_INSTANT_LETTERING_AVAILABLE_BOOL}), determines a list of characters which
     * must be escaped with a backslash '\' character.  Should be specified as a string containing
     * the characters to be escaped.  For example to escape quote and backslash the string would be
     * a quote and a backslash.
     */
    public static final String KEY_CARRIER_INSTANT_LETTERING_ESCAPED_CHARS_STRING =
            "carrier_instant_lettering_escaped_chars_string";

    /**
     * When IMS instant lettering is available for a carrier (see
     * {@link #KEY_CARRIER_INSTANT_LETTERING_AVAILABLE_BOOL}), determines the character encoding
     * which will be used when determining the length of messages.  Used in the InCall UI to limit
     * the number of characters the user may type.  If empty-string, the instant lettering
     * message size limit will be enforced on a 1:1 basis.  That is, each character will count
     * towards the messages size limit as a single bye.  If a character encoding is specified, the
     * message size limit will be based on the number of bytes in the message per the specified
     * encoding.
     */
    public static final String KEY_CARRIER_INSTANT_LETTERING_ENCODING_STRING =
            "carrier_instant_lettering_encoding_string";

    /**
     * When IMS instant lettering is available for a carrier (see
     * {@link #KEY_CARRIER_INSTANT_LETTERING_AVAILABLE_BOOL}), the length limit for messages.  Used
     * in the InCall UI to ensure the user cannot enter more characters than allowed by the carrier.
     * See also {@link #KEY_CARRIER_INSTANT_LETTERING_ENCODING_STRING} for more information on how
     * the length of the message is calculated.
     */
    public static final String KEY_CARRIER_INSTANT_LETTERING_LENGTH_LIMIT_INT =
            "carrier_instant_lettering_length_limit_int";

    /**
     * If Voice Radio Technology is RIL_RADIO_TECHNOLOGY_LTE:14 or RIL_RADIO_TECHNOLOGY_UNKNOWN:0
     * this is the value that should be used instead. A configuration value of
     * RIL_RADIO_TECHNOLOGY_UNKNOWN:0 means there is no replacement value and that the default
     * assumption for phone type (GSM) should be used.
     */
    public static final String KEY_VOLTE_REPLACEMENT_RAT_INT = "volte_replacement_rat_int";

    /**
     * The default sim call manager to use when the default dialer doesn't implement one. A sim call
     * manager can control and route outgoing and incoming phone calls, even if they're placed
     * using another connection service (PSTN, for example).
     */
    public static final String KEY_DEFAULT_SIM_CALL_MANAGER_STRING = "default_sim_call_manager_string";

    /**
     * The default flag specifying whether ETWS/CMAS test setting is forcibly disabled in
     * Settings->More->Emergency broadcasts menu even though developer options is turned on.
     */
    public static final String KEY_CARRIER_FORCE_DISABLE_ETWS_CMAS_TEST_BOOL =
            "carrier_force_disable_etws_cmas_test_bool";

    /**
     * The default flag specifying whether "Turn on Notifications" option will be always shown in
     * Settings->More->Emergency broadcasts menu regardless developer options is turned on or not.
     */
    public static final String KEY_ALWAYS_SHOW_EMERGENCY_ALERT_ONOFF_BOOL =
            "always_show_emergency_alert_onoff_bool";

    /**
     * The flag to disable cell broadcast severe alert when extreme alert is disabled.
     * @hide
     */
    public static final String KEY_DISABLE_SEVERE_WHEN_EXTREME_DISABLED_BOOL =
            "disable_severe_when_extreme_disabled_bool";

    /**
     * The data call retry configuration for different types of APN.
     * @hide
     */
    public static final String KEY_CARRIER_DATA_CALL_RETRY_CONFIG_STRINGS =
            "carrier_data_call_retry_config_strings";

    /**
     * Delay between trying APN from the pool
     * @hide
     */
    public static final String KEY_CARRIER_DATA_CALL_APN_DELAY_DEFAULT_LONG =
            "carrier_data_call_apn_delay_default_long";

    /**
     * Faster delay between trying APN from the pool
     * @hide
     */
    public static final String KEY_CARRIER_DATA_CALL_APN_DELAY_FASTER_LONG =
            "carrier_data_call_apn_delay_faster_long";

    /**
     * Data call setup permanent failure causes by the carrier
     */
    public static final String KEY_CARRIER_DATA_CALL_PERMANENT_FAILURE_STRINGS =
            "carrier_data_call_permanent_failure_strings";

    /**
     * Default APN types that are metered by the carrier
     * @hide
     */
    public static final String KEY_CARRIER_METERED_APN_TYPES_STRINGS =
            "carrier_metered_apn_types_strings";
    /**
     * Default APN types that are roamig-metered by the carrier
     * @hide
     */
    public static final String KEY_CARRIER_METERED_ROAMING_APN_TYPES_STRINGS =
            "carrier_metered_roaming_apn_types_strings";
    /**
     * CDMA carrier ERI (Enhanced Roaming Indicator) file name
     * @hide
     */
    public static final String KEY_CARRIER_ERI_FILE_NAME_STRING =
            "carrier_eri_file_name_string";

    /* The following 3 fields are related to carrier visual voicemail. */

    /**
     * The carrier number mobile outgoing (MO) sms messages are sent to.
     */
    public static final String KEY_VVM_DESTINATION_NUMBER_STRING = "vvm_destination_number_string";

    /**
     * The port through which the mobile outgoing (MO) sms messages are sent through.
     */
    public static final String KEY_VVM_PORT_NUMBER_INT = "vvm_port_number_int";

    /**
     * The type of visual voicemail protocol the carrier adheres to. See {@link TelephonyManager}
     * for possible values. For example {@link TelephonyManager#VVM_TYPE_OMTP}.
     */
    public static final String KEY_VVM_TYPE_STRING = "vvm_type_string";

    /**
     * Whether cellular data is required to access visual voicemail.
     */
    public static final String KEY_VVM_CELLULAR_DATA_REQUIRED_BOOL =
        "vvm_cellular_data_required_bool";

    /**
     * Whether to prefetch audio data on new voicemail arrival, defaulted to true.
     */
    public static final String KEY_VVM_PREFETCH_BOOL = "vvm_prefetch_bool";

    /**
     * The package name of the carrier's visual voicemail app to ensure that dialer visual voicemail
     * and carrier visual voicemail are not active at the same time.
     */
    public static final String KEY_CARRIER_VVM_PACKAGE_NAME_STRING = "carrier_vvm_package_name_string";

    /**
     * Flag specifying whether ICCID is showed in SIM Status screen, default to false.
     */
    public static final String KEY_SHOW_ICCID_IN_SIM_STATUS_BOOL = "show_iccid_in_sim_status_bool";

    /**
     * Flag specifying whether an additional (client initiated) intent needs to be sent on System
     * update
     */
    public static final String KEY_CI_ACTION_ON_SYS_UPDATE_BOOL = "ci_action_on_sys_update_bool";

    /**
     * Intent to be sent for the additional action on System update
     */
    public static final String KEY_CI_ACTION_ON_SYS_UPDATE_INTENT_STRING =
            "ci_action_on_sys_update_intent_string";

    /**
     * Extra to be included in the intent sent for additional action on System update
     */
    public static final String KEY_CI_ACTION_ON_SYS_UPDATE_EXTRA_STRING =
            "ci_action_on_sys_update_extra_string";

    /**
     * Value of extra included in intent sent for additional action on System update
     */
    public static final String KEY_CI_ACTION_ON_SYS_UPDATE_EXTRA_VAL_STRING =
            "ci_action_on_sys_update_extra_val_string";

    /**
     * Specifies the amount of gap to be added in millis between postdial DTMF tones. When a
     * non-zero value is specified, the UE shall wait for the specified amount of time before it
     * sends out successive DTMF tones on the network.
     */
    public static final String KEY_GSM_DTMF_TONE_DELAY_INT = "gsm_dtmf_tone_delay_int";

    /**
     * Specifies the amount of gap to be added in millis between DTMF tones. When a non-zero value
     * is specified, the UE shall wait for the specified amount of time before it sends out
     * successive DTMF tones on the network.
     */
    public static final String KEY_IMS_DTMF_TONE_DELAY_INT = "ims_dtmf_tone_delay_int";

    /**
     * Specifies the amount of gap to be added in millis between postdial DTMF tones. When a
     * non-zero value is specified, the UE shall wait for the specified amount of time before it
     * sends out successive DTMF tones on the network.
     */
    public static final String KEY_CDMA_DTMF_TONE_DELAY_INT = "cdma_dtmf_tone_delay_int";

    /**
     * Determines whether conference calls are supported by a carrier.  When {@code true},
     * conference calling is supported, {@code false otherwise}.
     */
    public static final String KEY_SUPPORT_CONFERENCE_CALL_BOOL = "support_conference_call_bool";

    /**
     * Determines whether High Definition audio property is displayed in the dialer UI.
     * If {@code false}, remove the HD audio property from the connection so that HD audio related
     * UI is not displayed. If {@code true}, keep HD audio property as it is configured.
     * @hide
     */
    public static final String KEY_DISPLAY_HD_AUDIO_PROPERTY_BOOL =
            "display_hd_audio_property_bool";

    /**
     * Determines whether video conference calls are supported by a carrier.  When {@code true},
     * video calls can be merged into conference calls, {@code false} otherwiwse.
     * <p>
     * Note: even if video conference calls are not supported, audio calls may be merged into a
     * conference if {@link #KEY_SUPPORT_CONFERENCE_CALL_BOOL} is {@code true}.
     * @hide
     */
    public static final String KEY_SUPPORT_VIDEO_CONFERENCE_CALL_BOOL =
            "support_video_conference_call_bool";

    /**
     * Determine whether user can toggle Enhanced 4G LTE Mode in Settings.
     */
    public static final String KEY_EDITABLE_ENHANCED_4G_LTE_BOOL = "editable_enhanced_4g_lte_bool";

    /**
     * Determine whether IMS apn can be shown.
     */
    public static final String KEY_HIDE_IMS_APN_BOOL = "hide_ims_apn_bool";

    /**
     * Determine whether preferred network type can be shown.
     */
    public static final String KEY_HIDE_PREFERRED_NETWORK_TYPE_BOOL = "hide_preferred_network_type_bool";

    /**
     * Determine whether user can switch Wi-Fi preferred or Cellular preferred in calling preference.
     * Some operators support Wi-Fi Calling only, not VoLTE.
     * They don't need "Cellular preferred" option.
     * In this case, set uneditalbe attribute for preferred preference.
     * @hide
     */
    public static final String KEY_EDITABLE_WFC_MODE_BOOL = "editable_wfc_mode_bool";

     /**
      * Flag to indicate if Wi-Fi needs to be disabled in ECBM
      * @hide
      **/
     public static final String
              KEY_CONFIG_WIFI_DISABLE_IN_ECBM = "config_wifi_disable_in_ecbm";

    /**
     * List operator-specific error codes and indices of corresponding error strings in
     * wfcOperatorErrorAlertMessages and wfcOperatorErrorNotificationMessages.
     *
     * Example: "REG09|0" specifies error code "REG09" and index "0". This index will be
     * used to find alert and notification messages in wfcOperatorErrorAlertMessages and
     * wfcOperatorErrorNotificationMessages.
     *
     * @hide
     */
    public static final String KEY_WFC_OPERATOR_ERROR_CODES_STRING_ARRAY =
            "wfc_operator_error_codes_string_array";

    /**
     * Indexes of SPN format strings in wfcSpnFormats and wfcDataSpnFormats.
     * @hide
     */
    public static final String KEY_WFC_SPN_FORMAT_IDX_INT = "wfc_spn_format_idx_int";
    /** @hide */
    public static final String KEY_WFC_DATA_SPN_FORMAT_IDX_INT = "wfc_data_spn_format_idx_int";

    /**
     * The Component Name of the activity that can setup the emergency addrees for WiFi Calling
     * as per carrier requirement.
     * @hide
     */
     public static final String KEY_WFC_EMERGENCY_ADDRESS_CARRIER_APP_STRING =
            "wfc_emergency_address_carrier_app_string";

    /**
     * Boolean to decide whether to use #KEY_CARRIER_NAME_STRING from CarrierConfig app.
     * @hide
     */
    public static final String KEY_CARRIER_NAME_OVERRIDE_BOOL = "carrier_name_override_bool";

    /**
     * String to identify carrier name in CarrierConfig app. This string is used only if
     * #KEY_CARRIER_NAME_OVERRIDE_BOOL is true
     * @hide
     */
    public static final String KEY_CARRIER_NAME_STRING = "carrier_name_string";

    /**
     * If this is true, the SIM card (through Customer Service Profile EF file) will be able to
     * prevent manual operator selection. If false, this SIM setting will be ignored and manual
     * operator selection will always be available. See CPHS4_2.WW6, CPHS B.4.7.1 for more
     * information
     */
    public static final String KEY_CSP_ENABLED_BOOL = "csp_enabled_bool";

    /**
     * Allow user to add APNs
     */
    public static final String KEY_ALLOW_ADDING_APNS_BOOL = "allow_adding_apns_bool";

    /**
     * APN types that user is not allowed to modify
     * @hide
     */
    public static final String KEY_READ_ONLY_APN_TYPES_STRING_ARRAY =
            "read_only_apn_types_string_array";

    /**
     * APN fields that user is not allowed to modify
     * @hide
     */
    public static final String KEY_READ_ONLY_APN_FIELDS_STRING_ARRAY =
            "read_only_apn_fields_string_array";

    /**
     * Boolean indicating if intent for emergency call state changes should be broadcast
     * @hide
     */
    public static final String KEY_BROADCAST_EMERGENCY_CALL_STATE_CHANGES_BOOL =
            "broadcast_emergency_call_state_changes_bool";

    /**
     * Cell broadcast additional channels enbled by the carrier
     * @hide
     */
    public static final String KEY_CARRIER_ADDITIONAL_CBS_CHANNELS_STRINGS =
            "carrier_additional_cbs_channels_strings";

    // These variables are used by the MMS service and exposed through another API, {@link
    // SmsManager}. The variable names and string values are copied from there.
    public static final String KEY_MMS_ALIAS_ENABLED_BOOL = "aliasEnabled";
    public static final String KEY_MMS_ALLOW_ATTACH_AUDIO_BOOL = "allowAttachAudio";
    public static final String KEY_MMS_APPEND_TRANSACTION_ID_BOOL = "enabledTransID";
    public static final String KEY_MMS_GROUP_MMS_ENABLED_BOOL = "enableGroupMms";
    public static final String KEY_MMS_MMS_DELIVERY_REPORT_ENABLED_BOOL = "enableMMSDeliveryReports";
    public static final String KEY_MMS_MMS_ENABLED_BOOL = "enabledMMS";
    public static final String KEY_MMS_MMS_READ_REPORT_ENABLED_BOOL = "enableMMSReadReports";
    public static final String KEY_MMS_MULTIPART_SMS_ENABLED_BOOL = "enableMultipartSMS";
    public static final String KEY_MMS_NOTIFY_WAP_MMSC_ENABLED_BOOL = "enabledNotifyWapMMSC";
    public static final String KEY_MMS_SEND_MULTIPART_SMS_AS_SEPARATE_MESSAGES_BOOL = "sendMultipartSmsAsSeparateMessages";
    public static final String KEY_MMS_SHOW_CELL_BROADCAST_APP_LINKS_BOOL = "config_cellBroadcastAppLinks";
    public static final String KEY_MMS_SMS_DELIVERY_REPORT_ENABLED_BOOL = "enableSMSDeliveryReports";
    public static final String KEY_MMS_SUPPORT_HTTP_CHARSET_HEADER_BOOL = "supportHttpCharsetHeader";
    public static final String KEY_MMS_SUPPORT_MMS_CONTENT_DISPOSITION_BOOL = "supportMmsContentDisposition";
    public static final String KEY_MMS_ALIAS_MAX_CHARS_INT = "aliasMaxChars";
    public static final String KEY_MMS_ALIAS_MIN_CHARS_INT = "aliasMinChars";
    public static final String KEY_MMS_HTTP_SOCKET_TIMEOUT_INT = "httpSocketTimeout";
    public static final String KEY_MMS_MAX_IMAGE_HEIGHT_INT = "maxImageHeight";
    public static final String KEY_MMS_MAX_IMAGE_WIDTH_INT = "maxImageWidth";
    public static final String KEY_MMS_MAX_MESSAGE_SIZE_INT = "maxMessageSize";
    public static final String KEY_MMS_MESSAGE_TEXT_MAX_SIZE_INT = "maxMessageTextSize";
    public static final String KEY_MMS_RECIPIENT_LIMIT_INT = "recipientLimit";
    public static final String KEY_MMS_SMS_TO_MMS_TEXT_LENGTH_THRESHOLD_INT = "smsToMmsTextLengthThreshold";
    public static final String KEY_MMS_SMS_TO_MMS_TEXT_THRESHOLD_INT = "smsToMmsTextThreshold";
    public static final String KEY_MMS_SUBJECT_MAX_LENGTH_INT = "maxSubjectLength";
    public static final String KEY_MMS_EMAIL_GATEWAY_NUMBER_STRING = "emailGatewayNumber";
    public static final String KEY_MMS_HTTP_PARAMS_STRING = "httpParams";
    public static final String KEY_MMS_NAI_SUFFIX_STRING = "naiSuffix";
    public static final String KEY_MMS_UA_PROF_TAG_NAME_STRING = "uaProfTagName";
    public static final String KEY_MMS_UA_PROF_URL_STRING = "uaProfUrl";
    public static final String KEY_MMS_USER_AGENT_STRING = "userAgent";
    /** @hide */
    public static final String KEY_MMS_CLOSE_CONNECTION_BOOL = "mmsCloseConnection";

    /**
     * If carriers require differentiate un-provisioned status: cold sim or out of credit sim
     * a package name and activity name can be provided to launch a supported carrier application
     * that check the sim provisioning status
     * The first element is the package name and the second element is the activity name
     * of the provisioning app
     * example:
     * <item>com.google.android.carrierPackageName</item>
     * <item>com.google.android.carrierPackageName.CarrierActivityName</item>
     * The ComponentName of the carrier activity that can setup the device and activate with the
     * network as part of the Setup Wizard flow.
     * @hide
     */
     public static final String KEY_CARRIER_SETUP_APP_STRING = "carrier_setup_app_string";

    /**
     * A list of component name of carrier signalling receivers which are interested in intent
     * android.intent.action.CARRIER_SIGNAL_REDIRECTED.
     * Example:
     * <item>com.google.android.carrierPackageName/.CarrierSignalReceiverNameA</item>
     * <item>com.google.android.carrierPackageName/.CarrierSignalReceiverNameB</item>
     * @hide
     */
    public static final String KEY_SIGNAL_REDIRECTION_RECEIVER_STRING_ARRAY =
            "signal_redirection_receiver_string_array";

    /**
     * A list of component name of carrier signalling receivers which are interested in intent
     * android.intent.action.CARRIER_SIGNAL_REQUEST_NETWORK_FAILED.
     * Example:
     * <item>com.google.android.carrierPackageName/.CarrierSignalReceiverNameA</item>
     * <item>com.google.android.carrierPackageName/.CarrierSignalReceiverNameB</item>
     * @hide
     */
    public static final String KEY_SIGNAL_DCFAILURE_RECEIVER_STRING_ARRAY =
            "signal_dcfailure_receiver_string_array";

    /**
     * A list of component name of carrier signalling receivers which are interested in intent
     * android.intent.action.CARRIER_SIGNAL_PCO_VALUE.
     * Example:
     * <item>com.google.android.carrierPackageName/.CarrierSignalReceiverNameA</item>
     * <item>com.google.android.carrierPackageName/.CarrierSignalReceiverNameB</item>
     * @hide
     */
    public static final String KEY_SIGNAL_PCO_RECEIVER_STRING_ARRAY =
            "signal_pco_receiver_string_array";

    /**
     * Determines whether the carrier supports making non-emergency phone calls while the phone is
     * in emergency callback mode.  Default value is {@code true}, meaning that non-emergency calls
     * are allowed in emergency callback mode.
     */
    public static final String KEY_ALLOW_NON_EMERGENCY_CALLS_IN_ECM_BOOL =
            "allow_non_emergency_calls_in_ecm_bool";

    /**
     * Flag indicating whether to allow carrier video calls to emergency numbers.
     * When {@code true}, video calls to emergency numbers will be allowed.  When {@code false},
     * video calls to emergency numbers will be initiated as audio-only calls instead.
     */
    public static final String KEY_ALLOW_EMERGENCY_VIDEO_CALLS_BOOL =
            "allow_emergency_video_calls_bool";

    /**
     * Flag indicating whether the carrier supports RCS presence indication for video calls.  When
     * {@code true}, the carrier supports RCS presence indication for video calls.  When presence
     * is supported, the device should use the
     * {@link android.provider.ContactsContract.Data#CARRIER_PRESENCE} bit mask and set the
     * {@link android.provider.ContactsContract.Data#CARRIER_PRESENCE_VT_CAPABLE} bit to indicate
     * whether each contact supports video calling.  The UI is made aware that presence is enabled
     * via {@link android.telecom.PhoneAccount#CAPABILITY_VIDEO_CALLING_RELIES_ON_PRESENCE}
     * and can choose to hide or show the video calling icon based on whether a contact supports
     * video.
     */
    public static final String KEY_USE_RCS_PRESENCE_BOOL = "use_rcs_presence_bool";

    /**
     * The duration in seconds that platform call and message blocking is disabled after the user
     * contacts emergency services. Platform considers values in the range 0 to 604800 (one week) as
     * valid. See {@link android.provider.BlockedNumberContract#isBlocked(Context, String)}).
     */
    public static final String KEY_DURATION_BLOCKING_DISABLED_AFTER_EMERGENCY_INT =
            "duration_blocking_disabled_after_emergency_int";

    /**
     * For carriers which require an empty flash to be sent before sending the normal 3-way calling
     * flash, the duration in milliseconds of the empty flash to send.  When {@code 0}, no empty
     * flash is sent.
     */
    public static final String KEY_CDMA_3WAYCALL_FLASH_DELAY_INT = "cdma_3waycall_flash_delay_int";


    /**
     * @hide
     * The default value for preferred CDMA roaming mode (aka CDMA system select.)
     *          CDMA_ROAMING_MODE_RADIO_DEFAULT = the default roaming mode from the radio
     *          CDMA_ROAMING_MODE_HOME = Home Networks
     *          CDMA_ROAMING_MODE_AFFILIATED = Roaming on Affiliated networks
     *          CDMA_ROAMING_MODE_ANY = Roaming on any networks
     */
    public static final String KEY_CDMA_ROAMING_MODE_INT = "cdma_roaming_mode_int";
    /** @hide */
    public static final int CDMA_ROAMING_MODE_RADIO_DEFAULT = -1;
    /** @hide */
    public static final int CDMA_ROAMING_MODE_HOME = 0;
    /** @hide */
    public static final int CDMA_ROAMING_MODE_AFFILIATED = 1;
    /** @hide */
    public static final int CDMA_ROAMING_MODE_ANY = 2;

    /**
     * Report IMEI as device id even if it's a CDMA/LTE phone.
     *
     * @hide
     */
    public static final String KEY_FORCE_IMEI_BOOL = "force_imei_bool";

    /**
     * The families of Radio Access Technologies that will get clustered and ratcheted,
     * ie, we will report transitions up within the family, but not down until we change
     * cells.  This prevents flapping between base technologies and higher techs that are
     * granted on demand within the cell.
     * @hide
     */
    public static final String KEY_RATCHET_RAT_FAMILIES =
            "ratchet_rat_families";

    /**
     * Flag indicating whether some telephony logic will treat a call which was formerly a video
     * call as if it is still a video call.  When {@code true}:
     * <p>
     * Logic which will automatically drop a video call which takes place over WIFI when a
     * voice call is answered (see {@link #KEY_DROP_VIDEO_CALL_WHEN_ANSWERING_AUDIO_CALL_BOOL}.
     * <p>
     * Logic which determines whether the user can use TTY calling.
     */
    public static final String KEY_TREAT_DOWNGRADED_VIDEO_CALLS_AS_VIDEO_CALLS_BOOL =
            "treat_downgraded_video_calls_as_video_calls_bool";

    /**
     * When {@code true}, if the user is in an ongoing video call over WIFI and answers an incoming
     * audio call, the video call will be disconnected before the audio call is answered.  This is
     * in contrast to the usual expected behavior where a foreground video call would be put into
     * the background and held when an incoming audio call is answered.
     */
    public static final String KEY_DROP_VIDEO_CALL_WHEN_ANSWERING_AUDIO_CALL_BOOL =
            "drop_video_call_when_answering_audio_call_bool";

    /**
     * Flag indicating whether the carrier supports merging wifi calls when VoWIFI is disabled.
     * This can happen in the case of a carrier which allows offloading video calls to WIFI
     * separately of whether voice over wifi is enabled.  In such a scenario when two video calls
     * are downgraded to voice, they remain over wifi.  However, if VoWIFI is disabled, these calls
     * cannot be merged.
     */
    public static final String KEY_ALLOW_MERGE_WIFI_CALLS_WHEN_VOWIFI_OFF_BOOL =
            "allow_merge_wifi_calls_when_vowifi_off_bool";

    /**
     * Flag indicating whether the carrier supports the Hold command while in an IMS call.
     * <p>
     * The device configuration value {@code config_device_respects_hold_carrier_config} ultimately
     * controls whether this carrier configuration option is used.  Where
     * {@code config_device_respects_hold_carrier_config} is false, the value of the
     * {@link #KEY_ALLOW_HOLD_IN_IMS_CALL_BOOL} carrier configuration option is ignored.
     * @hide
     */
    public static final String KEY_ALLOW_HOLD_IN_IMS_CALL_BOOL = "allow_hold_in_ims_call";

    /**
     * When true, indicates that adding a call is disabled when there is an ongoing video call
     * or when there is an ongoing call on wifi which was downgraded from video and VoWifi is
     * turned off.
     */
    public static final String KEY_ALLOW_ADD_CALL_DURING_VIDEO_CALL_BOOL =
            "allow_add_call_during_video_call";

    /**
     * When true, indicates that the HD audio icon in the in-call screen should not be shown for
     * VoWifi calls.
     * @hide
     */
    public static final String KEY_WIFI_CALLS_CAN_BE_HD_AUDIO = "wifi_calls_can_be_hd_audio";

    /**
     * When true, indicates that the HD audio icon in the in-call screen should not be shown for
     * video calls.
     * @hide
     */
    public static final String KEY_VIDEO_CALLS_CAN_BE_HD_AUDIO = "video_calls_can_be_hd_audio";

    /**
     * Defines operator-specific {@link com.android.ims.ImsReasonInfo} mappings.
     *
     * Format: "ORIGINAL_CODE|MESSAGE|NEW_CODE"
     * Where {@code ORIGINAL_CODE} corresponds to a {@link ImsReasonInfo#getCode()} code,
     * {@code MESSAGE} corresponds to an expected {@link ImsReasonInfo#getExtraMessage()} string,
     * and {@code NEW_CODE} is the new {@code ImsReasonInfo#CODE_*} which this combination of
     * original code and message shall be remapped to.
     *
     * Example: "501|call completion elsewhere|1014"
     * When the {@link ImsReasonInfo#getCode()} is {@link ImsReasonInfo#CODE_USER_TERMINATED} and
     * the {@link ImsReasonInfo#getExtraMessage()} is {@code "call completion elsewhere"},
     * {@link ImsReasonInfo#CODE_ANSWERED_ELSEWHERE} shall be used as the {@link ImsReasonInfo}
     * code instead.
     * @hide
     */
    public static final String KEY_IMS_REASONINFO_MAPPING_STRING_ARRAY =
            "ims_reasoninfo_mapping_string_array";

    /**
     * When {@code false}, use default title for Enhanced 4G LTE Mode settings.
     * When {@code true}, use the variant.
     * @hide
     */
    public static final String KEY_ENHANCED_4G_LTE_TITLE_VARIANT_BOOL =
            "enhanced_4g_lte_title_variant_bool";

    /**
     * Indicates whether the carrier wants to notify the user when handover of an LTE video call to
     * WIFI fails.
     * <p>
     * When {@code true}, if a video call starts on LTE and the modem reports a failure to handover
     * the call to WIFI or if no handover success is reported within 60 seconds of call initiation,
     * the {@link android.telephony.TelephonyManager#EVENT_HANDOVER_TO_WIFI_FAILED} event is raised
     * on the connection.
     * @hide
     */
    public static final String KEY_NOTIFY_VT_HANDOVER_TO_WIFI_FAILURE_BOOL =
            "notify_vt_handover_to_wifi_failure_bool";

    /**
     * A upper case list of CNAP names that are unhelpful to the user for distinguising calls and
     * should be filtered out of the CNAP information. This includes CNAP names such as "WIRELESS
     * CALLER" or "UNKNOWN NAME". By default, if there are no filtered names for this carrier, null
     * is returned.
     * @hide
     */
    public static final String FILTERED_CNAP_NAMES_STRING_ARRAY = "filtered_cnap_names_string_array";

    /**
<<<<<<< HEAD
     * The RCS configuration server URL. This URL is used to initiate RCS provisioning.
     */
    public static final String KEY_RCS_CONFIG_SERVER_URL_STRING = "rcs_config_server_url_string";
=======
     * Determine whether user can change Wi-Fi Calling preference in roaming.
     * {@code false} - roaming preference {@link KEY_CARRIER_DEFAULT_WFC_IMS_ROAMING_MODE_INT} is
     *                 the same as home preference {@link KEY_CARRIER_DEFAULT_WFC_IMS_MODE_INT}
     *                 and cannot be changed.
     * {@code true}  - roaming preference can be changed by user independently.
     *
     * @hide
     */
    public static final String KEY_EDITABLE_WFC_ROAMING_MODE_BOOL =
            "editable_wfc_roaming_mode_bool";
>>>>>>> 68b84f73

    /** The default value for every variable. */
    private final static PersistableBundle sDefaults;

    static {
        sDefaults = new PersistableBundle();
        sDefaults.putBoolean(KEY_ALLOW_HOLD_IN_IMS_CALL_BOOL, true);
        sDefaults.putBoolean(KEY_ADDITIONAL_CALL_SETTING_BOOL, true);
        sDefaults.putBoolean(KEY_ALLOW_EMERGENCY_NUMBERS_IN_CALL_LOG_BOOL, false);
        sDefaults.putBoolean(KEY_ALLOW_LOCAL_DTMF_TONES_BOOL, true);
        sDefaults.putBoolean(KEY_APN_EXPAND_BOOL, true);
        sDefaults.putBoolean(KEY_AUTO_RETRY_ENABLED_BOOL, false);
        sDefaults.putBoolean(KEY_CARRIER_SETTINGS_ENABLE_BOOL, false);
        sDefaults.putBoolean(KEY_CARRIER_VOLTE_AVAILABLE_BOOL, false);
        sDefaults.putBoolean(KEY_CARRIER_VT_AVAILABLE_BOOL, false);
        sDefaults.putBoolean(KEY_NOTIFY_HANDOVER_VIDEO_FROM_WIFI_TO_LTE_BOOL, false);
        sDefaults.putBoolean(KEY_SUPPORT_DOWNGRADE_VT_TO_AUDIO_BOOL, true);
        sDefaults.putString(KEY_DEFAULT_VM_NUMBER_STRING, "");
        sDefaults.putBoolean(KEY_CARRIER_WFC_IMS_AVAILABLE_BOOL, false);
        sDefaults.putBoolean(KEY_CARRIER_WFC_SUPPORTS_WIFI_ONLY_BOOL, false);
        sDefaults.putBoolean(KEY_CARRIER_DEFAULT_WFC_IMS_ENABLED_BOOL, false);
        sDefaults.putBoolean(KEY_CARRIER_DEFAULT_WFC_IMS_ROAMING_ENABLED_BOOL, false);
        sDefaults.putBoolean(KEY_CARRIER_PROMOTE_WFC_ON_CALL_FAIL_BOOL, false);
        sDefaults.putInt(KEY_CARRIER_DEFAULT_WFC_IMS_MODE_INT, 2);
        sDefaults.putInt(KEY_CARRIER_DEFAULT_WFC_IMS_ROAMING_MODE_INT, 2);
        sDefaults.putBoolean(KEY_CARRIER_FORCE_DISABLE_ETWS_CMAS_TEST_BOOL, false);
        sDefaults.putBoolean(KEY_CARRIER_VOLTE_PROVISIONING_REQUIRED_BOOL, false);
        sDefaults.putBoolean(KEY_CARRIER_VOLTE_TTY_SUPPORTED_BOOL, true);
        sDefaults.putBoolean(KEY_CARRIER_ALLOW_TURNOFF_IMS_BOOL, true);
        sDefaults.putBoolean(KEY_CARRIER_IMS_GBA_REQUIRED_BOOL, false);
        sDefaults.putBoolean(KEY_CARRIER_INSTANT_LETTERING_AVAILABLE_BOOL, false);
        sDefaults.putBoolean(KEY_CARRIER_USE_IMS_FIRST_FOR_EMERGENCY_BOOL, true);
        sDefaults.putString(KEY_CARRIER_INSTANT_LETTERING_INVALID_CHARS_STRING, "");
        sDefaults.putString(KEY_CARRIER_INSTANT_LETTERING_ESCAPED_CHARS_STRING, "");
        sDefaults.putString(KEY_CARRIER_INSTANT_LETTERING_ENCODING_STRING, "");
        sDefaults.putInt(KEY_CARRIER_INSTANT_LETTERING_LENGTH_LIMIT_INT, 64);
        sDefaults.putBoolean(KEY_DISABLE_CDMA_ACTIVATION_CODE_BOOL, false);
        sDefaults.putBoolean(KEY_DTMF_TYPE_ENABLED_BOOL, false);
        sDefaults.putBoolean(KEY_ENABLE_DIALER_KEY_VIBRATION_BOOL, true);
        sDefaults.putBoolean(KEY_HAS_IN_CALL_NOISE_SUPPRESSION_BOOL, false);
        sDefaults.putBoolean(KEY_HIDE_CARRIER_NETWORK_SETTINGS_BOOL, false);
        sDefaults.putBoolean(KEY_HIDE_SIM_LOCK_SETTINGS_BOOL, false);
        sDefaults.putBoolean(KEY_IGNORE_SIM_NETWORK_LOCKED_EVENTS_BOOL, false);
        sDefaults.putBoolean(KEY_OPERATOR_SELECTION_EXPAND_BOOL, true);
        sDefaults.putBoolean(KEY_PREFER_2G_BOOL, true);
        sDefaults.putBoolean(KEY_SHOW_APN_SETTING_CDMA_BOOL, false);
        sDefaults.putBoolean(KEY_SHOW_CDMA_CHOICES_BOOL, false);
        sDefaults.putBoolean(KEY_SHOW_ONSCREEN_DIAL_BUTTON_BOOL, true);
        sDefaults.putBoolean(KEY_SIM_NETWORK_UNLOCK_ALLOW_DISMISS_BOOL, true);
        sDefaults.putBoolean(KEY_SUPPORT_PAUSE_IMS_VIDEO_CALLS_BOOL, false);
        sDefaults.putBoolean(KEY_SUPPORT_SWAP_AFTER_MERGE_BOOL, true);
        sDefaults.putBoolean(KEY_USE_HFA_FOR_PROVISIONING_BOOL, false);
        sDefaults.putBoolean(KEY_USE_OTASP_FOR_PROVISIONING_BOOL, false);
        sDefaults.putBoolean(KEY_VOICEMAIL_NOTIFICATION_PERSISTENT_BOOL, false);
        sDefaults.putBoolean(KEY_VOICE_PRIVACY_DISABLE_UI_BOOL, false);
        sDefaults.putBoolean(KEY_WORLD_PHONE_BOOL, false);
        sDefaults.putBoolean(KEY_REQUIRE_ENTITLEMENT_CHECKS_BOOL, true);
        sDefaults.putBoolean(KEY_RESTART_RADIO_ON_PDP_FAIL_REGULAR_DEACTIVATION_BOOL, false);
        sDefaults.putInt(KEY_VOLTE_REPLACEMENT_RAT_INT, 0);
        sDefaults.putString(KEY_DEFAULT_SIM_CALL_MANAGER_STRING, "");
        sDefaults.putString(KEY_VVM_DESTINATION_NUMBER_STRING, "");
        sDefaults.putInt(KEY_VVM_PORT_NUMBER_INT, 0);
        sDefaults.putString(KEY_VVM_TYPE_STRING, "");
        sDefaults.putBoolean(KEY_VVM_CELLULAR_DATA_REQUIRED_BOOL, false);
        sDefaults.putBoolean(KEY_VVM_PREFETCH_BOOL, true);
        sDefaults.putString(KEY_CARRIER_VVM_PACKAGE_NAME_STRING, "");
        sDefaults.putBoolean(KEY_SHOW_ICCID_IN_SIM_STATUS_BOOL, false);
        sDefaults.putBoolean(KEY_CI_ACTION_ON_SYS_UPDATE_BOOL, false);
        sDefaults.putString(KEY_CI_ACTION_ON_SYS_UPDATE_INTENT_STRING, "");
        sDefaults.putString(KEY_CI_ACTION_ON_SYS_UPDATE_EXTRA_STRING, "");
        sDefaults.putString(KEY_CI_ACTION_ON_SYS_UPDATE_EXTRA_VAL_STRING, "");
        sDefaults.putBoolean(KEY_CSP_ENABLED_BOOL, false);
        sDefaults.putBoolean(KEY_ALLOW_ADDING_APNS_BOOL, true);
        sDefaults.putStringArray(KEY_READ_ONLY_APN_TYPES_STRING_ARRAY, null);
        sDefaults.putStringArray(KEY_READ_ONLY_APN_FIELDS_STRING_ARRAY, null);
        sDefaults.putBoolean(KEY_BROADCAST_EMERGENCY_CALL_STATE_CHANGES_BOOL, false);
        sDefaults.putBoolean(KEY_ALWAYS_SHOW_EMERGENCY_ALERT_ONOFF_BOOL, false);
        sDefaults.putBoolean(KEY_DISABLE_SEVERE_WHEN_EXTREME_DISABLED_BOOL, true);
        sDefaults.putStringArray(KEY_CARRIER_DATA_CALL_RETRY_CONFIG_STRINGS, new String[]{
                "default:default_randomization=2000,5000,10000,20000,40000,80000:5000,160000:5000,"
                        + "320000:5000,640000:5000,1280000:5000,1800000:5000",
                "mms:default_randomization=2000,5000,10000,20000,40000,80000:5000,160000:5000,"
                        + "320000:5000,640000:5000,1280000:5000,1800000:5000",
                "others:max_retries=3, 5000, 5000, 5000"});
        sDefaults.putLong(KEY_CARRIER_DATA_CALL_APN_DELAY_DEFAULT_LONG, 20000);
        sDefaults.putLong(KEY_CARRIER_DATA_CALL_APN_DELAY_FASTER_LONG, 3000);
        sDefaults.putString(KEY_CARRIER_ERI_FILE_NAME_STRING, "eri.xml");
        sDefaults.putInt(KEY_DURATION_BLOCKING_DISABLED_AFTER_EMERGENCY_INT, 7200);
        sDefaults.putStringArray(KEY_CARRIER_METERED_APN_TYPES_STRINGS,
                new String[]{"default", "mms", "dun", "supl"});
        sDefaults.putStringArray(KEY_CARRIER_METERED_ROAMING_APN_TYPES_STRINGS,
                new String[]{"default", "mms", "dun", "supl"});

        sDefaults.putStringArray(KEY_GSM_ROAMING_NETWORKS_STRING_ARRAY, null);
        sDefaults.putStringArray(KEY_GSM_NONROAMING_NETWORKS_STRING_ARRAY, null);
        sDefaults.putStringArray(KEY_CDMA_ROAMING_NETWORKS_STRING_ARRAY, null);
        sDefaults.putStringArray(KEY_CDMA_NONROAMING_NETWORKS_STRING_ARRAY, null);
        sDefaults.putStringArray(KEY_DIAL_STRING_REPLACE_STRING_ARRAY, null);
        sDefaults.putBoolean(KEY_FORCE_HOME_NETWORK_BOOL, false);
        sDefaults.putInt(KEY_GSM_DTMF_TONE_DELAY_INT, 0);
        sDefaults.putInt(KEY_IMS_DTMF_TONE_DELAY_INT, 0);
        sDefaults.putInt(KEY_CDMA_DTMF_TONE_DELAY_INT, 100);
        sDefaults.putInt(KEY_CDMA_3WAYCALL_FLASH_DELAY_INT , 0);
        sDefaults.putBoolean(KEY_SUPPORT_CONFERENCE_CALL_BOOL, true);
        sDefaults.putBoolean(KEY_SUPPORT_VIDEO_CONFERENCE_CALL_BOOL, false);
        sDefaults.putBoolean(KEY_DISPLAY_HD_AUDIO_PROPERTY_BOOL, true);
        sDefaults.putBoolean(KEY_EDITABLE_ENHANCED_4G_LTE_BOOL, true);
        sDefaults.putBoolean(KEY_HIDE_IMS_APN_BOOL, false);
        sDefaults.putBoolean(KEY_HIDE_PREFERRED_NETWORK_TYPE_BOOL, false);
        sDefaults.putBoolean(KEY_ALLOW_EMERGENCY_VIDEO_CALLS_BOOL, false);
        sDefaults.putBoolean(KEY_EDITABLE_WFC_MODE_BOOL, true);
        sDefaults.putStringArray(KEY_WFC_OPERATOR_ERROR_CODES_STRING_ARRAY, null);
        sDefaults.putInt(KEY_WFC_SPN_FORMAT_IDX_INT, 0);
        sDefaults.putInt(KEY_WFC_DATA_SPN_FORMAT_IDX_INT, 0);
        sDefaults.putString(KEY_WFC_EMERGENCY_ADDRESS_CARRIER_APP_STRING, "");
        sDefaults.putBoolean(KEY_CONFIG_WIFI_DISABLE_IN_ECBM, false);
        sDefaults.putBoolean(KEY_CARRIER_NAME_OVERRIDE_BOOL, false);
        sDefaults.putString(KEY_CARRIER_NAME_STRING, "");

        // MMS defaults
        sDefaults.putBoolean(KEY_MMS_ALIAS_ENABLED_BOOL, false);
        sDefaults.putBoolean(KEY_MMS_ALLOW_ATTACH_AUDIO_BOOL, true);
        sDefaults.putBoolean(KEY_MMS_APPEND_TRANSACTION_ID_BOOL, false);
        sDefaults.putBoolean(KEY_MMS_GROUP_MMS_ENABLED_BOOL, true);
        sDefaults.putBoolean(KEY_MMS_MMS_DELIVERY_REPORT_ENABLED_BOOL, false);
        sDefaults.putBoolean(KEY_MMS_MMS_ENABLED_BOOL, true);
        sDefaults.putBoolean(KEY_MMS_MMS_READ_REPORT_ENABLED_BOOL, false);
        sDefaults.putBoolean(KEY_MMS_MULTIPART_SMS_ENABLED_BOOL, true);
        sDefaults.putBoolean(KEY_MMS_NOTIFY_WAP_MMSC_ENABLED_BOOL, false);
        sDefaults.putBoolean(KEY_MMS_SEND_MULTIPART_SMS_AS_SEPARATE_MESSAGES_BOOL, false);
        sDefaults.putBoolean(KEY_MMS_SHOW_CELL_BROADCAST_APP_LINKS_BOOL, true);
        sDefaults.putBoolean(KEY_MMS_SMS_DELIVERY_REPORT_ENABLED_BOOL, true);
        sDefaults.putBoolean(KEY_MMS_SUPPORT_HTTP_CHARSET_HEADER_BOOL, false);
        sDefaults.putBoolean(KEY_MMS_SUPPORT_MMS_CONTENT_DISPOSITION_BOOL, true);
        sDefaults.putBoolean(KEY_MMS_CLOSE_CONNECTION_BOOL, false);
        sDefaults.putInt(KEY_MMS_ALIAS_MAX_CHARS_INT, 48);
        sDefaults.putInt(KEY_MMS_ALIAS_MIN_CHARS_INT, 2);
        sDefaults.putInt(KEY_MMS_HTTP_SOCKET_TIMEOUT_INT, 60 * 1000);
        sDefaults.putInt(KEY_MMS_MAX_IMAGE_HEIGHT_INT, 480);
        sDefaults.putInt(KEY_MMS_MAX_IMAGE_WIDTH_INT, 640);
        sDefaults.putInt(KEY_MMS_MAX_MESSAGE_SIZE_INT, 300 * 1024);
        sDefaults.putInt(KEY_MMS_MESSAGE_TEXT_MAX_SIZE_INT, -1);
        sDefaults.putInt(KEY_MMS_RECIPIENT_LIMIT_INT, Integer.MAX_VALUE);
        sDefaults.putInt(KEY_MMS_SMS_TO_MMS_TEXT_LENGTH_THRESHOLD_INT, -1);
        sDefaults.putInt(KEY_MMS_SMS_TO_MMS_TEXT_THRESHOLD_INT, -1);
        sDefaults.putInt(KEY_MMS_SUBJECT_MAX_LENGTH_INT, 40);
        sDefaults.putString(KEY_MMS_EMAIL_GATEWAY_NUMBER_STRING, "");
        sDefaults.putString(KEY_MMS_HTTP_PARAMS_STRING, "");
        sDefaults.putString(KEY_MMS_NAI_SUFFIX_STRING, "");
        sDefaults.putString(KEY_MMS_UA_PROF_TAG_NAME_STRING, "x-wap-profile");
        sDefaults.putString(KEY_MMS_UA_PROF_URL_STRING, "");
        sDefaults.putString(KEY_MMS_USER_AGENT_STRING, "");
        sDefaults.putBoolean(KEY_ALLOW_NON_EMERGENCY_CALLS_IN_ECM_BOOL, true);
        sDefaults.putBoolean(KEY_USE_RCS_PRESENCE_BOOL, false);
        sDefaults.putBoolean(KEY_FORCE_IMEI_BOOL, false);
        sDefaults.putInt(KEY_CDMA_ROAMING_MODE_INT, CDMA_ROAMING_MODE_RADIO_DEFAULT);
        sDefaults.putString(KEY_RCS_CONFIG_SERVER_URL_STRING, "");

        // Carrier Signalling Receivers
        sDefaults.putStringArray(KEY_SIGNAL_REDIRECTION_RECEIVER_STRING_ARRAY, null);
        sDefaults.putStringArray(KEY_SIGNAL_DCFAILURE_RECEIVER_STRING_ARRAY, null);
        sDefaults.putStringArray(KEY_SIGNAL_PCO_RECEIVER_STRING_ARRAY, null);
        sDefaults.putString(KEY_CARRIER_SETUP_APP_STRING, "");

        // Rat families: {GPRS, EDGE}, {EVDO, EVDO_A, EVDO_B}, {UMTS, HSPA, HSDPA, HSUPA, HSPAP},
        // {LTE, LTE_CA}
        // Order is important - lowest precidence first
        sDefaults.putStringArray(KEY_RATCHET_RAT_FAMILIES,
                new String[]{"1,2","7,8,12","3,11,9,10,15","14,19"});
        sDefaults.putBoolean(KEY_TREAT_DOWNGRADED_VIDEO_CALLS_AS_VIDEO_CALLS_BOOL, false);
        sDefaults.putBoolean(KEY_DROP_VIDEO_CALL_WHEN_ANSWERING_AUDIO_CALL_BOOL, false);
        sDefaults.putBoolean(KEY_ALLOW_MERGE_WIFI_CALLS_WHEN_VOWIFI_OFF_BOOL, true);
        sDefaults.putBoolean(KEY_ALLOW_ADD_CALL_DURING_VIDEO_CALL_BOOL, true);
        sDefaults.putBoolean(KEY_WIFI_CALLS_CAN_BE_HD_AUDIO, true);
        sDefaults.putBoolean(KEY_VIDEO_CALLS_CAN_BE_HD_AUDIO, true);

        sDefaults.putStringArray(KEY_IMS_REASONINFO_MAPPING_STRING_ARRAY, null);
        sDefaults.putBoolean(KEY_ENHANCED_4G_LTE_TITLE_VARIANT_BOOL, false);
        sDefaults.putBoolean(KEY_NOTIFY_VT_HANDOVER_TO_WIFI_FAILURE_BOOL, false);
        sDefaults.putStringArray(FILTERED_CNAP_NAMES_STRING_ARRAY, null);
        sDefaults.putBoolean(KEY_EDITABLE_WFC_ROAMING_MODE_BOOL, false);
    }

    /**
     * Gets the configuration values for a particular subscription, which is associated with a
     * specific SIM card. If an invalid subId is used, the returned config will contain default
     * values.
     *
     * <p>Requires Permission:
     * {@link android.Manifest.permission#READ_PHONE_STATE READ_PHONE_STATE}
     *
     * @param subId the subscription ID, normally obtained from {@link SubscriptionManager}.
     * @return A {@link PersistableBundle} containing the config for the given subId, or default
     *         values for an invalid subId.
     */
    @Nullable
    public PersistableBundle getConfigForSubId(int subId) {
        try {
            ICarrierConfigLoader loader = getICarrierConfigLoader();
            if (loader == null) {
                Rlog.w(TAG, "Error getting config for subId " + subId
                        + " ICarrierConfigLoader is null");
                return null;
            }
            return loader.getConfigForSubId(subId);
        } catch (RemoteException ex) {
            Rlog.e(TAG, "Error getting config for subId " + subId + ": "
                    + ex.toString());
        }
        return null;
    }

    /**
     * Gets the configuration values for the default subscription.
     *
     * <p>Requires Permission:
     * {@link android.Manifest.permission#READ_PHONE_STATE READ_PHONE_STATE}
     *
     * @see #getConfigForSubId
     */
    @Nullable
    public PersistableBundle getConfig() {
        return getConfigForSubId(SubscriptionManager.getDefaultSubscriptionId());
    }

    /**
     * Calling this method triggers telephony services to fetch the current carrier configuration.
     * <p>
     * Normally this does not need to be called because the platform reloads config on its own.
     * This should be called by a carrier service app if it wants to update config at an arbitrary
     * moment.
     * </p>
     * <p>Requires that the calling app has carrier privileges.
     * @see #hasCarrierPrivileges
     * <p>
     * This method returns before the reload has completed, and
     * {@link android.service.carrier.CarrierService#onLoadConfig} will be called from an
     * arbitrary thread.
     * </p>
     */
    public void notifyConfigChangedForSubId(int subId) {
        try {
            ICarrierConfigLoader loader = getICarrierConfigLoader();
            if (loader == null) {
                Rlog.w(TAG, "Error reloading config for subId=" + subId
                        + " ICarrierConfigLoader is null");
                return;
            }
            loader.notifyConfigChangedForSubId(subId);
        } catch (RemoteException ex) {
            Rlog.e(TAG, "Error reloading config for subId=" + subId + ": " + ex.toString());
        }
    }

    /**
     * Request the carrier config loader to update the cofig for phoneId.
     * <p>
     * Depending on simState, the config may be cleared or loaded from config app. This is only used
     * by SubscriptionInfoUpdater.
     * </p>
     *
     * @hide
     */
    @SystemApi
    public void updateConfigForPhoneId(int phoneId, String simState) {
        try {
            ICarrierConfigLoader loader = getICarrierConfigLoader();
            if (loader == null) {
                Rlog.w(TAG, "Error updating config for phoneId=" + phoneId
                        + " ICarrierConfigLoader is null");
                return;
            }
            loader.updateConfigForPhoneId(phoneId, simState);
        } catch (RemoteException ex) {
            Rlog.e(TAG, "Error updating config for phoneId=" + phoneId + ": " + ex.toString());
        }
    }

    /**
     * Returns a new bundle with the default value for every supported configuration variable.
     *
     * @hide
     */
    @NonNull
    @SystemApi
    public static PersistableBundle getDefaultConfig() {
        return new PersistableBundle(sDefaults);
    }

    /** @hide */
    @Nullable
    private ICarrierConfigLoader getICarrierConfigLoader() {
        return ICarrierConfigLoader.Stub
                .asInterface(ServiceManager.getService(Context.CARRIER_CONFIG_SERVICE));
    }
}<|MERGE_RESOLUTION|>--- conflicted
+++ resolved
@@ -1017,11 +1017,11 @@
     public static final String FILTERED_CNAP_NAMES_STRING_ARRAY = "filtered_cnap_names_string_array";
 
     /**
-<<<<<<< HEAD
      * The RCS configuration server URL. This URL is used to initiate RCS provisioning.
      */
     public static final String KEY_RCS_CONFIG_SERVER_URL_STRING = "rcs_config_server_url_string";
-=======
+
+    /**
      * Determine whether user can change Wi-Fi Calling preference in roaming.
      * {@code false} - roaming preference {@link KEY_CARRIER_DEFAULT_WFC_IMS_ROAMING_MODE_INT} is
      *                 the same as home preference {@link KEY_CARRIER_DEFAULT_WFC_IMS_MODE_INT}
@@ -1032,7 +1032,6 @@
      */
     public static final String KEY_EDITABLE_WFC_ROAMING_MODE_BOOL =
             "editable_wfc_roaming_mode_bool";
->>>>>>> 68b84f73
 
     /** The default value for every variable. */
     private final static PersistableBundle sDefaults;
