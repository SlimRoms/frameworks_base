/*
 * Copyright (C) 2008 The Android Open Source Project
 *
 * Licensed under the Apache License, Version 2.0 (the "License");
 * you may not use this file except in compliance with the License.
 * You may obtain a copy of the License at
 *
 *      http://www.apache.org/licenses/LICENSE-2.0
 *
 * Unless required by applicable law or agreed to in writing, software
 * distributed under the License is distributed on an "AS IS" BASIS,
 * WITHOUT WARRANTIES OR CONDITIONS OF ANY KIND, either express or implied.
 * See the License for the specific language governing permissions and
 * limitations under the License.
 */


package com.android.internal.telephony;

import android.app.Activity;
import android.content.Context;
import android.content.ComponentName;
import android.content.Intent;
import android.content.ServiceConnection;
import android.provider.Telephony;
import android.provider.Telephony.Sms.Intents;
import android.util.Config;
import android.util.Log;
import android.os.IBinder;
import android.os.RemoteException;

/**
 * WAP push handler class.
 *
 * @hide
 */
public class WapPushOverSms {
    private static final String LOG_TAG = "WAP PUSH";

    private final Context mContext;
    private WspTypeDecoder pduDecoder;
    private SMSDispatcher mSmsDispatcher;

    /**
     * Hold the wake lock for 5 seconds, which should be enough time for
     * any receiver(s) to grab its own wake lock.
     */
    private final int WAKE_LOCK_TIMEOUT = 5000;

    private final int BIND_RETRY_INTERVAL = 1000;
    /**
     * A handle to WapPushManager interface
     */
    private WapPushConnection mWapConn = null;
    private class WapPushConnection implements ServiceConnection {
        private IWapPushManager mWapPushMan;
        private Context mOwner;

        public WapPushConnection(Context ownerContext) {
            mOwner = ownerContext;
        }

        public void onServiceConnected(ComponentName name, IBinder service) {
            mWapPushMan = IWapPushManager.Stub.asInterface(service);
            if (Config.DEBUG) Log.v(LOG_TAG, "wappush manager connected to " +
                    mOwner.hashCode());
        }

        public void onServiceDisconnected(ComponentName name) {
            mWapPushMan = null;
            if (Config.DEBUG) Log.v(LOG_TAG, "wappush manager disconnected.");
            // WapPushManager must be always attached.
            rebindWapPushManager();
        }

        /**
         * bind WapPushManager
         */
        public void bindWapPushManager() {
            if (mWapPushMan != null) return;

            final ServiceConnection wapPushConnection = this;

            mOwner.bindService(new Intent(IWapPushManager.class.getName()),
                    wapPushConnection, Context.BIND_AUTO_CREATE);
        }

        /**
         * rebind WapPushManager
         * This method is called when WapPushManager is disconnected unexpectedly.
         */
        private void rebindWapPushManager() {
            if (mWapPushMan != null) return;

            final ServiceConnection wapPushConnection = this;
            new Thread() {
                public void run() {
                    while (mWapPushMan == null) {
                        mOwner.bindService(new Intent(IWapPushManager.class.getName()),
                                wapPushConnection, Context.BIND_AUTO_CREATE);
                        try {
                            Thread.sleep(BIND_RETRY_INTERVAL);
                        } catch (InterruptedException e) {
                            if (Config.DEBUG) Log.v(LOG_TAG, "sleep interrupted.");
                        }
                    }
                }
            }.start();
        }

        /**
         * Returns interface to WapPushManager
         */
        public IWapPushManager getWapPushManager() {
            return mWapPushMan;
        }
    }

    public WapPushOverSms(Phone phone, SMSDispatcher smsDispatcher) {
        mSmsDispatcher = smsDispatcher;
        mContext = phone.getContext();
        mWapConn = new WapPushConnection(mContext);
        mWapConn.bindWapPushManager();
    }


    /**
     * Dispatches inbound messages that are in the WAP PDU format. See
     * wap-230-wsp-20010705-a section 8 for details on the WAP PDU format.
     *
     * @param pdu The WAP PDU, made up of one or more SMS PDUs
     * @return a result code from {@link Telephony.Sms.Intents}, or
     *         {@link Activity#RESULT_OK} if the message has been broadcast
     *         to applications
     */
    public int dispatchWapPdu(byte[] pdu) {

        if (Config.DEBUG) Log.d(LOG_TAG, "Rx: " + IccUtils.bytesToHexString(pdu));

        int index = 0;
        int transactionId = pdu[index++] & 0xFF;
        int pduType = pdu[index++] & 0xFF;
        int headerLength = 0;

        if ((pduType != WspTypeDecoder.PDU_TYPE_PUSH) &&
                (pduType != WspTypeDecoder.PDU_TYPE_CONFIRMED_PUSH)) {
            if (Config.DEBUG) Log.w(LOG_TAG, "Received non-PUSH WAP PDU. Type = " + pduType);
            return Intents.RESULT_SMS_HANDLED;
        }

        pduDecoder = new WspTypeDecoder(pdu);

        /**
         * Parse HeaderLen(unsigned integer).
         * From wap-230-wsp-20010705-a section 8.1.2
         * The maximum size of a uintvar is 32 bits.
         * So it will be encoded in no more than 5 octets.
         */
        if (pduDecoder.decodeUintvarInteger(index) == false) {
            if (Config.DEBUG) Log.w(LOG_TAG, "Received PDU. Header Length error.");
            return Intents.RESULT_SMS_GENERIC_ERROR;
        }
        headerLength = (int)pduDecoder.getValue32();
        index += pduDecoder.getDecodedDataLength();

        int headerStartIndex = index;

        /**
         * Parse Content-Type.
         * From wap-230-wsp-20010705-a section 8.4.2.24
         *
         * Content-type-value = Constrained-media | Content-general-form
         * Content-general-form = Value-length Media-type
         * Media-type = (Well-known-media | Extension-Media) *(Parameter)
         * Value-length = Short-length | (Length-quote Length)
         * Short-length = <Any octet 0-30>   (octet <= WAP_PDU_SHORT_LENGTH_MAX)
         * Length-quote = <Octet 31>         (WAP_PDU_LENGTH_QUOTE)
         * Length = Uintvar-integer
         */
        if (pduDecoder.decodeContentType(index) == false) {
            if (Config.DEBUG) Log.w(LOG_TAG, "Received PDU. Header Content-Type error.");
            return Intents.RESULT_SMS_GENERIC_ERROR;
        }

        String mimeType = pduDecoder.getValueString();
<<<<<<< HEAD
        long binaryContentType = pduDecoder.getValue32();
=======
        if (mimeType == null) {
            binaryContentType = (int)pduDecoder.getValue32();
            // TODO we should have more generic way to map binaryContentType code to mimeType.
            switch (binaryContentType) {
                case WspTypeDecoder.CONTENT_TYPE_B_DRM_RIGHTS_XML:
                    mimeType = WspTypeDecoder.CONTENT_MIME_TYPE_B_DRM_RIGHTS_XML;
                    break;
                case WspTypeDecoder.CONTENT_TYPE_B_DRM_RIGHTS_WBXML:
                    mimeType = WspTypeDecoder.CONTENT_MIME_TYPE_B_DRM_RIGHTS_WBXML;
                    break;
                case WspTypeDecoder.CONTENT_TYPE_B_PUSH_SI:
                    mimeType = WspTypeDecoder.CONTENT_MIME_TYPE_B_PUSH_SI;
                    break;
                case WspTypeDecoder.CONTENT_TYPE_B_PUSH_SL:
                    mimeType = WspTypeDecoder.CONTENT_MIME_TYPE_B_PUSH_SL;
                    break;
                case WspTypeDecoder.CONTENT_TYPE_B_PUSH_CO:
                    mimeType = WspTypeDecoder.CONTENT_MIME_TYPE_B_PUSH_CO;
                    break;
                case WspTypeDecoder.CONTENT_TYPE_B_MMS:
                    mimeType = WspTypeDecoder.CONTENT_MIME_TYPE_B_MMS;
                    break;
                case WspTypeDecoder.CONTENT_TYPE_B_VND_DOCOMO_PF:
                    mimeType = WspTypeDecoder.CONTENT_MIME_TYPE_B_VND_DOCOMO_PF;
                    break;
                case WspTypeDecoder.CONTENT_TYPE_B_SUPL_INIT:
                    mimeType = WspTypeDecoder.CONTENT_MIME_TYPE_B_SUPL_INIT;
                    break;
                case WspTypeDecoder.CONTENT_TYPE_B_PUSH_SYNCML_NOTI:
                    mimeType = WspTypeDecoder.CONTENT_MIME_TYPE_B_PUSH_SYNCML_NOTI;
                    break;
                default:
                    if (Config.LOGD) {
                        Log.w(LOG_TAG,
                                "Received PDU. Unsupported Content-Type = " + binaryContentType);
                    }
                return Intents.RESULT_SMS_HANDLED;
            }
        } else {
            if (mimeType.equals(WspTypeDecoder.CONTENT_MIME_TYPE_B_DRM_RIGHTS_XML)) {
                binaryContentType = WspTypeDecoder.CONTENT_TYPE_B_DRM_RIGHTS_XML;
            } else if (mimeType.equals(WspTypeDecoder.CONTENT_MIME_TYPE_B_DRM_RIGHTS_WBXML)) {
                binaryContentType = WspTypeDecoder.CONTENT_TYPE_B_DRM_RIGHTS_WBXML;
            } else if (mimeType.equals(WspTypeDecoder.CONTENT_MIME_TYPE_B_PUSH_SI)) {
                binaryContentType = WspTypeDecoder.CONTENT_TYPE_B_PUSH_SI;
            } else if (mimeType.equals(WspTypeDecoder.CONTENT_MIME_TYPE_B_PUSH_SL)) {
                binaryContentType = WspTypeDecoder.CONTENT_TYPE_B_PUSH_SL;
            } else if (mimeType.equals(WspTypeDecoder.CONTENT_MIME_TYPE_B_PUSH_CO)) {
                binaryContentType = WspTypeDecoder.CONTENT_TYPE_B_PUSH_CO;
            } else if (mimeType.equals(WspTypeDecoder.CONTENT_MIME_TYPE_B_MMS)) {
                binaryContentType = WspTypeDecoder.CONTENT_TYPE_B_MMS;
            } else if (mimeType.equals(WspTypeDecoder.CONTENT_MIME_TYPE_B_VND_DOCOMO_PF)) {
                binaryContentType = WspTypeDecoder.CONTENT_TYPE_B_VND_DOCOMO_PF;
            } else if (mimeType.equals(WspTypeDecoder.CONTENT_MIME_TYPE_B_SUPL_INIT)) {
                binaryContentType = WspTypeDecoder.CONTENT_TYPE_B_SUPL_INIT;
            } else if (mimeType.equals(WspTypeDecoder.CONTENT_MIME_TYPE_B_PUSH_SYNCML_NOTI)) {
                binaryContentType = WspTypeDecoder.CONTENT_TYPE_B_PUSH_SYNCML_NOTI;
            } else {
                if (Config.LOGD) Log.w(LOG_TAG, "Received PDU. Unknown Content-Type = " + mimeType);
                return Intents.RESULT_SMS_HANDLED;
            }
        }
>>>>>>> d027329c
        index += pduDecoder.getDecodedDataLength();

        byte[] header = new byte[headerLength];
        System.arraycopy(pdu, headerStartIndex, header, 0, header.length);

        byte[] intentData;

        if (mimeType != null && mimeType.equals(WspTypeDecoder.CONTENT_TYPE_B_PUSH_CO)) {
            intentData = pdu;
        } else {
            int dataIndex = headerStartIndex + headerLength;
            intentData = new byte[pdu.length - dataIndex];
            System.arraycopy(pdu, dataIndex, intentData, 0, intentData.length);
        }

        /**
         * Seek for application ID field in WSP header.
         * If application ID is found, WapPushManager substitute the message
         * processing. Since WapPushManager is optional module, if WapPushManager
         * is not found, legacy message processing will be continued.
         */
        if (pduDecoder.seekXWapApplicationId(index, index + headerLength - 1)) {
            index = (int) pduDecoder.getValue32();
            pduDecoder.decodeXWapApplicationId(index);
            String wapAppId = pduDecoder.getValueString();
            if (wapAppId == null) {
                wapAppId = Integer.toString((int) pduDecoder.getValue32());
            }

            String contentType = ((mimeType == null) ?
                                  Long.toString(binaryContentType) : mimeType);
            if (Config.DEBUG) Log.v(LOG_TAG, "appid found: " + wapAppId + ":" + contentType);

            try {
                boolean processFurther = true;
                IWapPushManager wapPushMan = mWapConn.getWapPushManager();

                if (wapPushMan == null) {
                    if (Config.DEBUG) Log.w(LOG_TAG, "wap push manager not found!");
                } else {
                    Intent intent = new Intent();
                    intent.putExtra("transactionId", transactionId);
                    intent.putExtra("pduType", pduType);
                    intent.putExtra("header", header);
                    intent.putExtra("data", intentData);
                    intent.putExtra("contentTypeParameters",
                            pduDecoder.getContentParameters());

                    int procRet = wapPushMan.processMessage(wapAppId, contentType, intent);
                    if (Config.DEBUG) Log.v(LOG_TAG, "procRet:" + procRet);
                    if ((procRet & WapPushManagerParams.MESSAGE_HANDLED) > 0
                        && (procRet & WapPushManagerParams.FURTHER_PROCESSING) == 0) {
                        processFurther = false;
                    }
                }
                if (!processFurther) {
                    return Intents.RESULT_SMS_HANDLED;
                }
            } catch (RemoteException e) {
                if (Config.DEBUG) Log.w(LOG_TAG, "remote func failed...");
            }
        }
        if (Config.DEBUG) Log.v(LOG_TAG, "fall back to existing handler");

        if (mimeType == null) {
            if (Config.DEBUG) Log.w(LOG_TAG, "Header Content-Type error.");
            return Intents.RESULT_SMS_GENERIC_ERROR;
        }

        String permission;

        if (mimeType.equals(WspTypeDecoder.CONTENT_TYPE_B_MMS)) {
            permission = "android.permission.RECEIVE_MMS";
        } else {
            permission = "android.permission.RECEIVE_WAP_PUSH";
        }

        Intent intent = new Intent(Intents.WAP_PUSH_RECEIVED_ACTION);
        intent.setType(mimeType);
        intent.putExtra("transactionId", transactionId);
        intent.putExtra("pduType", pduType);
        intent.putExtra("header", header);
        intent.putExtra("data", intentData);
        intent.putExtra("contentTypeParameters", pduDecoder.getContentParameters());

        mSmsDispatcher.dispatch(intent, permission);

        return Activity.RESULT_OK;
    }
}<|MERGE_RESOLUTION|>--- conflicted
+++ resolved
@@ -183,72 +183,7 @@
         }
 
         String mimeType = pduDecoder.getValueString();
-<<<<<<< HEAD
         long binaryContentType = pduDecoder.getValue32();
-=======
-        if (mimeType == null) {
-            binaryContentType = (int)pduDecoder.getValue32();
-            // TODO we should have more generic way to map binaryContentType code to mimeType.
-            switch (binaryContentType) {
-                case WspTypeDecoder.CONTENT_TYPE_B_DRM_RIGHTS_XML:
-                    mimeType = WspTypeDecoder.CONTENT_MIME_TYPE_B_DRM_RIGHTS_XML;
-                    break;
-                case WspTypeDecoder.CONTENT_TYPE_B_DRM_RIGHTS_WBXML:
-                    mimeType = WspTypeDecoder.CONTENT_MIME_TYPE_B_DRM_RIGHTS_WBXML;
-                    break;
-                case WspTypeDecoder.CONTENT_TYPE_B_PUSH_SI:
-                    mimeType = WspTypeDecoder.CONTENT_MIME_TYPE_B_PUSH_SI;
-                    break;
-                case WspTypeDecoder.CONTENT_TYPE_B_PUSH_SL:
-                    mimeType = WspTypeDecoder.CONTENT_MIME_TYPE_B_PUSH_SL;
-                    break;
-                case WspTypeDecoder.CONTENT_TYPE_B_PUSH_CO:
-                    mimeType = WspTypeDecoder.CONTENT_MIME_TYPE_B_PUSH_CO;
-                    break;
-                case WspTypeDecoder.CONTENT_TYPE_B_MMS:
-                    mimeType = WspTypeDecoder.CONTENT_MIME_TYPE_B_MMS;
-                    break;
-                case WspTypeDecoder.CONTENT_TYPE_B_VND_DOCOMO_PF:
-                    mimeType = WspTypeDecoder.CONTENT_MIME_TYPE_B_VND_DOCOMO_PF;
-                    break;
-                case WspTypeDecoder.CONTENT_TYPE_B_SUPL_INIT:
-                    mimeType = WspTypeDecoder.CONTENT_MIME_TYPE_B_SUPL_INIT;
-                    break;
-                case WspTypeDecoder.CONTENT_TYPE_B_PUSH_SYNCML_NOTI:
-                    mimeType = WspTypeDecoder.CONTENT_MIME_TYPE_B_PUSH_SYNCML_NOTI;
-                    break;
-                default:
-                    if (Config.LOGD) {
-                        Log.w(LOG_TAG,
-                                "Received PDU. Unsupported Content-Type = " + binaryContentType);
-                    }
-                return Intents.RESULT_SMS_HANDLED;
-            }
-        } else {
-            if (mimeType.equals(WspTypeDecoder.CONTENT_MIME_TYPE_B_DRM_RIGHTS_XML)) {
-                binaryContentType = WspTypeDecoder.CONTENT_TYPE_B_DRM_RIGHTS_XML;
-            } else if (mimeType.equals(WspTypeDecoder.CONTENT_MIME_TYPE_B_DRM_RIGHTS_WBXML)) {
-                binaryContentType = WspTypeDecoder.CONTENT_TYPE_B_DRM_RIGHTS_WBXML;
-            } else if (mimeType.equals(WspTypeDecoder.CONTENT_MIME_TYPE_B_PUSH_SI)) {
-                binaryContentType = WspTypeDecoder.CONTENT_TYPE_B_PUSH_SI;
-            } else if (mimeType.equals(WspTypeDecoder.CONTENT_MIME_TYPE_B_PUSH_SL)) {
-                binaryContentType = WspTypeDecoder.CONTENT_TYPE_B_PUSH_SL;
-            } else if (mimeType.equals(WspTypeDecoder.CONTENT_MIME_TYPE_B_PUSH_CO)) {
-                binaryContentType = WspTypeDecoder.CONTENT_TYPE_B_PUSH_CO;
-            } else if (mimeType.equals(WspTypeDecoder.CONTENT_MIME_TYPE_B_MMS)) {
-                binaryContentType = WspTypeDecoder.CONTENT_TYPE_B_MMS;
-            } else if (mimeType.equals(WspTypeDecoder.CONTENT_MIME_TYPE_B_VND_DOCOMO_PF)) {
-                binaryContentType = WspTypeDecoder.CONTENT_TYPE_B_VND_DOCOMO_PF;
-            } else if (mimeType.equals(WspTypeDecoder.CONTENT_MIME_TYPE_B_SUPL_INIT)) {
-                binaryContentType = WspTypeDecoder.CONTENT_TYPE_B_SUPL_INIT;
-            } else if (mimeType.equals(WspTypeDecoder.CONTENT_MIME_TYPE_B_PUSH_SYNCML_NOTI)) {
-                binaryContentType = WspTypeDecoder.CONTENT_TYPE_B_PUSH_SYNCML_NOTI;
-            } else {
-                if (Config.LOGD) Log.w(LOG_TAG, "Received PDU. Unknown Content-Type = " + mimeType);
-                return Intents.RESULT_SMS_HANDLED;
-            }
-        }
->>>>>>> d027329c
         index += pduDecoder.getDecodedDataLength();
 
         byte[] header = new byte[headerLength];
