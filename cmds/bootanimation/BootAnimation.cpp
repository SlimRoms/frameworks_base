/*
 * Copyright (C) 2007 The Android Open Source Project
 *
 * Licensed under the Apache License, Version 2.0 (the "License");
 * you may not use this file except in compliance with the License.
 * You may obtain a copy of the License at
 *
 *      http://www.apache.org/licenses/LICENSE-2.0
 *
 * Unless required by applicable law or agreed to in writing, software
 * distributed under the License is distributed on an "AS IS" BASIS,
 * WITHOUT WARRANTIES OR CONDITIONS OF ANY KIND, either express or implied.
 * See the License for the specific language governing permissions and
 * limitations under the License.
 */

#define LOG_NDEBUG 0
#define LOG_TAG "BootAnimation"

#include <stdint.h>
#include <sys/inotify.h>
#include <sys/poll.h>
#include <sys/stat.h>
#include <sys/types.h>
#include <math.h>
#include <fcntl.h>
#include <utils/misc.h>
#include <signal.h>
#include <time.h>
#include <sys/syscall.h>

#include <cutils/properties.h>

#include <androidfw/AssetManager.h>
#include <binder/IPCThreadState.h>
#include <utils/Atomic.h>
#include <utils/Errors.h>
#include <utils/Log.h>

#include <ui/PixelFormat.h>
#include <ui/Rect.h>
#include <ui/Region.h>
#include <ui/DisplayInfo.h>

#include <gui/ISurfaceComposer.h>
#include <gui/Surface.h>
#include <gui/SurfaceComposerClient.h>

// TODO: Fix Skia.
#pragma GCC diagnostic push
#pragma GCC diagnostic ignored "-Wunused-parameter"
#include <SkBitmap.h>
#include <SkStream.h>
#include <SkImageDecoder.h>
#pragma GCC diagnostic pop

#include <GLES/gl.h>
#include <GLES/glext.h>
#include <EGL/eglext.h>

#include "BootAnimation.h"
#include "audioplay.h"

namespace android {

static const char OEM_BOOTANIMATION_FILE[] = "/oem/media/bootanimation.zip";
static const char SYSTEM_BOOTANIMATION_FILE[] = "/system/media/bootanimation.zip";
static const char SYSTEM_ENCRYPTED_BOOTANIMATION_FILE[] = "/system/media/bootanimation-encrypted.zip";
static const char THEME_BOOTANIMATION_FILE[] = "/data/system/theme/bootanimation.zip";
static const char SYSTEM_DATA_DIR_PATH[] = "/data/system";
static const char SYSTEM_TIME_DIR_NAME[] = "time";
static const char SYSTEM_TIME_DIR_PATH[] = "/data/system/time";
static const char CLOCK_FONT_ASSET[] = "images/clock_font.png";
static const char CLOCK_FONT_ZIP_NAME[] = "clock_font.png";
static const char LAST_TIME_CHANGED_FILE_NAME[] = "last_time_change";
static const char LAST_TIME_CHANGED_FILE_PATH[] = "/data/system/time/last_time_change";
static const char ACCURATE_TIME_FLAG_FILE_NAME[] = "time_is_accurate";
static const char ACCURATE_TIME_FLAG_FILE_PATH[] = "/data/system/time/time_is_accurate";
static const char TIME_FORMAT_12_HOUR_FLAG_FILE_PATH[] = "/data/system/time/time_format_12_hour";
// Java timestamp format. Don't show the clock if the date is before 2000-01-01 00:00:00.
static const long long ACCURATE_TIME_EPOCH = 946684800000;
static constexpr char FONT_BEGIN_CHAR = ' ';
static constexpr char FONT_END_CHAR = '~' + 1;
static constexpr size_t FONT_NUM_CHARS = FONT_END_CHAR - FONT_BEGIN_CHAR + 1;
static constexpr size_t FONT_NUM_COLS = 16;
static constexpr size_t FONT_NUM_ROWS = FONT_NUM_CHARS / FONT_NUM_COLS;
static const int TEXT_CENTER_VALUE = INT_MAX;
static const int TEXT_MISSING_VALUE = INT_MIN;
static const char EXIT_PROP_NAME[] = "service.bootanim.exit";
static const char PLAY_SOUND_PROP_NAME[] = "persist.sys.bootanim.play_sound";
static const int ANIM_ENTRY_NAME_MAX = 256;
static constexpr size_t TEXT_POS_LEN_MAX = 16;
static const char BOOT_COMPLETED_PROP_NAME[] = "sys.boot_completed";
static const char BOOTREASON_PROP_NAME[] = "ro.boot.bootreason";
// bootreasons list in "system/core/bootstat/bootstat.cpp".
static const std::vector<std::string> PLAY_SOUND_BOOTREASON_BLACKLIST {
  "kernel_panic",
  "Panic",
  "Watchdog",
};

// ---------------------------------------------------------------------------

#ifdef MULTITHREAD_DECODE
static const int MAX_DECODE_THREADS = 2;
static const int MAX_DECODE_CACHE = 3;
#endif

static unsigned long getFreeMemory(void)
{
    int fd = open("/proc/meminfo", O_RDONLY);
    const char* const sums[] = { "MemFree:", "Cached:", NULL };
    const size_t sumsLen[] = { strlen("MemFree:"), strlen("Cached:"), 0 };
    unsigned int num = 2;

    if (fd < 0) {
        ALOGW("Unable to open /proc/meminfo");
        return -1;
    }

    char buffer[256];
    const int len = read(fd, buffer, sizeof(buffer)-1);
    close(fd);

    if (len < 0) {
        ALOGW("Unable to read /proc/meminfo");
        return -1;
    }
    buffer[len] = 0;

    size_t numFound = 0;
    unsigned long mem = 0;

    char* p = buffer;
    while (*p && numFound < num) {
        int i = 0;
        while (sums[i]) {
            if (strncmp(p, sums[i], sumsLen[i]) == 0) {
                p += sumsLen[i];
                while (*p == ' ') p++;
                char* num = p;
                while (*p >= '0' && *p <= '9') p++;
                if (*p != 0) {
                    *p = 0;
                    p++;
                    if (*p == 0) p--;
                }
                mem += atoll(num);
                numFound++;
                break;
            }
            i++;
        }
        p++;
    }

    return numFound > 0 ? mem : -1;
}

BootAnimation::BootAnimation() : Thread(false), mClockEnabled(true), mTimeIsAccurate(false),
        mTimeFormat12Hour(false), mTimeCheckThread(NULL) {
    mSession = new SurfaceComposerClient();

    // If the system has already booted, the animation is not being used for a boot.
    mSystemBoot = !property_get_bool(BOOT_COMPLETED_PROP_NAME, 0);
}

BootAnimation::~BootAnimation() {}

void BootAnimation::onFirstRef() {
    status_t err = mSession->linkToComposerDeath(this);
    ALOGE_IF(err, "linkToComposerDeath failed (%s) ", strerror(-err));
    if (err == NO_ERROR) {
        run("BootAnimation", PRIORITY_DISPLAY);
    }
}

sp<SurfaceComposerClient> BootAnimation::session() const {
    return mSession;
}


void BootAnimation::binderDied(const wp<IBinder>&)
{
    // woah, surfaceflinger died!
    ALOGD("SurfaceFlinger died, exiting...");

    // calling requestExit() is not enough here because the Surface code
    // might be blocked on a condition variable that will never be updated.
    kill( getpid(), SIGKILL );
    requestExit();
    audioplay::destroy();
}

status_t BootAnimation::initTexture(Texture* texture, AssetManager& assets,
        const char* name) {
    Asset* asset = assets.open(name, Asset::ACCESS_BUFFER);
    if (asset == NULL)
        return NO_INIT;
    SkBitmap bitmap;
    SkImageDecoder::DecodeMemory(asset->getBuffer(false), asset->getLength(),
            &bitmap, kUnknown_SkColorType, SkImageDecoder::kDecodePixels_Mode);
    asset->close();
    delete asset;

    // ensure we can call getPixels(). No need to call unlock, since the
    // bitmap will go out of scope when we return from this method.
    bitmap.lockPixels();

    const int w = bitmap.width();
    const int h = bitmap.height();
    const void* p = bitmap.getPixels();

    GLint crop[4] = { 0, h, w, -h };
    texture->w = w;
    texture->h = h;

    glGenTextures(1, &texture->name);
    glBindTexture(GL_TEXTURE_2D, texture->name);

    switch (bitmap.colorType()) {
        case kAlpha_8_SkColorType:
            glTexImage2D(GL_TEXTURE_2D, 0, GL_ALPHA, w, h, 0, GL_ALPHA,
                    GL_UNSIGNED_BYTE, p);
            break;
        case kARGB_4444_SkColorType:
            glTexImage2D(GL_TEXTURE_2D, 0, GL_RGBA, w, h, 0, GL_RGBA,
                    GL_UNSIGNED_SHORT_4_4_4_4, p);
            break;
        case kN32_SkColorType:
            glTexImage2D(GL_TEXTURE_2D, 0, GL_RGBA, w, h, 0, GL_RGBA,
                    GL_UNSIGNED_BYTE, p);
            break;
        case kRGB_565_SkColorType:
            glTexImage2D(GL_TEXTURE_2D, 0, GL_RGB, w, h, 0, GL_RGB,
                    GL_UNSIGNED_SHORT_5_6_5, p);
            break;
        default:
            break;
    }

    glTexParameteriv(GL_TEXTURE_2D, GL_TEXTURE_CROP_RECT_OES, crop);
    glTexParameterx(GL_TEXTURE_2D, GL_TEXTURE_MIN_FILTER, GL_NEAREST);
    glTexParameterx(GL_TEXTURE_2D, GL_TEXTURE_MAG_FILTER, GL_NEAREST);
    glTexParameterx(GL_TEXTURE_2D, GL_TEXTURE_WRAP_S, GL_REPEAT);
    glTexParameterx(GL_TEXTURE_2D, GL_TEXTURE_WRAP_T, GL_REPEAT);

    return NO_ERROR;
}

<<<<<<< HEAD
SkBitmap* BootAnimation::decode(const Animation::Frame& frame)
{

    SkBitmap *bitmap = NULL;
    SkMemoryStream  stream(frame.map->getDataPtr(), frame.map->getDataLength());
    SkImageDecoder* codec = SkImageDecoder::Factory(&stream);
    if (codec != NULL) {
        bitmap = new SkBitmap();
        codec->setDitherImage(false);
        codec->decode(&stream, bitmap,
                #ifdef USE_565
                kRGB_565_SkColorType,
                #else
                kN32_SkColorType,
                #endif
                SkImageDecoder::kDecodePixels_Mode);
        delete codec;
    }

    return bitmap;
}

status_t BootAnimation::initTexture(const Animation::Frame& frame)
{
    //StopWatch watch("blah");
    return initTexture(decode(frame));
}

status_t BootAnimation::initTexture(SkBitmap *bitmap)
{
    // ensure we can call getPixels().
    bitmap->lockPixels();

    const int w = bitmap->width();
    const int h = bitmap->height();
    const void* p = bitmap->getPixels();

    GLint crop[4] = { 0, h, w, -h };
    int tw = 1 << (31 - __builtin_clz(w));
    int th = 1 << (31 - __builtin_clz(h));
    if (tw < w) tw <<= 1;
    if (th < h) th <<= 1;

    switch (bitmap->colorType()) {
        case kN32_SkColorType:
            if (!mUseNpotTextures && (tw != w || th != h)) {
                glTexImage2D(GL_TEXTURE_2D, 0, GL_RGBA, tw, th, 0, GL_RGBA,
                        GL_UNSIGNED_BYTE, 0);
                glTexSubImage2D(GL_TEXTURE_2D, 0,
                        0, 0, w, h, GL_RGBA, GL_UNSIGNED_BYTE, p);
            } else {
                glTexImage2D(GL_TEXTURE_2D, 0, GL_RGBA, w, h, 0, GL_RGBA,
                        GL_UNSIGNED_BYTE, p);
            }
            break;

        case kRGB_565_SkColorType:
            if (!mUseNpotTextures && (tw != w || th != h)) {
                glTexImage2D(GL_TEXTURE_2D, 0, GL_RGB, tw, th, 0, GL_RGB,
                        GL_UNSIGNED_SHORT_5_6_5, 0);
                glTexSubImage2D(GL_TEXTURE_2D, 0,
                        0, 0, w, h, GL_RGB, GL_UNSIGNED_SHORT_5_6_5, p);
            } else {
                glTexImage2D(GL_TEXTURE_2D, 0, GL_RGB, w, h, 0, GL_RGB,
                        GL_UNSIGNED_SHORT_5_6_5, p);
            }
            break;
        default:
            break;
    }

    glTexParameteriv(GL_TEXTURE_2D, GL_TEXTURE_CROP_RECT_OES, crop);

    bitmap->unlockPixels();
    delete bitmap;

    return NO_ERROR;
}

status_t BootAnimation::initTexture(FileMap* map, int* width, int* height)
{
=======
status_t BootAnimation::initTexture(FileMap* map, int* width, int* height)
{
>>>>>>> eb72a7f4
    SkBitmap bitmap;
    SkMemoryStream  stream(map->getDataPtr(), map->getDataLength());
    SkImageDecoder* codec = SkImageDecoder::Factory(&stream);
    if (codec != NULL) {
        codec->setDitherImage(false);
        codec->decode(&stream, &bitmap,
                kN32_SkColorType,
                SkImageDecoder::kDecodePixels_Mode);
        delete codec;
    }
    // FileMap memory is never released until application exit.
    // Release it now as the texture is already loaded and the memory used for
    // the packed resource can be released.
    delete map;
<<<<<<< HEAD
=======

>>>>>>> eb72a7f4
    // ensure we can call getPixels(). No need to call unlock, since the
    // bitmap will go out of scope when we return from this method.
    bitmap.lockPixels();
    const int w = bitmap.width();
    const int h = bitmap.height();
    const void* p = bitmap.getPixels();
    GLint crop[4] = { 0, h, w, -h };
    int tw = 1 << (31 - __builtin_clz(w));
    int th = 1 << (31 - __builtin_clz(h));
    if (tw < w) tw <<= 1;
    if (th < h) th <<= 1;
    switch (bitmap.colorType()) {
        case kN32_SkColorType:
            if (!mUseNpotTextures && (tw != w || th != h)) {
                glTexImage2D(GL_TEXTURE_2D, 0, GL_RGBA, tw, th, 0, GL_RGBA,
                        GL_UNSIGNED_BYTE, 0);
                glTexSubImage2D(GL_TEXTURE_2D, 0,
                        0, 0, w, h, GL_RGBA, GL_UNSIGNED_BYTE, p);
            } else {
                glTexImage2D(GL_TEXTURE_2D, 0, GL_RGBA, w, h, 0, GL_RGBA,
                        GL_UNSIGNED_BYTE, p);
            }
            break;
        case kRGB_565_SkColorType:
            if (!mUseNpotTextures && (tw != w || th != h)) {
                glTexImage2D(GL_TEXTURE_2D, 0, GL_RGB, tw, th, 0, GL_RGB,
                        GL_UNSIGNED_SHORT_5_6_5, 0);
                glTexSubImage2D(GL_TEXTURE_2D, 0,
                        0, 0, w, h, GL_RGB, GL_UNSIGNED_SHORT_5_6_5, p);
            } else {
                glTexImage2D(GL_TEXTURE_2D, 0, GL_RGB, w, h, 0, GL_RGB,
                        GL_UNSIGNED_SHORT_5_6_5, p);
            }
            break;
        default:
            break;
    }
    glTexParameteriv(GL_TEXTURE_2D, GL_TEXTURE_CROP_RECT_OES, crop);
<<<<<<< HEAD
    *width = w;
    *height = h;
=======

    *width = w;
    *height = h;

>>>>>>> eb72a7f4
    return NO_ERROR;
}

status_t BootAnimation::readyToRun() {
    mAssets.addDefaultAssets();

    sp<IBinder> dtoken(SurfaceComposerClient::getBuiltInDisplay(
            ISurfaceComposer::eDisplayIdMain));
    DisplayInfo dinfo;
    status_t status = SurfaceComposerClient::getDisplayInfo(dtoken, &dinfo);
    if (status)
        return -1;

    // create the native surface
    sp<SurfaceControl> control = session()->createSurface(String8("BootAnimation"),
            dinfo.w, dinfo.h, PIXEL_FORMAT_RGB_565);

    SurfaceComposerClient::openGlobalTransaction();
    control->setLayer(0x40000000);
    SurfaceComposerClient::closeGlobalTransaction();

    sp<Surface> s = control->getSurface();

    // initialize opengl and egl
    const EGLint attribs[] = {
            EGL_RED_SIZE,   8,
            EGL_GREEN_SIZE, 8,
            EGL_BLUE_SIZE,  8,
            EGL_DEPTH_SIZE, 0,
            EGL_NONE
    };
    EGLint w, h;
    EGLint numConfigs;
    EGLConfig config;
    EGLSurface surface;
    EGLContext context;

    EGLDisplay display = eglGetDisplay(EGL_DEFAULT_DISPLAY);

    eglInitialize(display, 0, 0);
    eglChooseConfig(display, attribs, &config, 1, &numConfigs);
    surface = eglCreateWindowSurface(display, config, s.get(), NULL);
    context = eglCreateContext(display, config, NULL, NULL);
    eglQuerySurface(display, surface, EGL_WIDTH, &w);
    eglQuerySurface(display, surface, EGL_HEIGHT, &h);

    if (eglMakeCurrent(display, surface, surface, context) == EGL_FALSE)
        return NO_INIT;

    mDisplay = display;
    mContext = context;
    mSurface = surface;
    mWidth = w;
    mHeight = h;
    mFlingerSurfaceControl = control;
    mFlingerSurface = s;

    // If the device has encryption turned on or is in process
    // of being encrypted we show the encrypted boot animation.
    char decrypt[PROPERTY_VALUE_MAX];
    property_get("vold.decrypt", decrypt, "");

    bool encryptedAnimation = atoi(decrypt) != 0 || !strcmp("trigger_restart_min_framework", decrypt);

    if (encryptedAnimation && (access(SYSTEM_ENCRYPTED_BOOTANIMATION_FILE, R_OK) == 0)) {
        mZipFileName = SYSTEM_ENCRYPTED_BOOTANIMATION_FILE;
    }
    else if (access(THEME_BOOTANIMATION_FILE, R_OK) == 0) {
        mZipFileName = THEME_BOOTANIMATION_FILE;
    }
    else if (access(OEM_BOOTANIMATION_FILE, R_OK) == 0) {
        mZipFileName = OEM_BOOTANIMATION_FILE;
    }
    else if (access(SYSTEM_BOOTANIMATION_FILE, R_OK) == 0) {
        mZipFileName = SYSTEM_BOOTANIMATION_FILE;
    }

#ifdef PRELOAD_BOOTANIMATION
    // Preload the bootanimation zip on memory, so we don't stutter
    // when showing the animation
    FILE* fd;
    if (encryptedAnimation && access(SYSTEM_ENCRYPTED_BOOTANIMATION_FILE, R_OK) == 0)
        fd = fopen(SYSTEM_ENCRYPTED_BOOTANIMATION_FILE, "r");
    else if (access(OEM_BOOTANIMATION_FILE, R_OK) == 0)
        fd = fopen(OEM_BOOTANIMATION_FILE, "r");
    else if (access(SYSTEM_BOOTANIMATION_FILE, R_OK) == 0)
        fd = fopen(SYSTEM_BOOTANIMATION_FILE, "r");
    else
        return NO_ERROR;

    if (fd != NULL) {
        // Since including fcntl.h doesn't give us the wrapper, use the syscall.
        // 32 bits takes LO/HI offset (we don't care about endianness of 0).
#if defined(__aarch64__) || defined(__x86_64__)
        if (syscall(__NR_readahead, fd, 0, INT_MAX))
#else
        if (syscall(__NR_readahead, fd, 0, 0, INT_MAX))
#endif
            ALOGW("Unable to cache the animation");
        fclose(fd);
    }
#endif

    return NO_ERROR;
}

bool BootAnimation::threadLoop()
{
    bool r;
    // We have no bootanimation file, so we use the stock android logo
    // animation.
    if (mZipFileName.isEmpty()) {
        r = android();
    } else {
        r = movie();
    }

    eglMakeCurrent(mDisplay, EGL_NO_SURFACE, EGL_NO_SURFACE, EGL_NO_CONTEXT);
    eglDestroyContext(mDisplay, mContext);
    eglDestroySurface(mDisplay, mSurface);
    mFlingerSurface.clear();
    mFlingerSurfaceControl.clear();
    eglTerminate(mDisplay);
    IPCThreadState::self()->stopProcess();
    return r;
}

bool BootAnimation::android()
{
    initTexture(&mAndroid[0], mAssets, "images/android-logo-mask.png");
    initTexture(&mAndroid[1], mAssets, "images/android-logo-shine.png");

    // clear screen
    glShadeModel(GL_FLAT);
    glDisable(GL_DITHER);
    glDisable(GL_SCISSOR_TEST);
    glClearColor(0,0,0,1);
    glClear(GL_COLOR_BUFFER_BIT);
    eglSwapBuffers(mDisplay, mSurface);

    glEnable(GL_TEXTURE_2D);
    glTexEnvx(GL_TEXTURE_ENV, GL_TEXTURE_ENV_MODE, GL_REPLACE);

    const GLint xc = (mWidth  - mAndroid[0].w) / 2;
    const GLint yc = (mHeight - mAndroid[0].h) / 2;
    const Rect updateRect(xc, yc, xc + mAndroid[0].w, yc + mAndroid[0].h);

    glScissor(updateRect.left, mHeight - updateRect.bottom, updateRect.width(),
            updateRect.height());

    // Blend state
    glBlendFunc(GL_SRC_ALPHA, GL_ONE_MINUS_SRC_ALPHA);
    glTexEnvx(GL_TEXTURE_ENV, GL_TEXTURE_ENV_MODE, GL_REPLACE);

    const nsecs_t startTime = systemTime();
    do {
        nsecs_t now = systemTime();
        double time = now - startTime;
        float t = 4.0f * float(time / us2ns(16667)) / mAndroid[1].w;
        GLint offset = (1 - (t - floorf(t))) * mAndroid[1].w;
        GLint x = xc - offset;

        glDisable(GL_SCISSOR_TEST);
        glClear(GL_COLOR_BUFFER_BIT);

        glEnable(GL_SCISSOR_TEST);
        glDisable(GL_BLEND);
        glBindTexture(GL_TEXTURE_2D, mAndroid[1].name);
        glDrawTexiOES(x,                 yc, 0, mAndroid[1].w, mAndroid[1].h);
        glDrawTexiOES(x + mAndroid[1].w, yc, 0, mAndroid[1].w, mAndroid[1].h);

        glEnable(GL_BLEND);
        glBindTexture(GL_TEXTURE_2D, mAndroid[0].name);
        glDrawTexiOES(xc, yc, 0, mAndroid[0].w, mAndroid[0].h);

        EGLBoolean res = eglSwapBuffers(mDisplay, mSurface);
        if (res == EGL_FALSE)
            break;

        // 12fps: don't animate too fast to preserve CPU
        const nsecs_t sleepTime = 83333 - ns2us(systemTime() - now);
        if (sleepTime > 0)
            usleep(sleepTime);

        checkExit();
    } while (!exitPending());

    glDeleteTextures(1, &mAndroid[0].name);
    glDeleteTextures(1, &mAndroid[1].name);
    return false;
}

void BootAnimation::checkExit() {
    // Allow surface flinger to gracefully request shutdown
    char value[PROPERTY_VALUE_MAX];
    property_get(EXIT_PROP_NAME, value, "0");
    int exitnow = atoi(value);
    if (exitnow) {
        requestExit();
    }
}

bool BootAnimation::validClock(const Animation::Part& part) {
    return part.clockPosX != TEXT_MISSING_VALUE && part.clockPosY != TEXT_MISSING_VALUE;
}

bool parseTextCoord(const char* str, int* dest) {
    if (strcmp("c", str) == 0) {
        *dest = TEXT_CENTER_VALUE;
        return true;
    }

    char* end;
    int val = (int) strtol(str, &end, 0);
    if (end == str || *end != '\0' || val == INT_MAX || val == INT_MIN) {
        return false;
    }
    *dest = val;
    return true;
}

// Parse two position coordinates. If only string is non-empty, treat it as the y value.
void parsePosition(const char* str1, const char* str2, int* x, int* y) {
    bool success = false;
    if (strlen(str1) == 0) {  // No values were specified
        // success = false
    } else if (strlen(str2) == 0) {  // we have only one value
        if (parseTextCoord(str1, y)) {
            *x = TEXT_CENTER_VALUE;
            success = true;
        }
    } else {
        if (parseTextCoord(str1, x) && parseTextCoord(str2, y)) {
            success = true;
        }
    }

    if (!success) {
        *x = TEXT_MISSING_VALUE;
        *y = TEXT_MISSING_VALUE;
    }
}

// Parse a color represented as an HTML-style 'RRGGBB' string: each pair of
// characters in str is a hex number in [0, 255], which are converted to
// floating point values in the range [0.0, 1.0] and placed in the
// corresponding elements of color.
//
// If the input string isn't valid, parseColor returns false and color is
// left unchanged.
static bool parseColor(const char str[7], float color[3]) {
    float tmpColor[3];
    for (int i = 0; i < 3; i++) {
        int val = 0;
        for (int j = 0; j < 2; j++) {
            val *= 16;
            char c = str[2*i + j];
            if      (c >= '0' && c <= '9') val += c - '0';
            else if (c >= 'A' && c <= 'F') val += (c - 'A') + 10;
            else if (c >= 'a' && c <= 'f') val += (c - 'a') + 10;
            else                           return false;
        }
        tmpColor[i] = static_cast<float>(val) / 255.0f;
    }
    memcpy(color, tmpColor, sizeof(tmpColor));
    return true;
}


static bool readFile(ZipFileRO* zip, const char* name, String8& outString)
{
    ZipEntryRO entry = zip->findEntryByName(name);
    ALOGE_IF(!entry, "couldn't find %s", name);
    if (!entry) {
        return false;
    }

    FileMap* entryMap = zip->createEntryFileMap(entry);
    zip->releaseEntry(entry);
    ALOGE_IF(!entryMap, "entryMap is null");
    if (!entryMap) {
        return false;
    }

    outString.setTo((char const*)entryMap->getDataPtr(), entryMap->getDataLength());
    delete entryMap;
    return true;
}

// The font image should be a 96x2 array of character images.  The
// columns are the printable ASCII characters 0x20 - 0x7f.  The
// top row is regular text; the bottom row is bold.
status_t BootAnimation::initFont(Font* font, const char* fallback) {
    status_t status = NO_ERROR;

    if (font->map != nullptr) {
        glGenTextures(1, &font->texture.name);
        glBindTexture(GL_TEXTURE_2D, font->texture.name);

        status = initTexture(font->map, &font->texture.w, &font->texture.h);

        glTexParameterx(GL_TEXTURE_2D, GL_TEXTURE_MIN_FILTER, GL_NEAREST);
        glTexParameterx(GL_TEXTURE_2D, GL_TEXTURE_MAG_FILTER, GL_NEAREST);
        glTexParameterx(GL_TEXTURE_2D, GL_TEXTURE_WRAP_S, GL_REPEAT);
        glTexParameterx(GL_TEXTURE_2D, GL_TEXTURE_WRAP_T, GL_REPEAT);
    } else if (fallback != nullptr) {
        status = initTexture(&font->texture, mAssets, fallback);
    } else {
        return NO_INIT;
    }

    if (status == NO_ERROR) {
        font->char_width = font->texture.w / FONT_NUM_COLS;
        font->char_height = font->texture.h / FONT_NUM_ROWS / 2;  // There are bold and regular rows
    }

    return status;
}

void BootAnimation::drawText(const char* str, const Font& font, bool bold, int* x, int* y) {
    glEnable(GL_BLEND);  // Allow us to draw on top of the animation
    glBindTexture(GL_TEXTURE_2D, font.texture.name);

    const int len = strlen(str);
    const int strWidth = font.char_width * len;

    if (*x == TEXT_CENTER_VALUE) {
        *x = (mWidth - strWidth) / 2;
    } else if (*x < 0) {
        *x = mWidth + *x - strWidth;
    }
    if (*y == TEXT_CENTER_VALUE) {
        *y = (mHeight - font.char_height) / 2;
    } else if (*y < 0) {
        *y = mHeight + *y - font.char_height;
    }

    int cropRect[4] = { 0, 0, font.char_width, -font.char_height };

    for (int i = 0; i < len; i++) {
        char c = str[i];

        if (c < FONT_BEGIN_CHAR || c > FONT_END_CHAR) {
            c = '?';
        }

        // Crop the texture to only the pixels in the current glyph
        const int charPos = (c - FONT_BEGIN_CHAR);  // Position in the list of valid characters
        const int row = charPos / FONT_NUM_COLS;
        const int col = charPos % FONT_NUM_COLS;
        cropRect[0] = col * font.char_width;  // Left of column
        cropRect[1] = row * font.char_height * 2; // Top of row
        // Move down to bottom of regular (one char_heigh) or bold (two char_heigh) line
        cropRect[1] += bold ? 2 * font.char_height : font.char_height;
        glTexParameteriv(GL_TEXTURE_2D, GL_TEXTURE_CROP_RECT_OES, cropRect);

        glDrawTexiOES(*x, *y, 0, font.char_width, font.char_height);

        *x += font.char_width;
    }

    glDisable(GL_BLEND);  // Return to the animation's default behaviour
    glBindTexture(GL_TEXTURE_2D, 0);
}

// We render 12 or 24 hour time.
void BootAnimation::drawClock(const Font& font, const int xPos, const int yPos) {
    static constexpr char TIME_FORMAT_12[] = "%l:%M";
    static constexpr char TIME_FORMAT_24[] = "%H:%M";
    static constexpr int TIME_LENGTH = 6;

    time_t rawtime;
    time(&rawtime);
    struct tm* timeInfo = localtime(&rawtime);

    char timeBuff[TIME_LENGTH];
    const char* timeFormat = mTimeFormat12Hour ? TIME_FORMAT_12 : TIME_FORMAT_24;
    size_t length = strftime(timeBuff, TIME_LENGTH, timeFormat, timeInfo);

    if (length != TIME_LENGTH - 1) {
        ALOGE("Couldn't format time; abandoning boot animation clock");
        mClockEnabled = false;
        return;
    }

    char* out = timeBuff[0] == ' ' ? &timeBuff[1] : &timeBuff[0];
    int x = xPos;
    int y = yPos;
    drawText(out, font, false, &x, &y);
}

bool BootAnimation::parseAnimationDesc(Animation& animation)
{
    String8 desString;

    if (!readFile(animation.zip, "desc.txt", desString)) {
        return false;
    }
    char const* s = desString.string();

    // Parse the description file
    for (;;) {
        const char* endl = strstr(s, "\n");
        if (endl == NULL) break;
        String8 line(s, endl - s);
        const char* l = line.string();
        int fps = 0;
        int width = 0;
        int height = 0;
        int count = 0;
        int pause = 0;
        char path[ANIM_ENTRY_NAME_MAX];
        char color[7] = "000000"; // default to black if unspecified
        char clockPos1[TEXT_POS_LEN_MAX + 1] = "";
        char clockPos2[TEXT_POS_LEN_MAX + 1] = "";

        char pathType;
        if (sscanf(l, "%d %d %d", &width, &height, &fps) == 3) {
            // ALOGD("> w=%d, h=%d, fps=%d", width, height, fps);
            animation.width = width;
            animation.height = height;
            animation.fps = fps;
        } else if (sscanf(l, " %c %d %d %s #%6s %16s %16s",
                          &pathType, &count, &pause, path, color, clockPos1, clockPos2) >= 4) {
            //ALOGD("> type=%c, count=%d, pause=%d, path=%s, color=%s, clockPos1=%s, clockPos2=%s",
            //    pathType, count, pause, path, color, clockPos1, clockPos2);
            Animation::Part part;
            part.playUntilComplete = pathType == 'c';
            part.count = count;
            part.pause = pause;
            part.path = path;
            part.audioData = NULL;
            part.animation = NULL;
            if (!parseColor(color, part.backgroundColor)) {
                ALOGE("> invalid color '#%s'", color);
                part.backgroundColor[0] = 0.0f;
                part.backgroundColor[1] = 0.0f;
                part.backgroundColor[2] = 0.0f;
            }
            parsePosition(clockPos1, clockPos2, &part.clockPosX, &part.clockPosY);
            animation.parts.add(part);
        }
        else if (strcmp(l, "$SYSTEM") == 0) {
            // ALOGD("> SYSTEM");
            Animation::Part part;
            part.playUntilComplete = false;
            part.count = 1;
            part.pause = 0;
            part.audioData = NULL;
            part.animation = loadAnimation(String8(SYSTEM_BOOTANIMATION_FILE));
            if (part.animation != NULL)
                animation.parts.add(part);
        }
        s = ++endl;
    }

    return true;
}

bool BootAnimation::preloadZip(Animation& animation)
{
    // read all the data structures
    const size_t pcount = animation.parts.size();
    void *cookie = NULL;
    ZipFileRO* zip = animation.zip;
    if (!zip->startIteration(&cookie)) {
        return false;
    }

    Animation::Part* partWithAudio = NULL;
    ZipEntryRO entry;
    char name[ANIM_ENTRY_NAME_MAX];
    while ((entry = zip->nextEntry(cookie)) != NULL) {
        const int foundEntryName = zip->getEntryFileName(entry, name, ANIM_ENTRY_NAME_MAX);
        if (foundEntryName > ANIM_ENTRY_NAME_MAX || foundEntryName == -1) {
            ALOGE("Error fetching entry file name");
            continue;
        }

        const String8 entryName(name);
        const String8 path(entryName.getPathDir());
        const String8 leaf(entryName.getPathLeaf());
        if (leaf.size() > 0) {
            if (entryName == CLOCK_FONT_ZIP_NAME) {
                FileMap* map = zip->createEntryFileMap(entry);
                if (map) {
                    animation.clockFont.map = map;
                }
                continue;
            }

            for (size_t j = 0; j < pcount; j++) {
                if (path == animation.parts[j].path) {
                    uint16_t method;
                    // supports only stored png files
                    if (zip->getEntryInfo(entry, &method, NULL, NULL, NULL, NULL, NULL)) {
                        if (method == ZipFileRO::kCompressStored) {
                            FileMap* map = zip->createEntryFileMap(entry);
                            if (map) {
                                Animation::Part& part(animation.parts.editItemAt(j));
                                if (leaf == "audio.wav") {
                                    // a part may have at most one audio file
                                    part.audioData = (uint8_t *)map->getDataPtr();
                                    part.audioLength = map->getDataLength();
                                    partWithAudio = &part;
                                } else if (leaf == "trim.txt") {
                                    part.trimData.setTo((char const*)map->getDataPtr(),
                                                        map->getDataLength());
                                } else {
                                    Animation::Frame frame;
                                    frame.name = leaf;
                                    frame.map = map;
                                    frame.trimWidth = animation.width;
                                    frame.trimHeight = animation.height;
                                    frame.trimX = 0;
                                    frame.trimY = 0;
                                    part.frames.add(frame);
                                }
                            }
                        } else {
                            ALOGE("bootanimation.zip is compressed; must be only stored");
                        }
                    }
                }
            }
        }
    }

    // If there is trimData present, override the positioning defaults.
    for (Animation::Part& part : animation.parts) {
        const char* trimDataStr = part.trimData.string();
        for (size_t frameIdx = 0; frameIdx < part.frames.size(); frameIdx++) {
            const char* endl = strstr(trimDataStr, "\n");
            // No more trimData for this part.
            if (endl == NULL) {
                break;
            }
            String8 line(trimDataStr, endl - trimDataStr);
            const char* lineStr = line.string();
            trimDataStr = ++endl;
            int width = 0, height = 0, x = 0, y = 0;
            if (sscanf(lineStr, "%dx%d+%d+%d", &width, &height, &x, &y) == 4) {
                Animation::Frame& frame(part.frames.editItemAt(frameIdx));
                frame.trimWidth = width;
                frame.trimHeight = height;
                frame.trimX = x;
                frame.trimY = y;
            } else {
                ALOGE("Error parsing trim.txt, line: %s", lineStr);
                break;
            }
        }
    }

    // Create and initialize audioplay if there is a wav file in any of the animations.
    if (partWithAudio != NULL) {
        ALOGD("found audio.wav, creating playback engine");
        if (!audioplay::create(partWithAudio->audioData, partWithAudio->audioLength)) {
            return false;
        }
    }

    zip->endIteration(cookie);

    return true;
}

bool BootAnimation::movie()
{
    Animation* animation = loadAnimation(mZipFileName);
    if (animation == NULL)
        return false;

    bool anyPartHasClock = false;
    for (size_t i=0; i < animation->parts.size(); i++) {
        if(validClock(animation->parts[i])) {
            anyPartHasClock = true;
            break;
        }
    }
    if (!anyPartHasClock) {
        mClockEnabled = false;
    }

    // Check if npot textures are supported
    mUseNpotTextures = false;
    String8 gl_extensions;
    const char* exts = reinterpret_cast<const char*>(glGetString(GL_EXTENSIONS));
    if (!exts) {
        glGetError();
    } else {
        gl_extensions.setTo(exts);
        if ((gl_extensions.find("GL_ARB_texture_non_power_of_two") != -1) ||
            (gl_extensions.find("GL_OES_texture_npot") != -1)) {
            mUseNpotTextures = true;
        }
    }

    // Blend required to draw time on top of animation frames.
    glBlendFunc(GL_SRC_ALPHA, GL_ONE_MINUS_SRC_ALPHA);
    glShadeModel(GL_FLAT);
    glDisable(GL_DITHER);
    glDisable(GL_SCISSOR_TEST);
    glDisable(GL_BLEND);

    glBindTexture(GL_TEXTURE_2D, 0);
    glEnable(GL_TEXTURE_2D);
    glTexEnvx(GL_TEXTURE_ENV, GL_TEXTURE_ENV_MODE, GL_REPLACE);
    glTexParameterx(GL_TEXTURE_2D, GL_TEXTURE_WRAP_S, GL_REPEAT);
    glTexParameterx(GL_TEXTURE_2D, GL_TEXTURE_WRAP_T, GL_REPEAT);
    glTexParameterx(GL_TEXTURE_2D, GL_TEXTURE_MIN_FILTER, GL_LINEAR);
    glTexParameterx(GL_TEXTURE_2D, GL_TEXTURE_MAG_FILTER, GL_LINEAR);

    bool clockFontInitialized = false;
    if (mClockEnabled) {
        clockFontInitialized =
            (initFont(&animation->clockFont, CLOCK_FONT_ASSET) == NO_ERROR);
        mClockEnabled = clockFontInitialized;
    }

    if (mClockEnabled && !updateIsTimeAccurate()) {
        mTimeCheckThread = new TimeCheckThread(this);
        mTimeCheckThread->run("BootAnimation::TimeCheckThread", PRIORITY_NORMAL);
    }

    playAnimation(*animation);

    if (mTimeCheckThread != NULL) {
        mTimeCheckThread->requestExit();
        mTimeCheckThread = NULL;
    }

    releaseAnimation(animation);

    if (clockFontInitialized) {
        glDeleteTextures(1, &animation->clockFont.texture.name);
    }

    return false;
}

bool BootAnimation::playAnimation(const Animation& animation)
{
    const size_t pcount = animation.parts.size();
    nsecs_t frameDuration = s2ns(1) / animation.fps;
    const int animationX = (mWidth - animation.width) / 2;
    const int animationY = (mHeight - animation.height) / 2;

    for (size_t i=0 ; i<pcount ; i++) {
        const Animation::Part& part(animation.parts[i]);
        const size_t fcount = part.frames.size();

        // can be 1, 0, or not set
        #ifdef NO_TEXTURE_CACHE
        const int noTextureCache = NO_TEXTURE_CACHE;
        #else
        const int noTextureCache =
                ((animation.width * animation.height * fcount) > 48 * 1024 * 1024) ? 1 : 0;
        #endif

        glBindTexture(GL_TEXTURE_2D, 0);

        // Calculate if we need to save memory by disabling texture cache
        // If free memory is less than the max texture size, cache will be disabled
        GLint mMaxTextureSize;
        bool needSaveMem = false;
        GLuint mTextureid;
        glGetIntegerv(GL_MAX_TEXTURE_SIZE, &mMaxTextureSize);
        ALOGD("Free memory: %ld, max texture size: %d", getFreeMemory(), mMaxTextureSize);
        if (getFreeMemory() < mMaxTextureSize * mMaxTextureSize * fcount / 1024 ||
                noTextureCache) {
            ALOGD("Disabled bootanimation texture cache, FPS drops might occur.");
            needSaveMem = true;
            glGenTextures(1, &mTextureid);
            glBindTexture(GL_TEXTURE_2D, mTextureid);
            glTexParameterx(GL_TEXTURE_2D, GL_TEXTURE_MIN_FILTER, GL_LINEAR);
            glTexParameterx(GL_TEXTURE_2D, GL_TEXTURE_MAG_FILTER, GL_LINEAR);
        }

        // Handle animation package
        if (part.animation != NULL) {
            playAnimation(*part.animation);
            if (exitPending())
                break;
            continue; //to next part
        }

        for (int r=0 ; !part.count || r<part.count ; r++) {
            // Exit any non playuntil complete parts immediately
            if(exitPending() && !part.playUntilComplete)
                break;

            // only play audio file the first time we animate the part
            if (r == 0 && part.audioData && playSoundsAllowed()) {
                ALOGD("playing clip for part%d, size=%d", (int) i, part.audioLength);
                audioplay::playClip(part.audioData, part.audioLength);
            }

            glClearColor(
                    part.backgroundColor[0],
                    part.backgroundColor[1],
                    part.backgroundColor[2],
                    1.0f);

#ifdef MULTITHREAD_DECODE
            FrameManager *frameManager = NULL;
            if (r == 0 || needSaveMem) {
                frameManager = new FrameManager(MAX_DECODE_THREADS,
                    MAX_DECODE_CACHE, part.frames);
            }
#endif

            for (size_t j=0 ; j<fcount && (!exitPending() || part.playUntilComplete) ; j++) {
                const Animation::Frame& frame(part.frames[j]);
                nsecs_t lastFrame = systemTime();

                if (r > 0 && !needSaveMem) {
                    glBindTexture(GL_TEXTURE_2D, frame.tid);
                } else {
                    if (!needSaveMem && part.count != 1) {
                        glGenTextures(1, &frame.tid);
                        glBindTexture(GL_TEXTURE_2D, frame.tid);
                        glTexParameterx(GL_TEXTURE_2D, GL_TEXTURE_MIN_FILTER, GL_LINEAR);
                        glTexParameterx(GL_TEXTURE_2D, GL_TEXTURE_MAG_FILTER, GL_LINEAR);
                    }
<<<<<<< HEAD
#ifdef MULTITHREAD_DECODE
                    initTexture(frameManager->next());
#else
                    initTexture(frame);
#endif
=======
                    int w, h;
                    initTexture(frame.map, &w, &h);
>>>>>>> eb72a7f4
                }

                const int xc = animationX + frame.trimX;
                const int yc = animationY + frame.trimY;
                Region clearReg(Rect(mWidth, mHeight));
                clearReg.subtractSelf(Rect(xc, yc, xc+frame.trimWidth, yc+frame.trimHeight));
                if (!clearReg.isEmpty()) {
                    Region::const_iterator head(clearReg.begin());
                    Region::const_iterator tail(clearReg.end());
                    glEnable(GL_SCISSOR_TEST);
                    while (head != tail) {
                        const Rect& r2(*head++);
                        glScissor(r2.left, mHeight - r2.bottom, r2.width(), r2.height());
                        glClear(GL_COLOR_BUFFER_BIT);
                    }
                    glDisable(GL_SCISSOR_TEST);
                }
                // specify the y center as ceiling((mHeight - frame.trimHeight) / 2)
                // which is equivalent to mHeight - (yc + frame.trimHeight)
                glDrawTexiOES(xc, mHeight - (yc + frame.trimHeight),
                              0, frame.trimWidth, frame.trimHeight);
                if (mClockEnabled && mTimeIsAccurate && validClock(part)) {
                    drawClock(animation.clockFont, part.clockPosX, part.clockPosY);
                }

                eglSwapBuffers(mDisplay, mSurface);

                nsecs_t now = systemTime();
                nsecs_t delay = frameDuration - (now - lastFrame);
                //ALOGD("%lld, %lld", ns2ms(now - lastFrame), ns2ms(delay));
                lastFrame = now;

                if (delay > 0) {
                    struct timespec spec;
                    spec.tv_sec  = (now + delay) / 1000000000;
                    spec.tv_nsec = (now + delay) % 1000000000;
                    int err;
                    do {
                        err = clock_nanosleep(CLOCK_MONOTONIC, TIMER_ABSTIME, &spec, NULL);
                    } while (err<0 && errno == EINTR);
                }

                checkExit();
            }

            usleep(part.pause * ns2us(frameDuration));

#ifdef MULTITHREAD_DECODE
            if (frameManager) {
                delete frameManager;
            }
#endif

            // For infinite parts, we've now played them at least once, so perhaps exit
            if(exitPending() && !part.count)
                break;
        }

        if (needSaveMem) {
            glDeleteTextures(1, &mTextureid);
        }
    }

    // Free textures created for looping parts now that the animation is done.
    for (const Animation::Part& part : animation.parts) {
        if (part.count != 1) {
            const size_t fcount = part.frames.size();
            for (size_t j = 0; j < fcount; j++) {
                const Animation::Frame& frame(part.frames[j]);
                glDeleteTextures(1, &frame.tid);
            }
        }
    }

    // we've finally played everything we're going to play
    audioplay::setPlaying(false);
    audioplay::destroy();

    return true;
}

void BootAnimation::releaseAnimation(Animation* animation) const
{
    for (Vector<Animation::Part>::iterator it = animation->parts.begin(),
         e = animation->parts.end(); it != e; ++it) {
        if (it->animation)
            releaseAnimation(it->animation);
    }
    if (animation->zip)
        delete animation->zip;
    delete animation;
}

BootAnimation::Animation* BootAnimation::loadAnimation(const String8& fn)
{
    if (mLoadedFiles.indexOf(fn) >= 0) {
        ALOGE("File \"%s\" is already loaded. Cyclic ref is not allowed",
            fn.string());
        return NULL;
    }
    ZipFileRO *zip = ZipFileRO::open(fn);
    if (zip == NULL) {
        ALOGE("Failed to open animation zip \"%s\": %s",
            fn.string(), strerror(errno));
        return NULL;
    }

    Animation *animation =  new Animation;
    animation->fileName = fn;
    animation->zip = zip;
    animation->clockFont.map = nullptr;
    mLoadedFiles.add(animation->fileName);

    parseAnimationDesc(*animation);
    if (!preloadZip(*animation)) {
        return NULL;
    }


    mLoadedFiles.remove(fn);
    return animation;
}

#ifdef MULTITHREAD_DECODE
FrameManager::FrameManager(int numThreads, size_t maxSize, const SortedVector<BootAnimation::Animation::Frame>& frames) :
    mMaxSize(maxSize),
    mFrameCounter(0),
    mNextIdx(0),
    mFrames(frames),
    mExit(false)
{
    pthread_mutex_init(&mBitmapsMutex, NULL);
    pthread_cond_init(&mSpaceAvailableCondition, NULL);
    pthread_cond_init(&mBitmapReadyCondition, NULL);
    for (int i = 0; i < numThreads; i++) {
        DecodeThread *thread = new DecodeThread(this);
        thread->run("bootanimation", PRIORITY_URGENT_DISPLAY);
        mThreads.add(thread);
    }
}

FrameManager::~FrameManager()
{
    mExit = true;
    pthread_cond_broadcast(&mSpaceAvailableCondition);
    pthread_cond_broadcast(&mBitmapReadyCondition);
    for (size_t i = 0; i < mThreads.size(); i++) {
        mThreads.itemAt(i)->requestExitAndWait();
    }

    // Any bitmap left in the queue won't get cleaned up by
    // the consumer.  Clean up now.
    for (size_t i = 0; i < mDecodedFrames.size(); i++) {
        delete mDecodedFrames[i].bitmap;
    }
}

SkBitmap* FrameManager::next()
{
    pthread_mutex_lock(&mBitmapsMutex);

    while (mDecodedFrames.size() == 0 ||
            mDecodedFrames.itemAt(0).idx != mNextIdx) {
        pthread_cond_wait(&mBitmapReadyCondition, &mBitmapsMutex);
    }
    DecodeWork work = mDecodedFrames.itemAt(0);
    mDecodedFrames.removeAt(0);
    mNextIdx++;
    pthread_cond_signal(&mSpaceAvailableCondition);
    pthread_mutex_unlock(&mBitmapsMutex);
    // The caller now owns the bitmap
    return work.bitmap;
}

FrameManager::DecodeWork FrameManager::getWork()
{
    DecodeWork work = {
        .frame = NULL,
        .bitmap = NULL,
        .idx = 0
    };

    pthread_mutex_lock(&mBitmapsMutex);

    while (mDecodedFrames.size() >= mMaxSize && !mExit) {
        pthread_cond_wait(&mSpaceAvailableCondition, &mBitmapsMutex);
    }

    if (!mExit) {
        work.frame = &mFrames.itemAt(mFrameCounter % mFrames.size());
        work.idx = mFrameCounter;
        mFrameCounter++;
    }

    pthread_mutex_unlock(&mBitmapsMutex);
    return work;
}

void FrameManager::completeWork(DecodeWork work) {
    size_t insertIdx;
    pthread_mutex_lock(&mBitmapsMutex);

    for (insertIdx = 0; insertIdx < mDecodedFrames.size(); insertIdx++) {
        if (work.idx < mDecodedFrames.itemAt(insertIdx).idx) {
            break;
        }
    }

    mDecodedFrames.insertAt(work, insertIdx);
    pthread_cond_signal(&mBitmapReadyCondition);

    pthread_mutex_unlock(&mBitmapsMutex);
}

FrameManager::DecodeThread::DecodeThread(FrameManager* manager) :
    Thread(false),
    mManager(manager)
{

}

bool FrameManager::DecodeThread::threadLoop()
{
    DecodeWork work = mManager->getWork();
    if (work.frame != NULL) {
        work.bitmap = BootAnimation::decode(*work.frame);
        mManager->completeWork(work);
        return true;
    }

    return false;
}
#endif

bool BootAnimation::playSoundsAllowed() const {
    // Only play sounds for system boots, not runtime restarts.
    if (!mSystemBoot) {
        return false;
    }

    // Read the system property to see if we should play the sound.
    // If it's not present, default to allowed.
    if (!property_get_bool(PLAY_SOUND_PROP_NAME, 1)) {
        return false;
    }

    // Don't play sounds if this is a reboot due to an error.
    char bootreason[PROPERTY_VALUE_MAX];
    if (property_get(BOOTREASON_PROP_NAME, bootreason, nullptr) > 0) {
        for (const auto& str : PLAY_SOUND_BOOTREASON_BLACKLIST) {
            if (strcasecmp(str.c_str(), bootreason) == 0) {
                return false;
            }
        }
    }
    return true;
}

bool BootAnimation::updateIsTimeAccurate() {
    static constexpr long long MAX_TIME_IN_PAST =   60000LL * 60LL * 24LL * 30LL;  // 30 days
    static constexpr long long MAX_TIME_IN_FUTURE = 60000LL * 90LL;  // 90 minutes

    if (mTimeIsAccurate) {
        return true;
    }

    struct stat statResult;

    if(stat(TIME_FORMAT_12_HOUR_FLAG_FILE_PATH, &statResult) == 0) {
        mTimeFormat12Hour = true;
    }

    if(stat(ACCURATE_TIME_FLAG_FILE_PATH, &statResult) == 0) {
        mTimeIsAccurate = true;
        return true;
    }

    FILE* file = fopen(LAST_TIME_CHANGED_FILE_PATH, "r");
    if (file != NULL) {
      long long lastChangedTime = 0;
      fscanf(file, "%lld", &lastChangedTime);
      fclose(file);
      if (lastChangedTime > 0) {
        struct timespec now;
        clock_gettime(CLOCK_REALTIME, &now);
        // Match the Java timestamp format
        long long rtcNow = (now.tv_sec * 1000LL) + (now.tv_nsec / 1000000LL);
        if (ACCURATE_TIME_EPOCH < rtcNow
            && lastChangedTime > (rtcNow - MAX_TIME_IN_PAST)
            && lastChangedTime < (rtcNow + MAX_TIME_IN_FUTURE)) {
            mTimeIsAccurate = true;
        }
      }
    }

    return mTimeIsAccurate;
}

BootAnimation::TimeCheckThread::TimeCheckThread(BootAnimation* bootAnimation) : Thread(false),
    mInotifyFd(-1), mSystemWd(-1), mTimeWd(-1), mBootAnimation(bootAnimation) {}

BootAnimation::TimeCheckThread::~TimeCheckThread() {
    // mInotifyFd may be -1 but that's ok since we're not at risk of attempting to close a valid FD.
    close(mInotifyFd);
}

bool BootAnimation::TimeCheckThread::threadLoop() {
    bool shouldLoop = doThreadLoop() && !mBootAnimation->mTimeIsAccurate
        && mBootAnimation->mClockEnabled;
    if (!shouldLoop) {
        close(mInotifyFd);
        mInotifyFd = -1;
    }
    return shouldLoop;
}

bool BootAnimation::TimeCheckThread::doThreadLoop() {
    static constexpr int BUFF_LEN (10 * (sizeof(struct inotify_event) + NAME_MAX + 1));

    // Poll instead of doing a blocking read so the Thread can exit if requested.
    struct pollfd pfd = { mInotifyFd, POLLIN, 0 };
    ssize_t pollResult = poll(&pfd, 1, 1000);

    if (pollResult == 0) {
        return true;
    } else if (pollResult < 0) {
        ALOGE("Could not poll inotify events");
        return false;
    }

    char buff[BUFF_LEN] __attribute__ ((aligned(__alignof__(struct inotify_event))));;
    ssize_t length = read(mInotifyFd, buff, BUFF_LEN);
    if (length == 0) {
        return true;
    } else if (length < 0) {
        ALOGE("Could not read inotify events");
        return false;
    }

    const struct inotify_event *event;
    for (char* ptr = buff; ptr < buff + length; ptr += sizeof(struct inotify_event) + event->len) {
        event = (const struct inotify_event *) ptr;
        if (event->wd == mSystemWd && strcmp(SYSTEM_TIME_DIR_NAME, event->name) == 0) {
            addTimeDirWatch();
        } else if (event->wd == mTimeWd && (strcmp(LAST_TIME_CHANGED_FILE_NAME, event->name) == 0
                || strcmp(ACCURATE_TIME_FLAG_FILE_NAME, event->name) == 0)) {
            return !mBootAnimation->updateIsTimeAccurate();
        }
    }

    return true;
}

void BootAnimation::TimeCheckThread::addTimeDirWatch() {
        mTimeWd = inotify_add_watch(mInotifyFd, SYSTEM_TIME_DIR_PATH,
                IN_CLOSE_WRITE | IN_MOVED_TO | IN_ATTRIB);
        if (mTimeWd > 0) {
            // No need to watch for the time directory to be created if it already exists
            inotify_rm_watch(mInotifyFd, mSystemWd);
            mSystemWd = -1;
        }
}

status_t BootAnimation::TimeCheckThread::readyToRun() {
    mInotifyFd = inotify_init();
    if (mInotifyFd < 0) {
        ALOGE("Could not initialize inotify fd");
        return NO_INIT;
    }

    mSystemWd = inotify_add_watch(mInotifyFd, SYSTEM_DATA_DIR_PATH, IN_CREATE | IN_ATTRIB);
    if (mSystemWd < 0) {
        close(mInotifyFd);
        mInotifyFd = -1;
        ALOGE("Could not add watch for %s", SYSTEM_DATA_DIR_PATH);
        return NO_INIT;
    }

    addTimeDirWatch();

    if (mBootAnimation->updateIsTimeAccurate()) {
        close(mInotifyFd);
        mInotifyFd = -1;
        return ALREADY_EXISTS;
    }

    return NO_ERROR;
}

// ---------------------------------------------------------------------------

}
; // namespace android<|MERGE_RESOLUTION|>--- conflicted
+++ resolved
@@ -248,7 +248,6 @@
     return NO_ERROR;
 }
 
-<<<<<<< HEAD
 SkBitmap* BootAnimation::decode(const Animation::Frame& frame)
 {
 
@@ -330,10 +329,6 @@
 
 status_t BootAnimation::initTexture(FileMap* map, int* width, int* height)
 {
-=======
-status_t BootAnimation::initTexture(FileMap* map, int* width, int* height)
-{
->>>>>>> eb72a7f4
     SkBitmap bitmap;
     SkMemoryStream  stream(map->getDataPtr(), map->getDataLength());
     SkImageDecoder* codec = SkImageDecoder::Factory(&stream);
@@ -348,10 +343,7 @@
     // Release it now as the texture is already loaded and the memory used for
     // the packed resource can be released.
     delete map;
-<<<<<<< HEAD
-=======
-
->>>>>>> eb72a7f4
+
     // ensure we can call getPixels(). No need to call unlock, since the
     // bitmap will go out of scope when we return from this method.
     bitmap.lockPixels();
@@ -390,15 +382,10 @@
             break;
     }
     glTexParameteriv(GL_TEXTURE_2D, GL_TEXTURE_CROP_RECT_OES, crop);
-<<<<<<< HEAD
+
     *width = w;
     *height = h;
-=======
-
-    *width = w;
-    *height = h;
-
->>>>>>> eb72a7f4
+
     return NO_ERROR;
 }
 
@@ -1124,16 +1111,12 @@
                         glTexParameterx(GL_TEXTURE_2D, GL_TEXTURE_MIN_FILTER, GL_LINEAR);
                         glTexParameterx(GL_TEXTURE_2D, GL_TEXTURE_MAG_FILTER, GL_LINEAR);
                     }
-<<<<<<< HEAD
 #ifdef MULTITHREAD_DECODE
                     initTexture(frameManager->next());
 #else
-                    initTexture(frame);
-#endif
-=======
                     int w, h;
                     initTexture(frame.map, &w, &h);
->>>>>>> eb72a7f4
+#endif
                 }
 
                 const int xc = animationX + frame.trimX;
